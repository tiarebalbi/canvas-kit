{
  "name": "@workday/canvas-kit-css",
<<<<<<< HEAD
  "version": "3.8.0",
=======
  "version": "4.0.0-beta.4",
>>>>>>> d7be48d0
  "description": "The parent module that contains all Workday Canvas Kit CSS components",
  "author": "Workday, Inc. (https://www.workday.com)",
  "license": "Apache-2.0",
  "files": [
    "dist",
    "lib",
    "index.scss"
  ],
  "style": "dist/canvas-kit-css.min.css",
  "main": "dist/canvas-kit-css.min.css",
  "repository": {
    "type": "git",
    "url": "https://github.com/Workday/canvas-kit/tree/master/modules/_canvas-kit-css"
  },
  "dependencies": {
<<<<<<< HEAD
    "@workday/canvas-kit-css-action-bar": "^3.8.0",
    "@workday/canvas-kit-css-badge": "^3.8.0",
    "@workday/canvas-kit-css-banner": "^3.8.0",
    "@workday/canvas-kit-css-button": "^3.8.0",
    "@workday/canvas-kit-css-card": "^3.8.0",
    "@workday/canvas-kit-css-checkbox": "^3.8.0",
    "@workday/canvas-kit-css-common": "^3.8.0",
    "@workday/canvas-kit-css-core": "^3.8.0",
    "@workday/canvas-kit-css-form-field": "^3.8.0",
    "@workday/canvas-kit-css-icon": "^3.8.0",
    "@workday/canvas-kit-css-layout": "^3.8.0",
    "@workday/canvas-kit-css-loading-animation": "^3.8.0",
    "@workday/canvas-kit-css-menu": "^3.8.0",
    "@workday/canvas-kit-css-modal": "^3.8.0",
    "@workday/canvas-kit-css-page-header": "^3.8.0",
    "@workday/canvas-kit-css-popup": "^3.8.0",
    "@workday/canvas-kit-css-radio": "^3.8.0",
    "@workday/canvas-kit-css-select": "^3.8.0",
    "@workday/canvas-kit-css-table": "^3.8.0",
    "@workday/canvas-kit-css-text-area": "^3.8.0",
    "@workday/canvas-kit-css-text-input": "^3.8.0",
    "@workday/canvas-kit-css-tooltip": "^3.8.0"
=======
    "@workday/canvas-kit-css-action-bar": "4.0.0-beta.4",
    "@workday/canvas-kit-css-banner": "4.0.0-beta.4",
    "@workday/canvas-kit-css-button": "4.0.0-beta.4",
    "@workday/canvas-kit-css-card": "4.0.0-beta.4",
    "@workday/canvas-kit-css-checkbox": "4.0.0-beta.4",
    "@workday/canvas-kit-css-common": "4.0.0-beta.4",
    "@workday/canvas-kit-css-core": "4.0.0-beta.4",
    "@workday/canvas-kit-css-form-field": "4.0.0-beta.4",
    "@workday/canvas-kit-css-icon": "4.0.0-beta.4",
    "@workday/canvas-kit-css-layout": "4.0.0-beta.4",
    "@workday/canvas-kit-css-loading-animation": "4.0.0-beta.4",
    "@workday/canvas-kit-css-menu": "4.0.0-beta.4",
    "@workday/canvas-kit-css-modal": "4.0.0-beta.4",
    "@workday/canvas-kit-css-page-header": "4.0.0-beta.4",
    "@workday/canvas-kit-css-popup": "4.0.0-beta.4",
    "@workday/canvas-kit-css-radio": "4.0.0-beta.4",
    "@workday/canvas-kit-css-select": "4.0.0-beta.4",
    "@workday/canvas-kit-css-table": "4.0.0-beta.4",
    "@workday/canvas-kit-css-text-area": "4.0.0-beta.4",
    "@workday/canvas-kit-css-text-input": "4.0.0-beta.4",
    "@workday/canvas-kit-css-tooltip": "4.0.0-beta.4"
>>>>>>> d7be48d0
  },
  "scripts": {
    "test": "echo \"Error: no test specified\" && exit 1",
    "build": "node ../../utils/css-build.js index.scss"
  },
  "keywords": [
    "canvas",
    "canvas-kit",
    "css",
    "scss",
    "sass",
    "workday"
  ]
}<|MERGE_RESOLUTION|>--- conflicted
+++ resolved
@@ -1,10 +1,6 @@
 {
   "name": "@workday/canvas-kit-css",
-<<<<<<< HEAD
-  "version": "3.8.0",
-=======
   "version": "4.0.0-beta.4",
->>>>>>> d7be48d0
   "description": "The parent module that contains all Workday Canvas Kit CSS components",
   "author": "Workday, Inc. (https://www.workday.com)",
   "license": "Apache-2.0",
@@ -20,30 +16,6 @@
     "url": "https://github.com/Workday/canvas-kit/tree/master/modules/_canvas-kit-css"
   },
   "dependencies": {
-<<<<<<< HEAD
-    "@workday/canvas-kit-css-action-bar": "^3.8.0",
-    "@workday/canvas-kit-css-badge": "^3.8.0",
-    "@workday/canvas-kit-css-banner": "^3.8.0",
-    "@workday/canvas-kit-css-button": "^3.8.0",
-    "@workday/canvas-kit-css-card": "^3.8.0",
-    "@workday/canvas-kit-css-checkbox": "^3.8.0",
-    "@workday/canvas-kit-css-common": "^3.8.0",
-    "@workday/canvas-kit-css-core": "^3.8.0",
-    "@workday/canvas-kit-css-form-field": "^3.8.0",
-    "@workday/canvas-kit-css-icon": "^3.8.0",
-    "@workday/canvas-kit-css-layout": "^3.8.0",
-    "@workday/canvas-kit-css-loading-animation": "^3.8.0",
-    "@workday/canvas-kit-css-menu": "^3.8.0",
-    "@workday/canvas-kit-css-modal": "^3.8.0",
-    "@workday/canvas-kit-css-page-header": "^3.8.0",
-    "@workday/canvas-kit-css-popup": "^3.8.0",
-    "@workday/canvas-kit-css-radio": "^3.8.0",
-    "@workday/canvas-kit-css-select": "^3.8.0",
-    "@workday/canvas-kit-css-table": "^3.8.0",
-    "@workday/canvas-kit-css-text-area": "^3.8.0",
-    "@workday/canvas-kit-css-text-input": "^3.8.0",
-    "@workday/canvas-kit-css-tooltip": "^3.8.0"
-=======
     "@workday/canvas-kit-css-action-bar": "4.0.0-beta.4",
     "@workday/canvas-kit-css-banner": "4.0.0-beta.4",
     "@workday/canvas-kit-css-button": "4.0.0-beta.4",
@@ -65,7 +37,6 @@
     "@workday/canvas-kit-css-text-area": "4.0.0-beta.4",
     "@workday/canvas-kit-css-text-input": "4.0.0-beta.4",
     "@workday/canvas-kit-css-tooltip": "4.0.0-beta.4"
->>>>>>> d7be48d0
   },
   "scripts": {
     "test": "echo \"Error: no test specified\" && exit 1",
