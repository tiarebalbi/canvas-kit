{
  "name": "@workday/canvas-kit-css-fonts",
<<<<<<< HEAD
  "version": "8.6.17",
=======
  "version": "9.0.18",
>>>>>>> 31fdf368
  "description": "Fonts for canvas-kit-css",
  "author": "Workday, Inc. (https://www.workday.com)",
  "license": "Apache-2.0",
  "files": [
    "dist",
    "lib",
    "index.scss"
  ],
  "style": "dist/canvas-kit-css-fonts.min.css",
  "main": "dist/canvas-kit-css-fonts.min.css",
  "repository": {
    "type": "git",
    "url": "https://github.com/workday/canvas-kit.git",
    "directory": "modules/css-fonts"
  },
  "scripts": {
    "test": "echo \"Error: no test specified\" && exit 1",
    "build": "node ../../utils/css-build.js index.scss"
  },
  "keywords": [
    "canvas",
    "canvas-kit",
    "css",
    "scss",
    "sass",
    "components",
    "workday",
    "fonts"
  ]
}<|MERGE_RESOLUTION|>--- conflicted
+++ resolved
@@ -1,10 +1,6 @@
 {
   "name": "@workday/canvas-kit-css-fonts",
-<<<<<<< HEAD
-  "version": "8.6.17",
-=======
   "version": "9.0.18",
->>>>>>> 31fdf368
   "description": "Fonts for canvas-kit-css",
   "author": "Workday, Inc. (https://www.workday.com)",
   "license": "Apache-2.0",
