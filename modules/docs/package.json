{
  "name": "@workday/canvas-kit-docs",
<<<<<<< HEAD
  "version": "11.2.1",
=======
  "version": "12.2.0",
>>>>>>> d77bb1ed
  "description": "Documentation components of Canvas Kit components",
  "author": "Workday, Inc. (https://www.workday.com)",
  "license": "Apache-2.0",
  "main": "dist/commonjs/index.js",
  "module": "dist/es6/index.js",
  "sideEffects": true,
  "types": "dist/es6/index.d.ts",
  "repository": {
    "type": "git",
    "url": "https://github.com/workday/canvas-kit.git",
    "directory": "modules/docs"
  },
  "files": [
    "dist/",
    "lib/",
    "webpack/",
    "index.ts"
  ],
  "scripts": {
    "watch": "yarn build:es6 -w",
    "clean": "rimraf dist && rimraf .build-info && mkdirp dist",
    "build:mdx": "node ./utils/build-mdx.js mdx/",
    "build:es6": "tsc -p tsconfig.es6.json",
    "build:docs": "node ./utils/build-docs.js",
    "build:rebuild": "npm-run-all clean build",
    "build:specs": "node ./utils/build-specifications.js",
    "build": "npm-run-all build:es6 build:mdx build:specs build:docs",
    "depcheck": "node ../../utils/check-dependencies-exist.js",
    "typecheck:src": "tsc -p . --noEmit --incremental false"
  },
  "publishConfig": {
    "access": "public"
  },
  "keywords": [
    "canvas",
    "canvas-kit",
    "react",
    "components",
    "workday"
  ],
  "dependencies": {
    "@emotion/styled": "^11.6.0",
    "@storybook/csf": "0.0.1",
<<<<<<< HEAD
    "@workday/canvas-kit-labs-react": "^11.2.1",
    "@workday/canvas-kit-preview-react": "^11.2.1",
    "@workday/canvas-kit-react": "^11.2.1",
    "@workday/canvas-kit-styling": "^11.2.1",
=======
    "@workday/canvas-kit-labs-react": "^12.2.0",
    "@workday/canvas-kit-preview-react": "^12.2.0",
    "@workday/canvas-kit-react": "^12.2.0",
    "@workday/canvas-kit-styling": "^12.2.0",
>>>>>>> d77bb1ed
    "@workday/canvas-system-icons-web": "^3.0.0",
    "@workday/canvas-tokens-web": "^2.0.1",
    "markdown-to-jsx": "^7.2.0",
    "react-syntax-highlighter": "^15.5.0",
    "ts-node": "^10.9.1"
  },
  "devDependencies": {
    "fs-extra": "^10.0.0",
    "glob": "^7.1.6",
    "mkdirp": "^1.0.3",
    "typescript": "5.0"
  }
}<|MERGE_RESOLUTION|>--- conflicted
+++ resolved
@@ -1,10 +1,6 @@
 {
   "name": "@workday/canvas-kit-docs",
-<<<<<<< HEAD
-  "version": "11.2.1",
-=======
   "version": "12.2.0",
->>>>>>> d77bb1ed
   "description": "Documentation components of Canvas Kit components",
   "author": "Workday, Inc. (https://www.workday.com)",
   "license": "Apache-2.0",
@@ -48,17 +44,10 @@
   "dependencies": {
     "@emotion/styled": "^11.6.0",
     "@storybook/csf": "0.0.1",
-<<<<<<< HEAD
-    "@workday/canvas-kit-labs-react": "^11.2.1",
-    "@workday/canvas-kit-preview-react": "^11.2.1",
-    "@workday/canvas-kit-react": "^11.2.1",
-    "@workday/canvas-kit-styling": "^11.2.1",
-=======
     "@workday/canvas-kit-labs-react": "^12.2.0",
     "@workday/canvas-kit-preview-react": "^12.2.0",
     "@workday/canvas-kit-react": "^12.2.0",
     "@workday/canvas-kit-styling": "^12.2.0",
->>>>>>> d77bb1ed
     "@workday/canvas-system-icons-web": "^3.0.0",
     "@workday/canvas-tokens-web": "^2.0.1",
     "markdown-to-jsx": "^7.2.0",
