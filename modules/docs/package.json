--- conflicted
+++ resolved
@@ -1,10 +1,6 @@
 {
   "name": "@workday/canvas-kit-docs",
-<<<<<<< HEAD
-  "version": "12.6.14",
-=======
   "version": "13.1.3",
->>>>>>> ee6bd619
   "description": "Documentation components of Canvas Kit components",
   "author": "Workday, Inc. (https://www.workday.com)",
   "license": "Apache-2.0",
@@ -49,17 +45,10 @@
     "@emotion/styled": "^11.6.0",
     "@stackblitz/sdk": "^1.11.0",
     "@storybook/csf": "0.0.1",
-<<<<<<< HEAD
-    "@workday/canvas-kit-labs-react": "^12.6.14",
-    "@workday/canvas-kit-preview-react": "^12.6.14",
-    "@workday/canvas-kit-react": "^12.6.14",
-    "@workday/canvas-kit-styling": "^12.6.14",
-=======
     "@workday/canvas-kit-labs-react": "^13.1.3",
     "@workday/canvas-kit-preview-react": "^13.1.3",
     "@workday/canvas-kit-react": "^13.1.3",
     "@workday/canvas-kit-styling": "^13.1.3",
->>>>>>> ee6bd619
     "@workday/canvas-system-icons-web": "^3.0.0",
     "@workday/canvas-tokens-web": "^2.1.1",
     "markdown-to-jsx": "^7.2.0",
