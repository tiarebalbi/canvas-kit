{
  "name": "@workday/canvas-kit-docs",
<<<<<<< HEAD
  "version": "6.8.11",
=======
  "version": "7.1.5",
>>>>>>> dceb37db
  "description": "Documentation components of Canvas Kit components",
  "author": "Workday, Inc. (https://www.workday.com)",
  "license": "Apache-2.0",
  "main": "dist/commonjs/index.js",
  "module": "dist/es6/index.js",
  "sideEffects": false,
  "types": "dist/es6/index.d.ts",
  "repository": {
    "type": "git",
    "url": "https://github.com/workday/canvas-kit.git",
    "directory": "modules/docs"
  },
  "files": [
    "dist/",
    "lib/",
    "index.ts"
  ],
  "scripts": {
    "watch": "yarn build:es6 -w",
    "clean": "rimraf dist && rimraf .build-info && mkdirp dist",
    "build:mdx": "node ./utils/build-mdx.js mdx/",
    "build:cjs": "tsc -p tsconfig.cjs.json",
    "build:es6": "tsc -p tsconfig.es6.json",
    "build:rebuild": "npm-run-all clean build",
    "build:specs": "node ./utils/build-specifications.js",
    "build": "npm-run-all --parallel build:cjs build:es6 build:mdx --sequential build:specs",
    "depcheck": "node ../../utils/check-dependencies-exist.js",
    "typecheck:src": "tsc -p . --noEmit --incremental false"
  },
  "publishConfig": {
    "access": "public"
  },
  "keywords": [
    "canvas",
    "canvas-kit",
    "react",
    "components",
    "workday"
  ],
  "dependencies": {
    "@storybook/csf": "0.0.1",
<<<<<<< HEAD
    "@workday/canvas-kit-react": "^6.8.11"
=======
    "@workday/canvas-kit-react": "^7.1.5"
>>>>>>> dceb37db
  },
  "devDependencies": {
    "fs-extra": "^10.0.0",
    "glob": "^7.1.6",
    "mkdirp": "^1.0.3",
    "typescript": "4.1"
  }
}<|MERGE_RESOLUTION|>--- conflicted
+++ resolved
@@ -1,10 +1,6 @@
 {
   "name": "@workday/canvas-kit-docs",
-<<<<<<< HEAD
-  "version": "6.8.11",
-=======
   "version": "7.1.5",
->>>>>>> dceb37db
   "description": "Documentation components of Canvas Kit components",
   "author": "Workday, Inc. (https://www.workday.com)",
   "license": "Apache-2.0",
@@ -46,11 +42,7 @@
   ],
   "dependencies": {
     "@storybook/csf": "0.0.1",
-<<<<<<< HEAD
-    "@workday/canvas-kit-react": "^6.8.11"
-=======
     "@workday/canvas-kit-react": "^7.1.5"
->>>>>>> dceb37db
   },
   "devDependencies": {
     "fs-extra": "^10.0.0",
