{
  "name": "@workday/canvas-kit-docs",
<<<<<<< HEAD
  "version": "11.1.20",
=======
  "version": "12.0.6",
>>>>>>> bc611c16
  "description": "Documentation components of Canvas Kit components",
  "author": "Workday, Inc. (https://www.workday.com)",
  "license": "Apache-2.0",
  "main": "dist/commonjs/index.js",
  "module": "dist/es6/index.js",
  "sideEffects": true,
  "types": "dist/es6/index.d.ts",
  "repository": {
    "type": "git",
    "url": "https://github.com/workday/canvas-kit.git",
    "directory": "modules/docs"
  },
  "files": [
    "dist/",
    "lib/",
    "webpack/",
    "index.ts"
  ],
  "scripts": {
    "watch": "yarn build:es6 -w",
    "clean": "rimraf dist && rimraf .build-info && mkdirp dist",
    "build:mdx": "node ./utils/build-mdx.js mdx/",
    "build:es6": "tsc -p tsconfig.es6.json",
    "build:docs": "node ./utils/build-docs.js",
    "build:rebuild": "npm-run-all clean build",
    "build:specs": "node ./utils/build-specifications.js",
    "build": "npm-run-all --parallel build:es6 build:mdx --parallel build:specs build:docs",
    "depcheck": "node ../../utils/check-dependencies-exist.js",
    "typecheck:src": "tsc -p . --noEmit --incremental false"
  },
  "publishConfig": {
    "access": "public"
  },
  "keywords": [
    "canvas",
    "canvas-kit",
    "react",
    "components",
    "workday"
  ],
  "dependencies": {
    "@emotion/styled": "^11.6.0",
    "@storybook/csf": "0.0.1",
<<<<<<< HEAD
    "@workday/canvas-kit-labs-react": "^11.1.20",
    "@workday/canvas-kit-preview-react": "^11.1.20",
    "@workday/canvas-kit-react": "^11.1.20",
    "@workday/canvas-kit-styling": "^11.1.20",
=======
    "@workday/canvas-kit-labs-react": "^12.0.6",
    "@workday/canvas-kit-preview-react": "^12.0.6",
    "@workday/canvas-kit-react": "^12.0.6",
    "@workday/canvas-kit-styling": "^12.0.6",
>>>>>>> bc611c16
    "@workday/canvas-system-icons-web": "^3.0.0",
    "@workday/canvas-tokens-web": "^2.0.1",
    "markdown-to-jsx": "^7.2.0",
    "react-syntax-highlighter": "^15.5.0",
    "ts-node": "^10.9.1"
  },
  "devDependencies": {
    "fs-extra": "^10.0.0",
    "glob": "^7.1.6",
    "mkdirp": "^1.0.3",
    "typescript": "5.0"
  }
}<|MERGE_RESOLUTION|>--- conflicted
+++ resolved
@@ -1,10 +1,6 @@
 {
   "name": "@workday/canvas-kit-docs",
-<<<<<<< HEAD
-  "version": "11.1.20",
-=======
   "version": "12.0.6",
->>>>>>> bc611c16
   "description": "Documentation components of Canvas Kit components",
   "author": "Workday, Inc. (https://www.workday.com)",
   "license": "Apache-2.0",
@@ -48,17 +44,10 @@
   "dependencies": {
     "@emotion/styled": "^11.6.0",
     "@storybook/csf": "0.0.1",
-<<<<<<< HEAD
-    "@workday/canvas-kit-labs-react": "^11.1.20",
-    "@workday/canvas-kit-preview-react": "^11.1.20",
-    "@workday/canvas-kit-react": "^11.1.20",
-    "@workday/canvas-kit-styling": "^11.1.20",
-=======
     "@workday/canvas-kit-labs-react": "^12.0.6",
     "@workday/canvas-kit-preview-react": "^12.0.6",
     "@workday/canvas-kit-react": "^12.0.6",
     "@workday/canvas-kit-styling": "^12.0.6",
->>>>>>> bc611c16
     "@workday/canvas-system-icons-web": "^3.0.0",
     "@workday/canvas-tokens-web": "^2.0.1",
     "markdown-to-jsx": "^7.2.0",
