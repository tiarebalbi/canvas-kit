import React from 'react';
import {Prism as SyntaxHighlighter} from 'react-syntax-highlighter';

import {TertiaryButton} from '@workday/canvas-kit-react/button';
import {Card} from '@workday/canvas-kit-react/card';
import {calc, createStencil, cssVar, px2rem} from '@workday/canvas-kit-styling';
import {system} from '@workday/canvas-tokens-web';
import {vscDarkPlus} from 'react-syntax-highlighter/dist/cjs/styles/prism';
import {checkCircleIcon, copyIcon} from '@workday/canvas-system-icons-web';
import {Tooltip} from '@workday/canvas-kit-react/tooltip';
import sdk from '@stackblitz/sdk';
import tsconfigFile from '!!raw-loader!./stackblitzFiles/tsconfig.json';
import {packageJSONFile} from './stackblitzFiles/packageJSONFile';
import indexHTMLFile from '!!raw-loader!./stackblitzFiles/index.html';
import mainFile from '!!raw-loader!./stackblitzFiles/main.tsx';
import viteConfigFile from '!!raw-loader!./stackblitzFiles/vite.config.ts';
import eslintrc from '!!raw-loader!./stackblitzFiles/.eslintrc.cjs.txt';
import tsconfigNodeFile from '!!raw-loader!./stackblitzFiles/tsconfig.node.json';
import appFile from '!!raw-loader!./stackblitzFiles/App.tsx';
import viteEnvFile from '!!raw-loader!./stackblitzFiles/vite-env.d.ts';
import {CanvasProvider, defaultBranding} from '@workday/canvas-kit-react/common';

const cardStencil = createStencil({
  base: {
    '[data-part="example-block"]': {
      boxShadow: system.depth[1],
      borderRadius: system.shape.x1,
      position: 'relative',
      overflow: 'auto', // This allows for the entire ExampleCodeBlock to scroll on smaller viewports
    },
    '[data-part="code-block"]': {
      display: 'none',
      boxShadow: system.depth[1],
      borderRadius: system.shape.x1,
    },
    '[data-part="code-toggle-stackblitz-btn-container"]': {
      position: 'absolute',
      right: calc.negate(px2rem(1)),
      bottom: calc.negate(px2rem(1)),
      display: 'flex',
      gap: system.space.x2,
    },
    '[data-part="copy-btn"]': {
      position: 'absolute',
      bottom: system.space.zero,
      right: system.space.zero,
      borderRadius: system.shape.zero,
      borderTopLeftRadius: system.shape.x1,
    },
  },
  modifiers: {
    opened: {
      true: {
        '[data-part="code-block"]': {
          display: 'block',
          borderTopLeftRadius: system.shape.zero,
          borderTopRightRadius: system.shape.zero,
        },
        '[data-part="example-block"]': {
          borderBottomLeftRadius: system.shape.zero,
          borderBottomRightRadius: system.shape.zero,
        },
      },
    },
  },
});

export const ExampleCodeBlock = ({code}: any) => {
  const [isCodeDisplayed, setCodeDisplayed] = React.useState(false);
  const textInput = React.useRef(null);
  const [copied, setCopied] = React.useState(false);
  const timer = React.useRef<ReturnType<typeof setTimeout>>();

  const onCopy = () => {
    if (timer.current) {
      clearTimeout(timer.current);
    }
    timer.current = setTimeout(() => {
      setCopied(false);
    }, 2000);

    setCopied(true);
    // @ts-ignore
    navigator.clipboard.writeText(textInput.current.textContent);
  };

  /**
   * `code` returns our examples. We need to rewrite them so that they export `Demo`.
   */
  const handleExampleRewrite = (code: any) => {
    return code
      .replace(/\bexport\s+const\s+(\w+)\s*=/, `export const Demo =`)
      .replace(/export default/, 'export const Demo =');
  };

  const openProjectInStackblitz = () => {
    sdk.openProject(
      {
        files: {
          'src/Demo.tsx': handleExampleRewrite(code.__RAW__),
          'src/vite-env-d.ts': viteEnvFile,
          'src/App.tsx': appFile,
          'tsconfig.node.json': tsconfigNodeFile,
          '.eslintrc.js': eslintrc,
          'vite.config.ts': viteConfigFile,
          'src/main.tsx': mainFile,
          'index.html': indexHTMLFile,
          'tsconfig.json': tsconfigFile,
          'package.json': packageJSONFile,
        },
        template: 'node',
        title: `Demo`,
        description: `This is a Canvas Kit Demo. Edit and play around!`,
      },

      // Options
      {
        newWindow: true,
        openFile: 'src/Demo.tsx',
      }
    );
  };

  return (
    <div {...cardStencil({opened: isCodeDisplayed})}>
      <Card data-part="example-block" className="sb-unstyled">
<<<<<<< HEAD
        {/* This allows for the div to scroll on smaller viewports while not allowing the components to overflow over the container */}
        <Card.Body cs={{overflow: 'auto'}}>
          {React.createElement(code)}
          {code && (
            <div data-part="code-toggle-stackblitz-btn-container">
              <TertiaryButton size="extraSmall" onClick={() => openProjectInStackblitz()}>
                ⚡️ Edit in Stackblitz
              </TertiaryButton>
              <TertiaryButton size="extraSmall" onClick={() => setCodeDisplayed(!isCodeDisplayed)}>
                {!isCodeDisplayed ? 'Show Code' : 'Hide Code'}
              </TertiaryButton>
            </div>
          )}
=======
        <Card.Body>
          <CanvasProvider className={defaultBranding}>
            {React.createElement(code)}
            {code && (
              <div data-part="code-toggle-stackblitz-btn-container">
                <TertiaryButton size="extraSmall" onClick={() => openProjectInStackblitz()}>
                  ⚡️ Edit in Stackblitz
                </TertiaryButton>
                <TertiaryButton
                  size="extraSmall"
                  onClick={() => setCodeDisplayed(!isCodeDisplayed)}
                >
                  {!isCodeDisplayed ? 'Show Code' : 'Hide Code'}
                </TertiaryButton>
              </div>
            )}
          </CanvasProvider>
>>>>>>> 22113d28
        </Card.Body>
      </Card>
      <Card data-part="code-block" padding={0}>
        <Card.Body cs={{position: 'relative'}}>
          <CanvasProvider className={defaultBranding}>
            {code && (
              <div ref={textInput}>
                <SyntaxHighlighter
                  className="sb-unstyled"
                  language="jsx"
                  style={vscDarkPlus}
                  customStyle={{
                    fontSize: cssVar(system.fontSize.subtext.large),
                    lineHeight: cssVar(system.lineHeight.subtext.large),
                    margin: '0',
                    padding: `${cssVar(system.space.x8)} ${cssVar(system.space.x10)}`,
                  }}
                  children={code.__RAW__}
                />
              </div>
            )}
            <Tooltip title={copied ? 'Copied!' : 'Copy Source Code'}>
              <TertiaryButton
                aria-label="Copy Code"
                size="large"
                data-part="copy-btn"
                variant="inverse"
                iconPosition="end"
                icon={copied ? checkCircleIcon : copyIcon}
                onClick={onCopy}
              />
            </Tooltip>
          </CanvasProvider>
        </Card.Body>
      </Card>
    </div>
  );
};<|MERGE_RESOLUTION|>--- conflicted
+++ resolved
@@ -124,22 +124,8 @@
   return (
     <div {...cardStencil({opened: isCodeDisplayed})}>
       <Card data-part="example-block" className="sb-unstyled">
-<<<<<<< HEAD
         {/* This allows for the div to scroll on smaller viewports while not allowing the components to overflow over the container */}
         <Card.Body cs={{overflow: 'auto'}}>
-          {React.createElement(code)}
-          {code && (
-            <div data-part="code-toggle-stackblitz-btn-container">
-              <TertiaryButton size="extraSmall" onClick={() => openProjectInStackblitz()}>
-                ⚡️ Edit in Stackblitz
-              </TertiaryButton>
-              <TertiaryButton size="extraSmall" onClick={() => setCodeDisplayed(!isCodeDisplayed)}>
-                {!isCodeDisplayed ? 'Show Code' : 'Hide Code'}
-              </TertiaryButton>
-            </div>
-          )}
-=======
-        <Card.Body>
           <CanvasProvider className={defaultBranding}>
             {React.createElement(code)}
             {code && (
@@ -156,7 +142,6 @@
               </div>
             )}
           </CanvasProvider>
->>>>>>> 22113d28
         </Card.Body>
       </Card>
       <Card data-part="code-block" padding={0}>
