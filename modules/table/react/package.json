--- conflicted
+++ resolved
@@ -1,10 +1,6 @@
 {
   "name": "@workday/canvas-kit-react-table",
-<<<<<<< HEAD
-  "version": "3.8.0",
-=======
   "version": "4.0.0-beta.4",
->>>>>>> d7be48d0
   "description": "Canvas data grids",
   "author": "Workday, Inc. (https://www.workday.com)",
   "license": "Apache-2.0",
@@ -54,11 +50,7 @@
   "dependencies": {
     "@emotion/core": "^10.0.28",
     "@emotion/styled": "^10.0.27",
-<<<<<<< HEAD
-    "@workday/canvas-kit-react-core": "^3.8.0",
-=======
     "@workday/canvas-kit-react-core": "4.0.0-beta.4",
->>>>>>> d7be48d0
     "polished": "^2.3.0"
   }
 }