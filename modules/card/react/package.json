--- conflicted
+++ resolved
@@ -1,10 +1,6 @@
 {
   "name": "@workday/canvas-kit-react-card",
-<<<<<<< HEAD
   "version": "5.0.0-beta.0",
-=======
-  "version": "4.5.1",
->>>>>>> 8e93b403
   "description": "Common Canvas card component for React",
   "author": "Workday, Inc. (https://www.workday.com)",
   "license": "Apache-2.0",
@@ -55,17 +51,10 @@
     "@emotion/core": "^10.0.28",
     "@emotion/is-prop-valid": "^0.8.2",
     "@emotion/styled": "^10.0.27",
-<<<<<<< HEAD
     "@workday/canvas-kit-react-core": "^5.0.0-beta.0"
   },
   "devDependencies": {
     "@workday/canvas-kit-labs-react-core": "^5.0.0-beta.0",
-=======
-    "@workday/canvas-kit-react-core": "^4.5.1"
-  },
-  "devDependencies": {
-    "@workday/canvas-kit-labs-react-core": "^4.5.1",
->>>>>>> 8e93b403
     "@workday/canvas-kit-react-core": "4.0.0-beta.5"
   }
 }