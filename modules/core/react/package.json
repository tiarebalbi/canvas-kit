{
  "name": "@workday/canvas-kit-react-core",
<<<<<<< HEAD
  "version": "5.0.0-beta.0",
=======
  "version": "4.5.1",
>>>>>>> 8e93b403
  "description": "A group of core primitives (i.e. colors, text, etc.)",
  "author": "Workday, Inc. (https://www.workday.com)",
  "license": "Apache-2.0",
  "main": "dist/commonjs/index.js",
  "module": "dist/es6/index.js",
  "sideEffects": false,
  "types": "dist/es6/index.d.ts",
  "repository": {
    "type": "git",
    "url": "http://github.com/Workday/canvas-kit/tree/master/modules/core/react"
  },
  "files": [
    "dist/",
    "lib/",
    "index.ts",
    "ts3.5/**/*"
  ],
  "typesVersions": {
    "<=3.5": {
      "*": [
        "ts3.5/*"
      ]
    }
  },
  "scripts": {
    "watch": "yarn build:es6 -w",
    "test": "echo \"Error: no test specified\" && exit 1",
    "clean": "rimraf dist && rimraf ts3.5 && rimraf .build-info && mkdirp dist && mkdirp ts3.5/dist",
    "build:cjs": "tsc -p tsconfig.cjs.json",
    "build:es6": "tsc -p tsconfig.es6.json",
    "build:rebuild": "npm-run-all clean build",
    "build:downlevel-dts": "yarn run downlevel-dts dist ts3.5/dist",
    "build": "npm-run-all --parallel build:cjs build:es6 --sequential build:downlevel-dts",
    "depcheck": "node ../../../utils/check-dependencies-exist.js"
  },
  "keywords": [
    "canvas",
    "canvas-kit",
    "react",
    "components",
    "workday",
    "core"
  ],
  "peerDependencies": {
    "react": "^16.8 || ^17.0"
  },
  "dependencies": {
    "@emotion/core": "^10.0.28",
    "@emotion/styled": "^10.0.27",
    "@workday/canvas-colors-web": "^2.0.0",
    "@workday/canvas-depth-web": "^0.16.4",
    "@workday/canvas-space-web": "^0.15.5",
    "element-closest": "^3.0.2",
    "lodash": "^4.17.14"
  },
  "devDependencies": {
<<<<<<< HEAD
    "@workday/canvas-kit-react-common": "^5.0.0-beta.0"
=======
    "@workday/canvas-kit-react-common": "^4.5.1"
>>>>>>> 8e93b403
  }
}<|MERGE_RESOLUTION|>--- conflicted
+++ resolved
@@ -1,10 +1,6 @@
 {
   "name": "@workday/canvas-kit-react-core",
-<<<<<<< HEAD
   "version": "5.0.0-beta.0",
-=======
-  "version": "4.5.1",
->>>>>>> 8e93b403
   "description": "A group of core primitives (i.e. colors, text, etc.)",
   "author": "Workday, Inc. (https://www.workday.com)",
   "license": "Apache-2.0",
@@ -61,10 +57,6 @@
     "lodash": "^4.17.14"
   },
   "devDependencies": {
-<<<<<<< HEAD
     "@workday/canvas-kit-react-common": "^5.0.0-beta.0"
-=======
-    "@workday/canvas-kit-react-common": "^4.5.1"
->>>>>>> 8e93b403
   }
 }