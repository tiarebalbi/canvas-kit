{
  "name": "@workday/canvas-kit-react-core",
<<<<<<< HEAD
  "version": "3.8.0",
=======
  "version": "4.0.0-beta.4",
>>>>>>> d7be48d0
  "description": "A group of core primitives (i.e. colors, text, etc.)",
  "author": "Workday, Inc. (https://www.workday.com)",
  "license": "Apache-2.0",
  "main": "dist/commonjs/index.js",
  "module": "dist/es6/index.js",
  "sideEffects": false,
  "types": "dist/es6/index.d.ts",
  "repository": {
    "type": "git",
    "url": "http://github.com/Workday/canvas-kit/tree/master/modules/core/react"
  },
  "files": [
    "dist/",
    "lib/",
    "index.ts",
    "ts3.5/**/*"
  ],
  "typesVersions": {
    "<=3.5": {
      "*": [
        "ts3.5/*"
      ]
    }
  },
  "scripts": {
    "watch": "yarn build:es6 -w",
    "test": "echo \"Error: no test specified\" && exit 1",
    "clean": "rimraf dist && rimraf ts3.5 && rimraf .build-info && mkdirp dist && mkdirp ts3.5/dist",
    "build:cjs": "tsc -p tsconfig.cjs.json",
    "build:es6": "tsc -p tsconfig.es6.json",
    "build:rebuild": "npm-run-all clean build",
    "build:downlevel-dts": "yarn run downlevel-dts dist ts3.5/dist",
    "build": "npm-run-all --parallel build:cjs build:es6 --sequential build:downlevel-dts",
    "depcheck": "node ../../../utils/check-dependencies-exist.js"
  },
  "keywords": [
    "canvas",
    "canvas-kit",
    "react",
    "components",
    "workday",
    "core"
  ],
  "peerDependencies": {
    "react": ">= 16.8 < 17"
  },
  "dependencies": {
    "@emotion/core": "^10.0.28",
    "@emotion/styled": "^10.0.27",
    "@workday/canvas-colors-web": "^0.17.13",
    "@workday/canvas-depth-web": "^0.16.4",
    "@workday/canvas-space-web": "^0.15.5",
    "element-closest": "^3.0.2",
    "lodash": "^4.17.14"
  }
}<|MERGE_RESOLUTION|>--- conflicted
+++ resolved
@@ -1,10 +1,6 @@
 {
   "name": "@workday/canvas-kit-react-core",
-<<<<<<< HEAD
-  "version": "3.8.0",
-=======
   "version": "4.0.0-beta.4",
->>>>>>> d7be48d0
   "description": "A group of core primitives (i.e. colors, text, etc.)",
   "author": "Workday, Inc. (https://www.workday.com)",
   "license": "Apache-2.0",
