import * as React from 'react';
import styled from '@emotion/styled';
import {keyframes} from '@emotion/core';
import isPropValid from '@emotion/is-prop-valid';
import uuid from 'uuid/v4';

import Card from '@workday/canvas-kit-react-card';
import {IconButton} from '@workday/canvas-kit-react-button';
import {CanvasDepthValue, depth as depthValues, spacing} from '@workday/canvas-kit-react-core';
import {
  TransformOrigin,
  getTranslateFromOrigin,
  PickRequired,
} from '@workday/canvas-kit-react-common';
import {xIcon} from '@workday/canvas-system-icons-web';

export enum PopupPadding {
  zero = '0px',
  s = '16px',
  l = '32px',
}

export interface PopupProps extends React.HTMLAttributes<HTMLDivElement> {
  /**
   * Aria label will override aria-labelledby, it is used if there is no heading or we need custom label for popup
   */
  ariaLabel?: string;
  /**
   * The padding of the Popup. Accepts `zero`, `s`, or `l`.
   * @default PopupPadding.l
   */
  padding?: PopupPadding;
  /**
   * The origin from which the Popup will animate.
   * @default {horizontal: 'center', vertical: 'top'}
   */
<<<<<<< HEAD
  transformOrigin?: TransformOrigin;
=======
  transformOrigin: TransformOrigin | null;
>>>>>>> ab3f37eb
  /**
   * The size of the Popup close button. Accepts `small` or `medium`.
   * @default 'medium'
   */
  closeIconSize?: 'small' | 'medium';
  /**
   * The ref to the underlying popup container element. Use this to check click targets against when closing the Popup.
   */
  popupRef?: React.Ref<HTMLDivElement>;
  /**
   * The function called when the Popup is closed.
   */
  handleClose?: () => void;
  /**
   * The width of the Popup.
   */
  width?: number | string;
  /**
   * The heading of the Popup.
   */
  heading?: React.ReactNode;
  /**
   * The depth of the Popup. Imported from `@workday/canvas-kit-react-core`.
   * @default depth[2]
   */
  depth?: CanvasDepthValue;
  /**
   * The `aria-label` for the Popup close button.
   * @default Close
   */
  closeButtonAriaLabel?: string;
}

const closeIconSpacing = spacing.xs;
const closeIconSpacingSmall = 10;

const popupAnimation = (transformOrigin: TransformOrigin) => {
  const translate = getTranslateFromOrigin(transformOrigin, spacing.xxs);

  return keyframes`
    0% {
      opacity: 0;
      transform: translate(${translate.x}px, ${translate.y}px);
    }
    100% {
      opacity: 1;
      transform: translate(0);
    }
  `;
};

const Container = styled('div', {
  shouldForwardProp: prop => isPropValid(prop) && prop !== 'width',
})<PickRequired<PopupProps, 'transformOrigin', 'width'>>(
  {
    position: 'relative',
    maxWidth: `calc(100vw - ${spacing.l})`,
  },
  ({width}) => width && {width},
  ({transformOrigin}) => {
    if (transformOrigin === null) {
      return {};
    }
    return {
      animation: popupAnimation(transformOrigin),
      animationDuration: '150ms',
      animationTimingFunction: 'ease-out',
      transformOrigin: `${transformOrigin.vertical} ${transformOrigin.horizontal}`,
    };
  }
);

const getHeadingId = (heading: React.ReactNode, id: string) => (heading ? id : undefined);

const getAriaLabel = (
  ariaLabel: string | undefined,
  headingId: string | undefined
): object | undefined => {
  if (ariaLabel) {
    return {['aria-label']: ariaLabel};
  }
  if (headingId) {
    return {['aria-labelledby']: headingId};
  }
  return undefined;
};

const CloseIconContainer = styled('div')<Pick<PopupProps, 'closeIconSize'>>(
  {
    position: 'absolute',
  },
  ({closeIconSize}) => ({
    right: closeIconSize === IconButton.Size.Small ? closeIconSpacingSmall : closeIconSpacing,
    top: closeIconSize === IconButton.Size.Small ? closeIconSpacingSmall : closeIconSpacing,
  })
);

export default class Popup extends React.Component<PopupProps> {
  static Padding = PopupPadding;

  private id = uuid();
  private closeButtonRef = React.createRef<any>();

  public render() {
    const {
      padding = Popup.Padding.l,
      closeIconSize = 'medium',
      closeButtonAriaLabel = 'Close',
      transformOrigin = {
        horizontal: 'center',
        vertical: 'top',
      } as const,
      depth = depthValues[2],
      handleClose,
      width,
      heading,
      popupRef,
      ariaLabel,
      ...elemProps
    } = this.props;
    const headingId = getHeadingId(heading, this.id);
    return (
      <Container
        transformOrigin={transformOrigin}
        width={width}
        role="dialog"
        ref={popupRef}
        {...getAriaLabel(ariaLabel, headingId)}
        {...elemProps}
      >
        {handleClose && (
          <CloseIconContainer closeIconSize={closeIconSize}>
            <IconButton
              data-close="close" // Allows for grabbing focus to the close button rather than relying on the aria label "Close" which will change based on different languages
              buttonRef={this.closeButtonRef}
              variant={IconButton.Variant.Plain}
              size={closeIconSize}
              onClick={handleClose}
              icon={xIcon}
<<<<<<< HEAD
              aria-label={closeButtonAriaLabel}
=======
              aria-label={closeLabel}
>>>>>>> ab3f37eb
            />
          </CloseIconContainer>
        )}
        <Card depth={depth} heading={heading} headingId={headingId} width="100%" padding={padding}>
          {this.props.children}
        </Card>
      </Container>
    );
  }
}<|MERGE_RESOLUTION|>--- conflicted
+++ resolved
@@ -34,11 +34,7 @@
    * The origin from which the Popup will animate.
    * @default {horizontal: 'center', vertical: 'top'}
    */
-<<<<<<< HEAD
-  transformOrigin?: TransformOrigin;
-=======
-  transformOrigin: TransformOrigin | null;
->>>>>>> ab3f37eb
+  transformOrigin?: TransformOrigin | null;
   /**
    * The size of the Popup close button. Accepts `small` or `medium`.
    * @default 'medium'
@@ -178,11 +174,7 @@
               size={closeIconSize}
               onClick={handleClose}
               icon={xIcon}
-<<<<<<< HEAD
               aria-label={closeButtonAriaLabel}
-=======
-              aria-label={closeLabel}
->>>>>>> ab3f37eb
             />
           </CloseIconContainer>
         )}
