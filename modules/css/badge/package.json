{
  "name": "@workday/canvas-kit-css-badge",
<<<<<<< HEAD
  "version": "7.4.12",
=======
  "version": "8.6.1",
>>>>>>> 2fd1e6ab
  "description": "provides a summary indicator with dynamic values",
  "author": "Workday, Inc. (https://www.workday.com)",
  "license": "Apache-2.0",
  "files": [
    "dist",
    "lib",
    "index.scss"
  ],
  "style": "dist/canvas-kit-css-badge.min.css",
  "main": "dist/canvas-kit-css-badge.min.css",
  "repository": {
    "type": "git",
    "url": "https://github.com/Workday/canvas-kit/tree/master/modules/badge/css"
  },
  "scripts": {
    "test": "echo \"Error: no test specified\" && exit 1",
    "build": "node ../../../utils/css-build.js index.scss"
  },
  "keywords": [
    "canvas",
    "canvas-kit",
    "css",
    "scss",
    "sass",
    "components",
    "workday",
    "badge"
  ],
  "publishConfig": {
    "access": "public"
  }
}<|MERGE_RESOLUTION|>--- conflicted
+++ resolved
@@ -1,10 +1,6 @@
 {
   "name": "@workday/canvas-kit-css-badge",
-<<<<<<< HEAD
-  "version": "7.4.12",
-=======
   "version": "8.6.1",
->>>>>>> 2fd1e6ab
   "description": "provides a summary indicator with dynamic values",
   "author": "Workday, Inc. (https://www.workday.com)",
   "license": "Apache-2.0",
