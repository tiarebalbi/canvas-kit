{
  "name": "@workday/canvas-kit-css-badge",
<<<<<<< HEAD
  "version": "8.6.24",
=======
  "version": "9.1.22",
>>>>>>> b00fd1c6
  "description": "provides a summary indicator with dynamic values",
  "author": "Workday, Inc. (https://www.workday.com)",
  "license": "Apache-2.0",
  "files": [
    "dist",
    "lib",
    "index.scss"
  ],
  "style": "dist/canvas-kit-css-badge.min.css",
  "main": "dist/canvas-kit-css-badge.min.css",
  "repository": {
    "type": "git",
    "url": "https://github.com/Workday/canvas-kit/tree/master/modules/badge/css"
  },
  "scripts": {
    "test": "echo \"Error: no test specified\" && exit 1",
    "build": "node ../../../utils/css-build.js index.scss"
  },
  "keywords": [
    "canvas",
    "canvas-kit",
    "css",
    "scss",
    "sass",
    "components",
    "workday",
    "badge"
  ],
  "publishConfig": {
    "access": "public"
  }
}<|MERGE_RESOLUTION|>--- conflicted
+++ resolved
@@ -1,10 +1,6 @@
 {
   "name": "@workday/canvas-kit-css-badge",
-<<<<<<< HEAD
-  "version": "8.6.24",
-=======
   "version": "9.1.22",
->>>>>>> b00fd1c6
   "description": "provides a summary indicator with dynamic values",
   "author": "Workday, Inc. (https://www.workday.com)",
   "license": "Apache-2.0",
