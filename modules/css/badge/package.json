{
  "name": "@workday/canvas-kit-css-badge",
<<<<<<< HEAD
  "version": "5.3.6",
=======
  "version": "6.1.3",
>>>>>>> 729934bb
  "description": "provides a summary indicator with dynamic values",
  "author": "Workday, Inc. (https://www.workday.com)",
  "license": "Apache-2.0",
  "files": [
    "dist",
    "lib",
    "index.scss"
  ],
  "style": "dist/canvas-kit-css-badge.min.css",
  "main": "dist/canvas-kit-css-badge.min.css",
  "repository": {
    "type": "git",
    "url": "https://github.com/Workday/canvas-kit/tree/master/modules/badge/css"
  },
  "scripts": {
    "test": "echo \"Error: no test specified\" && exit 1",
    "build": "node ../../../utils/css-build.js index.scss"
  },
  "keywords": [
    "canvas",
    "canvas-kit",
    "css",
    "scss",
    "sass",
    "components",
    "workday",
    "badge"
  ],
  "publishConfig": {
    "access": "public"
  }
}<|MERGE_RESOLUTION|>--- conflicted
+++ resolved
@@ -1,10 +1,6 @@
 {
   "name": "@workday/canvas-kit-css-badge",
-<<<<<<< HEAD
-  "version": "5.3.6",
-=======
   "version": "6.1.3",
->>>>>>> 729934bb
   "description": "provides a summary indicator with dynamic values",
   "author": "Workday, Inc. (https://www.workday.com)",
   "license": "Apache-2.0",
