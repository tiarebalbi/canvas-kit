{
  "name": "@workday/canvas-kit-css-badge",
<<<<<<< HEAD
  "version": "8.6.7",
=======
  "version": "9.0.0",
>>>>>>> 4e8110ad
  "description": "provides a summary indicator with dynamic values",
  "author": "Workday, Inc. (https://www.workday.com)",
  "license": "Apache-2.0",
  "files": [
    "dist",
    "lib",
    "index.scss"
  ],
  "style": "dist/canvas-kit-css-badge.min.css",
  "main": "dist/canvas-kit-css-badge.min.css",
  "repository": {
    "type": "git",
    "url": "https://github.com/Workday/canvas-kit/tree/master/modules/badge/css"
  },
  "scripts": {
    "test": "echo \"Error: no test specified\" && exit 1",
    "build": "node ../../../utils/css-build.js index.scss"
  },
  "keywords": [
    "canvas",
    "canvas-kit",
    "css",
    "scss",
    "sass",
    "components",
    "workday",
    "badge"
  ],
  "publishConfig": {
    "access": "public"
  }
}<|MERGE_RESOLUTION|>--- conflicted
+++ resolved
@@ -1,10 +1,6 @@
 {
   "name": "@workday/canvas-kit-css-badge",
-<<<<<<< HEAD
-  "version": "8.6.7",
-=======
   "version": "9.0.0",
->>>>>>> 4e8110ad
   "description": "provides a summary indicator with dynamic values",
   "author": "Workday, Inc. (https://www.workday.com)",
   "license": "Apache-2.0",
