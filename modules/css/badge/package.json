--- conflicted
+++ resolved
@@ -1,10 +1,6 @@
 {
   "name": "@workday/canvas-kit-css-badge",
-<<<<<<< HEAD
-  "version": "8.6.21",
-=======
   "version": "9.1.18",
->>>>>>> 9e23a833
   "description": "provides a summary indicator with dynamic values",
   "author": "Workday, Inc. (https://www.workday.com)",
   "license": "Apache-2.0",
