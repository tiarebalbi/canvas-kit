--- conflicted
+++ resolved
@@ -1,10 +1,6 @@
 {
   "name": "@workday/canvas-kit-css-table",
-<<<<<<< HEAD
-  "version": "8.6.9",
-=======
   "version": "9.0.4",
->>>>>>> 2e7522f9
   "description": "Table CSS for Canvas kit",
   "author": "Workday, Inc. (https://www.workday.com)",
   "license": "Apache-2.0",
@@ -20,13 +16,8 @@
     "url": "http://github.com/Workday/canvas-kit/tree/master/modules/table/css"
   },
   "dependencies": {
-<<<<<<< HEAD
-    "@workday/canvas-kit-css-core": "^8.6.9",
-    "@workday/canvas-kit-css-icon": "^8.6.9"
-=======
     "@workday/canvas-kit-css-core": "^9.0.4",
     "@workday/canvas-kit-css-icon": "^9.0.4"
->>>>>>> 2e7522f9
   },
   "scripts": {
     "test": "echo \"Error: no test specified\" && exit 1",
