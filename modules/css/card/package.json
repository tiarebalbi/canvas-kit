--- conflicted
+++ resolved
@@ -1,10 +1,6 @@
 {
   "name": "@workday/canvas-kit-css-card",
-<<<<<<< HEAD
-  "version": "7.4.5",
-=======
   "version": "8.1.2",
->>>>>>> f79f2083
   "description": "Card CSS for canvas-kit-css",
   "author": "Workday, Inc. (https://www.workday.com)",
   "license": "Apache-2.0",
@@ -20,11 +16,7 @@
     "url": "http://github.com/Workday/canvas-kit/tree/master/modules/card/css"
   },
   "dependencies": {
-<<<<<<< HEAD
-    "@workday/canvas-kit-css-core": "^7.4.5"
-=======
     "@workday/canvas-kit-css-core": "^8.1.2"
->>>>>>> f79f2083
   },
   "scripts": {
     "test": "echo \"Error: no test specified\" && exit 1",
