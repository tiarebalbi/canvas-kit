{
  "name": "@workday/canvas-kit-css-card",
<<<<<<< HEAD
  "version": "7.4.7",
=======
  "version": "8.3.3",
>>>>>>> 101789b6
  "description": "Card CSS for canvas-kit-css",
  "author": "Workday, Inc. (https://www.workday.com)",
  "license": "Apache-2.0",
  "files": [
    "dist",
    "lib",
    "index.scss"
  ],
  "style": "dist/canvas-kit-css-card.css",
  "main": "dist/canvas-kit-css-card.css",
  "repository": {
    "type": "git",
    "url": "http://github.com/Workday/canvas-kit/tree/master/modules/card/css"
  },
  "dependencies": {
<<<<<<< HEAD
    "@workday/canvas-kit-css-core": "^7.4.7"
=======
    "@workday/canvas-kit-css-core": "^8.3.3"
>>>>>>> 101789b6
  },
  "scripts": {
    "test": "echo \"Error: no test specified\" && exit 1",
    "build": "node ../../../utils/css-build.js index.scss"
  },
  "keywords": [
    "canvas",
    "canvas-kit",
    "css",
    "scss",
    "sass",
    "workday",
    "card"
  ]
}<|MERGE_RESOLUTION|>--- conflicted
+++ resolved
@@ -1,10 +1,6 @@
 {
   "name": "@workday/canvas-kit-css-card",
-<<<<<<< HEAD
-  "version": "7.4.7",
-=======
   "version": "8.3.3",
->>>>>>> 101789b6
   "description": "Card CSS for canvas-kit-css",
   "author": "Workday, Inc. (https://www.workday.com)",
   "license": "Apache-2.0",
@@ -20,11 +16,7 @@
     "url": "http://github.com/Workday/canvas-kit/tree/master/modules/card/css"
   },
   "dependencies": {
-<<<<<<< HEAD
-    "@workday/canvas-kit-css-core": "^7.4.7"
-=======
     "@workday/canvas-kit-css-core": "^8.3.3"
->>>>>>> 101789b6
   },
   "scripts": {
     "test": "echo \"Error: no test specified\" && exit 1",
