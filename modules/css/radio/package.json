--- conflicted
+++ resolved
@@ -1,10 +1,6 @@
 {
   "name": "@workday/canvas-kit-css-radio",
-<<<<<<< HEAD
-  "version": "7.4.9",
-=======
   "version": "8.4.10",
->>>>>>> ada27da7
   "description": "The radio css for canvas-kit-css",
   "author": "Workday, Inc. (https://www.workday.com)",
   "license": "Apache-2.0",
@@ -33,12 +29,7 @@
     "workday"
   ],
   "dependencies": {
-<<<<<<< HEAD
-    "@workday/canvas-kit-css-common": "^7.4.9",
-    "@workday/canvas-kit-css-core": "^7.4.9"
-=======
     "@workday/canvas-kit-css-common": "^8.4.10",
     "@workday/canvas-kit-css-core": "^8.4.10"
->>>>>>> ada27da7
   }
 }