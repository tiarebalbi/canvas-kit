--- conflicted
+++ resolved
@@ -1,10 +1,6 @@
 {
   "name": "@workday/canvas-kit-css-action-bar",
-<<<<<<< HEAD
-  "version": "8.6.20",
-=======
   "version": "9.1.17",
->>>>>>> 5304ed1d
   "description": "Action bar CSS for canvas-kit-css",
   "author": "Workday, Inc. (https://www.workday.com)",
   "license": "Apache-2.0",
@@ -20,13 +16,8 @@
     "url": "http://github.com/Workday/canvas-kit/tree/master/modules/action-bar/css"
   },
   "dependencies": {
-<<<<<<< HEAD
-    "@workday/canvas-kit-css-button": "^8.6.20",
-    "@workday/canvas-kit-css-core": "^8.6.20"
-=======
     "@workday/canvas-kit-css-button": "^9.1.17",
     "@workday/canvas-kit-css-core": "^9.1.17"
->>>>>>> 5304ed1d
   },
   "scripts": {
     "test": "echo \"Error: no test specified\" && exit 1",
