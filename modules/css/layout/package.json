{
  "name": "@workday/canvas-kit-css-layout",
<<<<<<< HEAD
  "version": "7.4.4",
=======
  "version": "8.0.9",
>>>>>>> 9d202097
  "description": "Layout css for canvas-kit-css",
  "author": "Workday, Inc. (https://www.workday.com)",
  "license": "Apache-2.0",
  "files": [
    "dist",
    "lib",
    "index.scss"
  ],
  "style": "dist/canvas-kit-css-layout.min.css",
  "main": "dist/canvas-kit-css-layout.min.css",
  "repository": {
    "type": "git",
    "url": "http://github.com/Workday/canvas-kit/tree/master/modules/layout/css"
  },
  "dependencies": {
<<<<<<< HEAD
    "@workday/canvas-kit-css-core": "^7.4.4"
=======
    "@workday/canvas-kit-css-core": "^8.0.9"
>>>>>>> 9d202097
  },
  "scripts": {
    "test": "echo \"Error: no test specified\" && exit 1",
    "build": "node ../../../utils/css-build.js index.scss"
  },
  "keywords": [
    "canvas",
    "canvas-kit",
    "css",
    "layout",
    "scss",
    "sass",
    "workday",
    "grids"
  ]
}<|MERGE_RESOLUTION|>--- conflicted
+++ resolved
@@ -1,10 +1,6 @@
 {
   "name": "@workday/canvas-kit-css-layout",
-<<<<<<< HEAD
-  "version": "7.4.4",
-=======
   "version": "8.0.9",
->>>>>>> 9d202097
   "description": "Layout css for canvas-kit-css",
   "author": "Workday, Inc. (https://www.workday.com)",
   "license": "Apache-2.0",
@@ -20,11 +16,7 @@
     "url": "http://github.com/Workday/canvas-kit/tree/master/modules/layout/css"
   },
   "dependencies": {
-<<<<<<< HEAD
-    "@workday/canvas-kit-css-core": "^7.4.4"
-=======
     "@workday/canvas-kit-css-core": "^8.0.9"
->>>>>>> 9d202097
   },
   "scripts": {
     "test": "echo \"Error: no test specified\" && exit 1",
