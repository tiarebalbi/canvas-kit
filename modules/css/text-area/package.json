--- conflicted
+++ resolved
@@ -1,10 +1,6 @@
 {
   "name": "@workday/canvas-kit-css-text-area",
-<<<<<<< HEAD
-  "version": "5.3.8",
-=======
   "version": "6.3.3",
->>>>>>> 51dae819
   "description": "The text-area css for canvas-kit-css",
   "author": "Workday, Inc. (https://www.workday.com)",
   "license": "Apache-2.0",
@@ -34,12 +30,7 @@
     "workday"
   ],
   "dependencies": {
-<<<<<<< HEAD
-    "@workday/canvas-kit-css-common": "^5.3.8",
-    "@workday/canvas-kit-css-core": "^5.3.8"
-=======
     "@workday/canvas-kit-css-common": "^6.3.3",
     "@workday/canvas-kit-css-core": "^6.3.3"
->>>>>>> 51dae819
   }
 }