--- conflicted
+++ resolved
@@ -1,10 +1,6 @@
 {
   "name": "@workday/canvas-kit-css",
-<<<<<<< HEAD
-  "version": "13.2.37",
-=======
   "version": "14.0.11",
->>>>>>> 22113d28
   "description": "The parent module that contains all Workday Canvas Kit CSS components",
   "author": "Workday, Inc. (https://www.workday.com)",
   "license": "Apache-2.0",
