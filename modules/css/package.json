--- conflicted
+++ resolved
@@ -1,10 +1,6 @@
 {
   "name": "@workday/canvas-kit-css",
-<<<<<<< HEAD
-  "version": "12.6.17",
-=======
   "version": "13.2.12",
->>>>>>> 2230c8df
   "description": "The parent module that contains all Workday Canvas Kit CSS components",
   "author": "Workday, Inc. (https://www.workday.com)",
   "license": "Apache-2.0",
