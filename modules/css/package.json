--- conflicted
+++ resolved
@@ -1,10 +1,6 @@
 {
   "name": "@workday/canvas-kit-css",
-<<<<<<< HEAD
-  "version": "11.2.15",
-=======
   "version": "12.6.3",
->>>>>>> c4185979
   "description": "The parent module that contains all Workday Canvas Kit CSS components",
   "author": "Workday, Inc. (https://www.workday.com)",
   "license": "Apache-2.0",
