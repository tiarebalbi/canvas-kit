{
  "name": "@workday/canvas-kit-css",
<<<<<<< HEAD
  "version": "12.6.15",
=======
  "version": "13.2.0",
>>>>>>> b7948cd8
  "description": "The parent module that contains all Workday Canvas Kit CSS components",
  "author": "Workday, Inc. (https://www.workday.com)",
  "license": "Apache-2.0",
  "sideEffects": false,
  "repository": {
    "type": "git",
    "url": "https://github.com/workday/canvas-kit.git",
    "directory": "modules/css"
  },
  "files": [
    "*/package.json",
    "*.css"
  ],
  "scripts": {
    "clean": "rimraf *.css",
    "build": "node ../../utils/update-css-package-version.js"
  },
  "keywords": [
    "canvas",
    "canvas-kit",
    "css",
    "components",
    "workday"
  ]
}<|MERGE_RESOLUTION|>--- conflicted
+++ resolved
@@ -1,10 +1,6 @@
 {
   "name": "@workday/canvas-kit-css",
-<<<<<<< HEAD
-  "version": "12.6.15",
-=======
   "version": "13.2.0",
->>>>>>> b7948cd8
   "description": "The parent module that contains all Workday Canvas Kit CSS components",
   "author": "Workday, Inc. (https://www.workday.com)",
   "license": "Apache-2.0",
