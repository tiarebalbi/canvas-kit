{
  "name": "@workday/canvas-kit-css-core",
<<<<<<< HEAD
  "version": "6.8.14",
=======
  "version": "7.2.3",
>>>>>>> 14795cbf
  "description": "The core css for canvas-kit-css",
  "author": "Workday, Inc. (https://www.workday.com)",
  "license": "Apache-2.0",
  "files": [
    "dist",
    "lib",
    "index.scss"
  ],
  "style": "dist/canvas-kit-css-core.min.css",
  "main": "dist/canvas-kit-css-core.min.css",
  "repository": {
    "type": "git",
    "url": "http://github.com/Workday/canvas-kit/tree/master/modules/core/css"
  },
  "scripts": {
    "test": "echo \"Error: no test specified\" && exit 1",
    "build": "node ../../../utils/css-build.js index.scss"
  },
  "keywords": [
    "canvas",
    "canvas-kit",
    "css",
    "scss",
    "sass",
    "workday"
  ],
  "dependencies": {
    "@workday/canvas-colors-web": "^2.0.0",
    "@workday/canvas-depth-web": "^0.16.4"
  }
}<|MERGE_RESOLUTION|>--- conflicted
+++ resolved
@@ -1,10 +1,6 @@
 {
   "name": "@workday/canvas-kit-css-core",
-<<<<<<< HEAD
-  "version": "6.8.14",
-=======
   "version": "7.2.3",
->>>>>>> 14795cbf
   "description": "The core css for canvas-kit-css",
   "author": "Workday, Inc. (https://www.workday.com)",
   "license": "Apache-2.0",
