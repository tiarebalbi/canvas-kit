{
  "name": "@workday/canvas-kit-css-core",
<<<<<<< HEAD
  "version": "7.4.7",
=======
  "version": "8.3.3",
>>>>>>> 101789b6
  "description": "The core css for canvas-kit-css",
  "author": "Workday, Inc. (https://www.workday.com)",
  "license": "Apache-2.0",
  "files": [
    "dist",
    "lib",
    "index.scss"
  ],
  "style": "dist/canvas-kit-css-core.min.css",
  "main": "dist/canvas-kit-css-core.min.css",
  "repository": {
    "type": "git",
    "url": "http://github.com/Workday/canvas-kit/tree/master/modules/core/css"
  },
  "scripts": {
    "test": "echo \"Error: no test specified\" && exit 1",
    "build": "node ../../../utils/css-build.js index.scss"
  },
  "keywords": [
    "canvas",
    "canvas-kit",
    "css",
    "scss",
    "sass",
    "workday"
  ],
  "dependencies": {
    "@workday/canvas-colors-web": "^2.0.0",
    "@workday/canvas-depth-web": "^0.16.4"
  }
}<|MERGE_RESOLUTION|>--- conflicted
+++ resolved
@@ -1,10 +1,6 @@
 {
   "name": "@workday/canvas-kit-css-core",
-<<<<<<< HEAD
-  "version": "7.4.7",
-=======
   "version": "8.3.3",
->>>>>>> 101789b6
   "description": "The core css for canvas-kit-css",
   "author": "Workday, Inc. (https://www.workday.com)",
   "license": "Apache-2.0",
