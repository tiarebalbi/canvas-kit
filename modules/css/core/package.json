--- conflicted
+++ resolved
@@ -1,10 +1,6 @@
 {
   "name": "@workday/canvas-kit-css-core",
-<<<<<<< HEAD
-  "version": "8.6.7",
-=======
   "version": "9.0.0",
->>>>>>> 4e8110ad
   "description": "The core css for canvas-kit-css",
   "author": "Workday, Inc. (https://www.workday.com)",
   "license": "Apache-2.0",
