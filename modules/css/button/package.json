{
  "name": "@workday/canvas-kit-css-button",
<<<<<<< HEAD
  "version": "8.6.14",
=======
  "version": "9.0.11",
>>>>>>> f3eeb360
  "description": "The button css for canvas-kit-css",
  "author": "Workday, Inc. (https://www.workday.com)",
  "license": "Apache-2.0",
  "files": [
    "dist",
    "lib",
    "index.scss"
  ],
  "style": "dist/canvas-kit-css-button.min.css",
  "main": "dist/canvas-kit-css-button.min.css",
  "repository": {
    "type": "git",
    "url": "http://github.com/Workday/canvas-kit/tree/master/modules/button/css"
  },
  "dependencies": {
<<<<<<< HEAD
    "@workday/canvas-kit-css-core": "^8.6.14",
=======
    "@workday/canvas-kit-css-core": "^9.0.11",
>>>>>>> f3eeb360
    "@workday/canvas-system-icons-web": "^3.0.0"
  },
  "scripts": {
    "test": "echo \"Error: no test specified\" && exit 1",
    "build": "node ../../../utils/css-build.js index.scss"
  },
  "keywords": [
    "canvas",
    "canvas-kit",
    "css",
    "scss",
    "sass",
    "workday",
    "button"
  ]
}<|MERGE_RESOLUTION|>--- conflicted
+++ resolved
@@ -1,10 +1,6 @@
 {
   "name": "@workday/canvas-kit-css-button",
-<<<<<<< HEAD
-  "version": "8.6.14",
-=======
   "version": "9.0.11",
->>>>>>> f3eeb360
   "description": "The button css for canvas-kit-css",
   "author": "Workday, Inc. (https://www.workday.com)",
   "license": "Apache-2.0",
@@ -20,11 +16,7 @@
     "url": "http://github.com/Workday/canvas-kit/tree/master/modules/button/css"
   },
   "dependencies": {
-<<<<<<< HEAD
-    "@workday/canvas-kit-css-core": "^8.6.14",
-=======
     "@workday/canvas-kit-css-core": "^9.0.11",
->>>>>>> f3eeb360
     "@workday/canvas-system-icons-web": "^3.0.0"
   },
   "scripts": {
