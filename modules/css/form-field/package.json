--- conflicted
+++ resolved
@@ -1,10 +1,6 @@
 {
   "name": "@workday/canvas-kit-css-form-field",
-<<<<<<< HEAD
-  "version": "5.3.5",
-=======
   "version": "6.0.6",
->>>>>>> f4290c84
   "description": "The form css for canvas-kit-css",
   "author": "Workday, Inc. (https://www.workday.com)",
   "license": "Apache-2.0",
@@ -20,18 +16,6 @@
     "url": "http://github.com/Workday/canvas-kit/tree/master/modules/form-field/css"
   },
   "dependencies": {
-<<<<<<< HEAD
-    "@workday/canvas-kit-css-common": "^5.3.5",
-    "@workday/canvas-kit-css-core": "^5.3.5",
-    "@workday/canvas-system-icons-web": "1.0.41"
-  },
-  "devDependencies": {
-    "@workday/canvas-kit-css-checkbox": "^5.3.5",
-    "@workday/canvas-kit-css-radio": "^5.3.5",
-    "@workday/canvas-kit-css-select": "^5.3.5",
-    "@workday/canvas-kit-css-text-area": "^5.3.5",
-    "@workday/canvas-kit-css-text-input": "^5.3.5"
-=======
     "@workday/canvas-kit-css-common": "^6.0.6",
     "@workday/canvas-kit-css-core": "^6.0.6",
     "@workday/canvas-system-icons-web": "1.0.41"
@@ -42,7 +26,6 @@
     "@workday/canvas-kit-css-select": "^6.0.6",
     "@workday/canvas-kit-css-text-area": "^6.0.6",
     "@workday/canvas-kit-css-text-input": "^6.0.6"
->>>>>>> f4290c84
   },
   "scripts": {
     "test": "echo \"Error: no test specified\" && exit 1",
