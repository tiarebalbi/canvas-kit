--- conflicted
+++ resolved
@@ -1,10 +1,6 @@
 {
   "name": "@workday/canvas-kit-css-form-field",
-<<<<<<< HEAD
-  "version": "5.3.15",
-=======
   "version": "6.7.2",
->>>>>>> 5ea64c81
   "description": "The form css for canvas-kit-css",
   "author": "Workday, Inc. (https://www.workday.com)",
   "license": "Apache-2.0",
@@ -20,18 +16,6 @@
     "url": "http://github.com/Workday/canvas-kit/tree/master/modules/form-field/css"
   },
   "dependencies": {
-<<<<<<< HEAD
-    "@workday/canvas-kit-css-common": "^5.3.15",
-    "@workday/canvas-kit-css-core": "^5.3.15",
-    "@workday/canvas-system-icons-web": "1.0.41"
-  },
-  "devDependencies": {
-    "@workday/canvas-kit-css-checkbox": "^5.3.15",
-    "@workday/canvas-kit-css-radio": "^5.3.15",
-    "@workday/canvas-kit-css-select": "^5.3.15",
-    "@workday/canvas-kit-css-text-area": "^5.3.15",
-    "@workday/canvas-kit-css-text-input": "^5.3.15"
-=======
     "@workday/canvas-kit-css-common": "^6.7.2",
     "@workday/canvas-kit-css-core": "^6.7.2",
     "@workday/canvas-system-icons-web": "1.0.41"
@@ -42,7 +26,6 @@
     "@workday/canvas-kit-css-select": "^6.7.2",
     "@workday/canvas-kit-css-text-area": "^6.7.2",
     "@workday/canvas-kit-css-text-input": "^6.7.2"
->>>>>>> 5ea64c81
   },
   "scripts": {
     "test": "echo \"Error: no test specified\" && exit 1",
