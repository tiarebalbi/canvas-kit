--- conflicted
+++ resolved
@@ -16,15 +16,9 @@
     "url": "http://github.com/Workday/canvas-kit/tree/master/modules/form-field/css"
   },
   "dependencies": {
-<<<<<<< HEAD
     "@workday/canvas-kit-css-common": "^6.8.9",
     "@workday/canvas-kit-css-core": "^6.8.9",
-    "@workday/canvas-system-icons-web": "1.0.41"
-=======
-    "@workday/canvas-kit-css-common": "^6.8.6",
-    "@workday/canvas-kit-css-core": "^6.8.6",
     "@workday/canvas-system-icons-web": "^3.0.0"
->>>>>>> ab2883e3
   },
   "devDependencies": {
     "@workday/canvas-kit-css-checkbox": "^6.8.9",
