--- conflicted
+++ resolved
@@ -1,10 +1,6 @@
 {
   "name": "@workday/canvas-kit-css-modal",
-<<<<<<< HEAD
-  "version": "7.4.9",
-=======
   "version": "8.4.10",
->>>>>>> ada27da7
   "description": "Modal CSS for Canvas kit CSS",
   "author": "Workday, Inc. (https://www.workday.com)",
   "license": "Apache-2.0",
@@ -20,13 +16,8 @@
     "url": "http://github.com/Workday/canvas-kit/tree/master/modules/modal/css"
   },
   "dependencies": {
-<<<<<<< HEAD
-    "@workday/canvas-kit-css-core": "^7.4.9",
-    "@workday/canvas-kit-css-popup": "^7.4.9"
-=======
     "@workday/canvas-kit-css-core": "^8.4.10",
     "@workday/canvas-kit-css-popup": "^8.4.10"
->>>>>>> ada27da7
   },
   "scripts": {
     "test": "echo \"Error: no test specified\" && exit 1",
