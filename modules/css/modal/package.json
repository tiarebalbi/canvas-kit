{
  "name": "@workday/canvas-kit-css-modal",
<<<<<<< HEAD
  "version": "8.6.25",
=======
  "version": "9.1.24",
>>>>>>> 555228d6
  "description": "Modal CSS for Canvas kit CSS",
  "author": "Workday, Inc. (https://www.workday.com)",
  "license": "Apache-2.0",
  "files": [
    "dist",
    "lib",
    "index.scss"
  ],
  "style": "dist/canvas-kit-css-modal.min.css",
  "main": "dist/canvas-kit-css-modal.min.css",
  "repository": {
    "type": "git",
    "url": "http://github.com/Workday/canvas-kit/tree/master/modules/modal/css"
  },
  "dependencies": {
<<<<<<< HEAD
    "@workday/canvas-kit-css-core": "^8.6.25",
    "@workday/canvas-kit-css-popup": "^8.6.25"
=======
    "@workday/canvas-kit-css-core": "^9.1.24",
    "@workday/canvas-kit-css-popup": "^9.1.24"
>>>>>>> 555228d6
  },
  "scripts": {
    "test": "echo \"Error: no test specified\" && exit 1",
    "build": "node ../../../utils/css-build.js index.scss"
  },
  "keywords": [
    "canvas",
    "canvas-kit",
    "css",
    "scss",
    "sass",
    "workday",
    "modal"
  ]
}<|MERGE_RESOLUTION|>--- conflicted
+++ resolved
@@ -1,10 +1,6 @@
 {
   "name": "@workday/canvas-kit-css-modal",
-<<<<<<< HEAD
-  "version": "8.6.25",
-=======
   "version": "9.1.24",
->>>>>>> 555228d6
   "description": "Modal CSS for Canvas kit CSS",
   "author": "Workday, Inc. (https://www.workday.com)",
   "license": "Apache-2.0",
@@ -20,13 +16,8 @@
     "url": "http://github.com/Workday/canvas-kit/tree/master/modules/modal/css"
   },
   "dependencies": {
-<<<<<<< HEAD
-    "@workday/canvas-kit-css-core": "^8.6.25",
-    "@workday/canvas-kit-css-popup": "^8.6.25"
-=======
     "@workday/canvas-kit-css-core": "^9.1.24",
     "@workday/canvas-kit-css-popup": "^9.1.24"
->>>>>>> 555228d6
   },
   "scripts": {
     "test": "echo \"Error: no test specified\" && exit 1",
