{
  "name": "@workday/canvas-kit-styling-transform",
<<<<<<< HEAD
  "version": "12.6.19",
=======
  "version": "13.2.15",
>>>>>>> 619a1f08
  "description": "The custom CSS in JS solution that takes JS styles and turns them into static CSS",
  "author": "Workday, Inc. (https://www.workday.com)",
  "license": "Apache-2.0",
  "sideEffects": false,
  "main": "dist/commonjs/index.js",
  "module": "dist/es6/index.js",
  "types": "dist/es6/index.d.ts",
  "repository": {
    "type": "git",
    "url": "https://github.com/workday/canvas-kit.git",
    "directory": "modules/styling/parser"
  },
  "files": [
    "package.json",
    "lib/*",
    "index.js",
    "dist/*",
    "index.ts",
    "testing.ts"
  ],
  "scripts": {
    "clean": "rimraf dist && rimraf .build-info && mkdirp dist",
    "build:cjs": "tsc -p tsconfig.cjs.json",
    "build:es6": "tsc -p tsconfig.es6.json",
    "build": "npm-run-all build:cjs build:es6",
    "test": "echo \"Error: no test specified\" && exit 1"
  },
  "keywords": [
    "canvas",
    "canvas-kit",
    "react",
    "components",
    "workday",
    "styling"
  ],
  "dependencies": {
    "@emotion/serialize": "^1.0.2",
<<<<<<< HEAD
    "@workday/canvas-kit-styling": "^12.6.19",
    "@workday/canvas-tokens-web": "^2.1.1",
    "stylis": "4.0.13",
    "ts-node": "^10.9.1",
    "typescript": "5.0"
=======
    "@workday/canvas-kit-styling": "^13.2.15",
    "stylis": "4.0.13"
>>>>>>> 619a1f08
  },
  "devDependencies": {
    "@types/common-tags": "^1.8.0",
    "common-tags": "^1.8.0"
  },
  "peerDependencies": {
    "typescript": ">=5.0"
  }
}<|MERGE_RESOLUTION|>--- conflicted
+++ resolved
@@ -1,10 +1,6 @@
 {
   "name": "@workday/canvas-kit-styling-transform",
-<<<<<<< HEAD
-  "version": "12.6.19",
-=======
   "version": "13.2.15",
->>>>>>> 619a1f08
   "description": "The custom CSS in JS solution that takes JS styles and turns them into static CSS",
   "author": "Workday, Inc. (https://www.workday.com)",
   "license": "Apache-2.0",
@@ -42,16 +38,8 @@
   ],
   "dependencies": {
     "@emotion/serialize": "^1.0.2",
-<<<<<<< HEAD
-    "@workday/canvas-kit-styling": "^12.6.19",
-    "@workday/canvas-tokens-web": "^2.1.1",
-    "stylis": "4.0.13",
-    "ts-node": "^10.9.1",
-    "typescript": "5.0"
-=======
     "@workday/canvas-kit-styling": "^13.2.15",
     "stylis": "4.0.13"
->>>>>>> 619a1f08
   },
   "devDependencies": {
     "@types/common-tags": "^1.8.0",
