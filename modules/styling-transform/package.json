--- conflicted
+++ resolved
@@ -1,10 +1,6 @@
 {
   "name": "@workday/canvas-kit-styling-transform",
-<<<<<<< HEAD
-  "version": "10.3.58",
-=======
   "version": "11.1.5",
->>>>>>> deb1fdc2
   "description": "The custom CSS in JS solution that takes JS styles and turns them into static CSS",
   "author": "Workday, Inc. (https://www.workday.com)",
   "license": "Apache-2.0",
@@ -38,12 +34,8 @@
   ],
   "dependencies": {
     "@emotion/serialize": "^1.0.2",
-<<<<<<< HEAD
-    "@workday/canvas-kit-styling": "^10.3.58",
-=======
     "@workday/canvas-kit-styling": "^11.1.5",
     "@workday/canvas-tokens-web": "^2.0.0",
->>>>>>> deb1fdc2
     "stylis": "4.0.13",
     "typescript": "4.2"
   },
