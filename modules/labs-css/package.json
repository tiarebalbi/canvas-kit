--- conflicted
+++ resolved
@@ -1,10 +1,6 @@
 {
   "name": "@workday/canvas-kit-labs-css",
-<<<<<<< HEAD
-  "version": "11.1.26",
-=======
   "version": "12.1.15",
->>>>>>> 66db2d01
   "description": "The parent module that contains all Workday Canvas Kit Labs CSS components",
   "author": "Workday, Inc. (https://www.workday.com)",
   "license": "Apache-2.0",
