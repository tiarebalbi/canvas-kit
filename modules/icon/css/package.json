--- conflicted
+++ resolved
@@ -1,10 +1,6 @@
 {
   "name": "@workday/canvas-kit-css-icon",
-<<<<<<< HEAD
-  "version": "3.8.0",
-=======
   "version": "4.0.0-beta.4",
->>>>>>> d7be48d0
   "description": "Icon toolkit for Canvas kit",
   "author": "Workday, Inc. (https://www.workday.com)",
   "license": "Apache-2.0",
@@ -21,11 +17,7 @@
   },
   "dependencies": {
     "@workday/canvas-colors-web": "^0.17.13",
-<<<<<<< HEAD
-    "@workday/canvas-kit-css-core": "^3.8.0",
-=======
     "@workday/canvas-kit-css-core": "4.0.0-beta.4",
->>>>>>> d7be48d0
     "svg-injector": "^1.1.3",
     "to-slug-case": "^1.0.0"
   },
