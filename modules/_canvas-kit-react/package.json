{
  "name": "@workday/canvas-kit-react",
<<<<<<< HEAD
  "version": "5.0.0-beta.0",
=======
  "version": "4.5.1",
>>>>>>> 8e93b403
  "description": "The parent module that contains all Workday Canvas Kit React components",
  "author": "Workday, Inc. (https://www.workday.com)",
  "license": "Apache-2.0",
  "main": "dist/commonjs/index.js",
  "module": "dist/es6/index.js",
  "sideEffects": false,
  "types": "dist/es6/index.d.ts",
  "repository": {
    "type": "git",
    "url": "http://github.com/Workday/canvas-kit/tree/master/modules/_canvas-kit-react"
  },
  "files": [
    "dist/",
    "index.ts",
    "ts3.5/**/*"
  ],
  "typesVersions": {
    "<=3.5": {
      "*": [
        "ts3.5/*"
      ]
    }
  },
  "scripts": {
    "watch": "yarn build:es6 -w",
    "test": "echo \"Error: no test specified\" && exit 1",
    "clean": "rimraf dist && rimraf ts3.5 && rimraf .build-info && mkdirp dist && mkdirp ts3.5/dist",
    "build:cjs": "tsc -p tsconfig.cjs.json",
    "build:es6": "tsc -p tsconfig.es6.json",
    "build:rebuild": "npm-run-all clean build",
    "build:downlevel-dts": "yarn run downlevel-dts dist ts3.5/dist",
    "build": "npm-run-all --parallel build:cjs build:es6 --sequential build:downlevel-dts",
    "depcheck": "node ../../utils/check-dependencies-exist.js"
  },
  "keywords": [
    "canvas",
    "canvas-kit",
    "react",
    "components",
    "workday"
  ],
  "peerDependencies": {
    "react": "^16.8 || ^17.0"
  },
  "dependencies": {
<<<<<<< HEAD
    "@workday/canvas-kit-react-action-bar": "^5.0.0-beta.0",
    "@workday/canvas-kit-react-avatar": "^5.0.0-beta.0",
    "@workday/canvas-kit-react-badge": "^5.0.0-beta.0",
    "@workday/canvas-kit-react-banner": "^5.0.0-beta.0",
    "@workday/canvas-kit-react-button": "^5.0.0-beta.0",
    "@workday/canvas-kit-react-card": "^5.0.0-beta.0",
    "@workday/canvas-kit-react-checkbox": "^5.0.0-beta.0",
    "@workday/canvas-kit-react-color-picker": "^5.0.0-beta.0",
    "@workday/canvas-kit-react-common": "^5.0.0-beta.0",
    "@workday/canvas-kit-react-cookie-banner": "^5.0.0-beta.0",
    "@workday/canvas-kit-react-core": "^5.0.0-beta.0",
    "@workday/canvas-kit-react-form-field": "^5.0.0-beta.0",
    "@workday/canvas-kit-react-icon": "^5.0.0-beta.0",
    "@workday/canvas-kit-react-layout": "^5.0.0-beta.0",
    "@workday/canvas-kit-react-loading-animation": "^5.0.0-beta.0",
    "@workday/canvas-kit-react-modal": "^5.0.0-beta.0",
    "@workday/canvas-kit-react-page-header": "^5.0.0-beta.0",
    "@workday/canvas-kit-react-popup": "^5.0.0-beta.0",
    "@workday/canvas-kit-react-radio": "^5.0.0-beta.0",
    "@workday/canvas-kit-react-segmented-control": "^5.0.0-beta.0",
    "@workday/canvas-kit-react-select": "^5.0.0-beta.0",
    "@workday/canvas-kit-react-side-panel": "^5.0.0-beta.0",
    "@workday/canvas-kit-react-skeleton": "^5.0.0-beta.0",
    "@workday/canvas-kit-react-status-indicator": "^5.0.0-beta.0",
    "@workday/canvas-kit-react-switch": "^5.0.0-beta.0",
    "@workday/canvas-kit-react-table": "^5.0.0-beta.0",
    "@workday/canvas-kit-react-text-area": "^5.0.0-beta.0",
    "@workday/canvas-kit-react-text-input": "^5.0.0-beta.0",
    "@workday/canvas-kit-react-toast": "^5.0.0-beta.0",
    "@workday/canvas-kit-react-tooltip": "^5.0.0-beta.0"
=======
    "@workday/canvas-kit-react-action-bar": "^4.5.1",
    "@workday/canvas-kit-react-avatar": "^4.5.1",
    "@workday/canvas-kit-react-badge": "^4.5.1",
    "@workday/canvas-kit-react-banner": "^4.5.1",
    "@workday/canvas-kit-react-button": "^4.5.1",
    "@workday/canvas-kit-react-card": "^4.5.1",
    "@workday/canvas-kit-react-checkbox": "^4.5.1",
    "@workday/canvas-kit-react-color-picker": "^4.5.1",
    "@workday/canvas-kit-react-common": "^4.5.1",
    "@workday/canvas-kit-react-cookie-banner": "^4.5.1",
    "@workday/canvas-kit-react-core": "^4.5.1",
    "@workday/canvas-kit-react-form-field": "^4.5.1",
    "@workday/canvas-kit-react-icon": "^4.5.1",
    "@workday/canvas-kit-react-layout": "^4.5.1",
    "@workday/canvas-kit-react-loading-animation": "^4.5.1",
    "@workday/canvas-kit-react-modal": "^4.5.1",
    "@workday/canvas-kit-react-page-header": "^4.5.1",
    "@workday/canvas-kit-react-popup": "^4.5.1",
    "@workday/canvas-kit-react-radio": "^4.5.1",
    "@workday/canvas-kit-react-segmented-control": "^4.5.1",
    "@workday/canvas-kit-react-select": "^4.5.1",
    "@workday/canvas-kit-react-side-panel": "^4.5.1",
    "@workday/canvas-kit-react-skeleton": "^4.5.1",
    "@workday/canvas-kit-react-status-indicator": "^4.5.1",
    "@workday/canvas-kit-react-switch": "^4.5.1",
    "@workday/canvas-kit-react-table": "^4.5.1",
    "@workday/canvas-kit-react-text-area": "^4.5.1",
    "@workday/canvas-kit-react-text-input": "^4.5.1",
    "@workday/canvas-kit-react-toast": "^4.5.1",
    "@workday/canvas-kit-react-tooltip": "^4.5.1"
>>>>>>> 8e93b403
  }
}<|MERGE_RESOLUTION|>--- conflicted
+++ resolved
@@ -1,10 +1,6 @@
 {
   "name": "@workday/canvas-kit-react",
-<<<<<<< HEAD
   "version": "5.0.0-beta.0",
-=======
-  "version": "4.5.1",
->>>>>>> 8e93b403
   "description": "The parent module that contains all Workday Canvas Kit React components",
   "author": "Workday, Inc. (https://www.workday.com)",
   "license": "Apache-2.0",
@@ -50,7 +46,6 @@
     "react": "^16.8 || ^17.0"
   },
   "dependencies": {
-<<<<<<< HEAD
     "@workday/canvas-kit-react-action-bar": "^5.0.0-beta.0",
     "@workday/canvas-kit-react-avatar": "^5.0.0-beta.0",
     "@workday/canvas-kit-react-badge": "^5.0.0-beta.0",
@@ -81,37 +76,5 @@
     "@workday/canvas-kit-react-text-input": "^5.0.0-beta.0",
     "@workday/canvas-kit-react-toast": "^5.0.0-beta.0",
     "@workday/canvas-kit-react-tooltip": "^5.0.0-beta.0"
-=======
-    "@workday/canvas-kit-react-action-bar": "^4.5.1",
-    "@workday/canvas-kit-react-avatar": "^4.5.1",
-    "@workday/canvas-kit-react-badge": "^4.5.1",
-    "@workday/canvas-kit-react-banner": "^4.5.1",
-    "@workday/canvas-kit-react-button": "^4.5.1",
-    "@workday/canvas-kit-react-card": "^4.5.1",
-    "@workday/canvas-kit-react-checkbox": "^4.5.1",
-    "@workday/canvas-kit-react-color-picker": "^4.5.1",
-    "@workday/canvas-kit-react-common": "^4.5.1",
-    "@workday/canvas-kit-react-cookie-banner": "^4.5.1",
-    "@workday/canvas-kit-react-core": "^4.5.1",
-    "@workday/canvas-kit-react-form-field": "^4.5.1",
-    "@workday/canvas-kit-react-icon": "^4.5.1",
-    "@workday/canvas-kit-react-layout": "^4.5.1",
-    "@workday/canvas-kit-react-loading-animation": "^4.5.1",
-    "@workday/canvas-kit-react-modal": "^4.5.1",
-    "@workday/canvas-kit-react-page-header": "^4.5.1",
-    "@workday/canvas-kit-react-popup": "^4.5.1",
-    "@workday/canvas-kit-react-radio": "^4.5.1",
-    "@workday/canvas-kit-react-segmented-control": "^4.5.1",
-    "@workday/canvas-kit-react-select": "^4.5.1",
-    "@workday/canvas-kit-react-side-panel": "^4.5.1",
-    "@workday/canvas-kit-react-skeleton": "^4.5.1",
-    "@workday/canvas-kit-react-status-indicator": "^4.5.1",
-    "@workday/canvas-kit-react-switch": "^4.5.1",
-    "@workday/canvas-kit-react-table": "^4.5.1",
-    "@workday/canvas-kit-react-text-area": "^4.5.1",
-    "@workday/canvas-kit-react-text-input": "^4.5.1",
-    "@workday/canvas-kit-react-toast": "^4.5.1",
-    "@workday/canvas-kit-react-tooltip": "^4.5.1"
->>>>>>> 8e93b403
   }
 }