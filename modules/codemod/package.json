--- conflicted
+++ resolved
@@ -2,11 +2,7 @@
   "name": "@workday/canvas-kit-codemod",
   "author": "Workday, Inc. (https://www.workday.com)",
   "license": "Apache-2.0",
-<<<<<<< HEAD
-  "version": "11.2.8",
-=======
   "version": "12.5.6",
->>>>>>> 353f9486
   "description": "A collection of codemods for use on Workday Canvas Kit packages.",
   "main": "dist/es6/index.js",
   "sideEffects": false,
