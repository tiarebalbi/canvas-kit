--- conflicted
+++ resolved
@@ -2,11 +2,7 @@
   "name": "@workday/canvas-kit-codemod",
   "author": "Workday, Inc. (https://www.workday.com)",
   "license": "Apache-2.0",
-<<<<<<< HEAD
-  "version": "11.2.6",
-=======
   "version": "12.5.4",
->>>>>>> d7210e5f
   "description": "A collection of codemods for use on Workday Canvas Kit packages.",
   "main": "dist/es6/index.js",
   "sideEffects": false,
