--- conflicted
+++ resolved
@@ -1,10 +1,6 @@
 {
   "name": "@workday/canvas-kit-react-fonts",
-<<<<<<< HEAD
-  "version": "13.2.41",
-=======
   "version": "14.1.0",
->>>>>>> a4c65e8f
   "description": "Fonts for canvas-kit-react",
   "author": "Workday, Inc. (https://www.workday.com)",
   "license": "Apache-2.0",
