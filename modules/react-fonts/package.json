--- conflicted
+++ resolved
@@ -1,10 +1,6 @@
 {
   "name": "@workday/canvas-kit-react-fonts",
-<<<<<<< HEAD
-  "version": "10.3.46",
-=======
   "version": "11.0.18",
->>>>>>> b8919f55
   "description": "Fonts for canvas-kit-react",
   "author": "Workday, Inc. (https://www.workday.com)",
   "license": "Apache-2.0",
