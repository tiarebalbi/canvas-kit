--- conflicted
+++ resolved
@@ -1,10 +1,6 @@
 {
   "name": "@workday/canvas-kit-react-fonts",
-<<<<<<< HEAD
-  "version": "8.6.24",
-=======
   "version": "9.1.22",
->>>>>>> b00fd1c6
   "description": "Fonts for canvas-kit-react",
   "author": "Workday, Inc. (https://www.workday.com)",
   "license": "Apache-2.0",
