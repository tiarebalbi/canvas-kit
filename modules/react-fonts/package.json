{
  "name": "@workday/canvas-kit-react-fonts",
<<<<<<< HEAD
  "version": "12.6.17",
=======
  "version": "13.2.12",
>>>>>>> 2230c8df
  "description": "Fonts for canvas-kit-react",
  "author": "Workday, Inc. (https://www.workday.com)",
  "license": "Apache-2.0",
  "main": "dist/commonjs/index.js",
  "module": "dist/es6/index.js",
  "sideEffects": false,
  "types": "dist/es6/index.d.ts",
  "repository": {
    "type": "git",
    "url": "https://github.com/workday/canvas-kit.git",
    "directory": "modules/react-fonts"
  },
  "files": [
    "dist/",
    "lib/",
    "index.ts"
  ],
  "scripts": {
    "watch": "yarn build:es6 -w",
    "test": "echo \"Error: no test specified\" && exit 1",
    "clean": "rimraf dist && rimraf .build-info && mkdirp dist",
    "build:cjs": "tsc -p tsconfig.cjs.json",
    "build:es6": "tsc -p tsconfig.es6.json",
    "build:rebuild": "npm-run-all clean build",
    "build": "npm-run-all build:cjs build:es6",
    "depcheck": "node ../../utils/check-dependencies-exist.js",
    "typecheck:src": "tsc -p . --noEmit --incremental false"
  },
  "keywords": [
    "canvas",
    "canvas-kit",
    "react",
    "components",
    "workday",
    "fonts"
  ],
  "peerDependencies": {
    "react": ">=17.0"
  },
  "dependencies": {
    "@emotion/react": "^11.7.1"
  }
}<|MERGE_RESOLUTION|>--- conflicted
+++ resolved
@@ -1,10 +1,6 @@
 {
   "name": "@workday/canvas-kit-react-fonts",
-<<<<<<< HEAD
-  "version": "12.6.17",
-=======
   "version": "13.2.12",
->>>>>>> 2230c8df
   "description": "Fonts for canvas-kit-react",
   "author": "Workday, Inc. (https://www.workday.com)",
   "license": "Apache-2.0",
