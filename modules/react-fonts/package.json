{
  "name": "@workday/canvas-kit-react-fonts",
<<<<<<< HEAD
  "version": "12.6.14",
=======
  "version": "13.1.3",
>>>>>>> ee6bd619
  "description": "Fonts for canvas-kit-react",
  "author": "Workday, Inc. (https://www.workday.com)",
  "license": "Apache-2.0",
  "main": "dist/commonjs/index.js",
  "module": "dist/es6/index.js",
  "sideEffects": false,
  "types": "dist/es6/index.d.ts",
  "repository": {
    "type": "git",
    "url": "https://github.com/workday/canvas-kit.git",
    "directory": "modules/react-fonts"
  },
  "files": [
    "dist/",
    "lib/",
    "index.ts"
  ],
  "scripts": {
    "watch": "yarn build:es6 -w",
    "test": "echo \"Error: no test specified\" && exit 1",
    "clean": "rimraf dist && rimraf .build-info && mkdirp dist",
    "build:cjs": "tsc -p tsconfig.cjs.json",
    "build:es6": "tsc -p tsconfig.es6.json",
    "build:rebuild": "npm-run-all clean build",
    "build": "npm-run-all build:cjs build:es6",
    "depcheck": "node ../../utils/check-dependencies-exist.js",
    "typecheck:src": "tsc -p . --noEmit --incremental false"
  },
  "keywords": [
    "canvas",
    "canvas-kit",
    "react",
    "components",
    "workday",
    "fonts"
  ],
  "peerDependencies": {
    "react": ">=17.0"
  },
  "dependencies": {
    "@emotion/react": "^11.7.1"
  }
}<|MERGE_RESOLUTION|>--- conflicted
+++ resolved
@@ -1,10 +1,6 @@
 {
   "name": "@workday/canvas-kit-react-fonts",
-<<<<<<< HEAD
-  "version": "12.6.14",
-=======
   "version": "13.1.3",
->>>>>>> ee6bd619
   "description": "Fonts for canvas-kit-react",
   "author": "Workday, Inc. (https://www.workday.com)",
   "license": "Apache-2.0",
