--- conflicted
+++ resolved
@@ -1,10 +1,6 @@
 {
   "name": "@workday/canvas-kit-react-fonts",
-<<<<<<< HEAD
-  "version": "5.3.5",
-=======
   "version": "6.0.6",
->>>>>>> f4290c84
   "description": "Fonts for canvas-kit-react",
   "author": "Workday, Inc. (https://www.workday.com)",
   "license": "Apache-2.0",
