{
  "name": "@workday/canvas-kit-react-fonts",
<<<<<<< HEAD
  "version": "11.1.19",
=======
  "version": "12.0.6",
>>>>>>> d5be4cb8
  "description": "Fonts for canvas-kit-react",
  "author": "Workday, Inc. (https://www.workday.com)",
  "license": "Apache-2.0",
  "main": "dist/commonjs/index.js",
  "module": "dist/es6/index.js",
  "sideEffects": false,
  "types": "dist/es6/index.d.ts",
  "repository": {
    "type": "git",
    "url": "https://github.com/workday/canvas-kit.git",
    "directory": "modules/react-fonts"
  },
  "files": [
    "dist/",
    "lib/",
    "index.ts"
  ],
  "scripts": {
    "watch": "yarn build:es6 -w",
    "test": "echo \"Error: no test specified\" && exit 1",
    "clean": "rimraf dist && rimraf .build-info && mkdirp dist",
    "build:cjs": "tsc -p tsconfig.cjs.json",
    "build:es6": "tsc -p tsconfig.es6.json",
    "build:rebuild": "npm-run-all clean build",
    "build": "npm-run-all --parallel build:cjs build:es6",
    "depcheck": "node ../../utils/check-dependencies-exist.js",
    "typecheck:src": "tsc -p . --noEmit --incremental false"
  },
  "keywords": [
    "canvas",
    "canvas-kit",
    "react",
    "components",
    "workday",
    "fonts"
  ],
  "peerDependencies": {
    "react": ">=16.14"
  },
  "dependencies": {
    "@emotion/react": "^11.7.1"
  }
}<|MERGE_RESOLUTION|>--- conflicted
+++ resolved
@@ -1,10 +1,6 @@
 {
   "name": "@workday/canvas-kit-react-fonts",
-<<<<<<< HEAD
-  "version": "11.1.19",
-=======
   "version": "12.0.6",
->>>>>>> d5be4cb8
   "description": "Fonts for canvas-kit-react",
   "author": "Workday, Inc. (https://www.workday.com)",
   "license": "Apache-2.0",
