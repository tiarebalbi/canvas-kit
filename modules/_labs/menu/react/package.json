{
  "name": "@workday/canvas-kit-labs-react-menu",
<<<<<<< HEAD
  "version": "3.9.3",
=======
  "version": "4.0.2",
>>>>>>> 3877bad4
  "description": "A container for navigation or action items",
  "author": "Workday, Inc. (https://www.workday.com)",
  "license": "Apache-2.0",
  "main": "dist/commonjs/index.js",
  "module": "dist/es6/index.js",
  "sideEffects": false,
  "types": "dist/es6/index.d.ts",
  "repository": {
    "type": "git",
    "url": "http://github.com/Workday/canvas-kit/tree/master/modules/_labs/menu/react"
  },
  "files": [
    "dist/",
    "lib/",
    "index.ts",
    "ts3.5/**/*"
  ],
  "typesVersions": {
    "<=3.5": {
      "*": [
        "ts3.5/*"
      ]
    }
  },
  "scripts": {
    "watch": "yarn build:es6 -w",
    "test": "echo \"Error: no test specified\" && exit 1",
    "clean": "rimraf dist && rimraf ts3.5 && rimraf .build-info && mkdirp dist && mkdirp ts3.5/dist",
    "build:cjs": "tsc -p tsconfig.cjs.json",
    "build:es6": "tsc -p tsconfig.es6.json",
    "build:rebuild": "npm-run-all clean build",
    "build:downlevel-dts": "yarn run downlevel-dts dist ts3.5/dist",
    "build": "npm-run-all --parallel build:cjs build:es6 --sequential build:downlevel-dts",
    "depcheck": "node ../../../../utils/check-dependencies-exist.js"
  },
  "keywords": [
    "canvas",
    "canvas-kit",
    "react",
    "components",
    "workday",
    "menu"
  ],
  "devDependencies": {
    "@material-ui/core": "^4.9.7",
    "@workday/canvas-kit-react-popup": "^4.0.2",
    "@workday/canvas-system-icons-web": "^1.0.20"
  },
  "dependencies": {
    "@emotion/core": "^10.0.28",
    "@emotion/styled": "^10.0.27",
    "@types/uuid": "^3.4.4",
    "@workday/canvas-kit-labs-react-core": "^4.0.2",
    "@workday/canvas-kit-react-card": "^4.0.2",
    "@workday/canvas-kit-react-common": "^4.0.2",
    "@workday/canvas-kit-react-core": "^4.0.2",
    "@workday/canvas-kit-react-icon": "^4.0.2",
    "@workday/design-assets-types": "^0.2.4",
    "uuid": "^3.3.3"
  },
  "peerDependencies": {
    "react": ">= 16.3 < 17"
  }
}<|MERGE_RESOLUTION|>--- conflicted
+++ resolved
@@ -1,10 +1,6 @@
 {
   "name": "@workday/canvas-kit-labs-react-menu",
-<<<<<<< HEAD
-  "version": "3.9.3",
-=======
   "version": "4.0.2",
->>>>>>> 3877bad4
   "description": "A container for navigation or action items",
   "author": "Workday, Inc. (https://www.workday.com)",
   "license": "Apache-2.0",
