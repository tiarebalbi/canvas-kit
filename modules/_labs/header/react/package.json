{
  "name": "@workday/canvas-kit-labs-react-header",
<<<<<<< HEAD
  "version": "5.0.0-beta.0",
=======
  "version": "4.5.1",
>>>>>>> 8e93b403
  "description": "A Canvas-styled application header",
  "author": "Workday, Inc. (https://www.workday.com)",
  "license": "Apache-2.0",
  "main": "dist/commonjs/index.js",
  "module": "dist/es6/index.js",
  "sideEffects": false,
  "types": "dist/es6/index.d.ts",
  "repository": {
    "type": "git",
    "url": "http://github.com/Workday/canvas-kit/tree/master/modules/_labs/header/react"
  },
  "files": [
    "dist/",
    "lib/",
    "index.ts",
    "ts3.5/**/*"
  ],
  "typesVersions": {
    "<=3.5": {
      "*": [
        "ts3.5/*"
      ]
    }
  },
  "scripts": {
    "watch": "yarn build:es6 -w",
    "test": "echo \"Error: no test specified\" && exit 1",
    "clean": "rimraf dist && rimraf ts3.5 && rimraf .build-info && mkdirp dist && mkdirp ts3.5/dist",
    "build:cjs": "tsc -p tsconfig.cjs.json",
    "build:es6": "tsc -p tsconfig.es6.json",
    "build:rebuild": "npm-run-all clean build",
    "build:downlevel-dts": "yarn run downlevel-dts dist ts3.5/dist",
    "build": "npm-run-all --parallel build:cjs build:es6 --sequential build:downlevel-dts",
    "depcheck": "node ../../../../utils/check-dependencies-exist.js"
  },
  "keywords": [
    "canvas",
    "canvas-kit",
    "react",
    "components",
    "workday",
    "header"
  ],
  "peerDependencies": {
    "react": "^16.8 || ^17.0"
  },
  "dependencies": {
    "@emotion/core": "^10.0.28",
    "@emotion/styled": "^10.0.27",
<<<<<<< HEAD
    "@workday/canvas-kit-labs-react-combobox": "^5.0.0-beta.0",
    "@workday/canvas-kit-labs-react-menu": "^5.0.0-beta.0",
    "@workday/canvas-kit-react-button": "^5.0.0-beta.0",
    "@workday/canvas-kit-react-common": "^5.0.0-beta.0",
    "@workday/canvas-kit-react-core": "^5.0.0-beta.0",
    "@workday/canvas-kit-react-form-field": "^5.0.0-beta.0",
    "@workday/canvas-kit-react-icon": "^5.0.0-beta.0",
    "@workday/canvas-kit-react-text-input": "^5.0.0-beta.0",
=======
    "@workday/canvas-kit-labs-react-combobox": "^4.5.1",
    "@workday/canvas-kit-labs-react-menu": "^4.5.1",
    "@workday/canvas-kit-react-button": "^4.5.1",
    "@workday/canvas-kit-react-common": "^4.5.1",
    "@workday/canvas-kit-react-core": "^4.5.1",
    "@workday/canvas-kit-react-form-field": "^4.5.1",
    "@workday/canvas-kit-react-icon": "^4.5.1",
    "@workday/canvas-kit-react-text-input": "^4.5.1",
>>>>>>> 8e93b403
    "@workday/canvas-system-icons-web": "1.0.41",
    "chroma-js": "^2.1.0",
    "uuid": "^3.3.3"
  }
}<|MERGE_RESOLUTION|>--- conflicted
+++ resolved
@@ -1,10 +1,6 @@
 {
   "name": "@workday/canvas-kit-labs-react-header",
-<<<<<<< HEAD
   "version": "5.0.0-beta.0",
-=======
-  "version": "4.5.1",
->>>>>>> 8e93b403
   "description": "A Canvas-styled application header",
   "author": "Workday, Inc. (https://www.workday.com)",
   "license": "Apache-2.0",
@@ -54,7 +50,6 @@
   "dependencies": {
     "@emotion/core": "^10.0.28",
     "@emotion/styled": "^10.0.27",
-<<<<<<< HEAD
     "@workday/canvas-kit-labs-react-combobox": "^5.0.0-beta.0",
     "@workday/canvas-kit-labs-react-menu": "^5.0.0-beta.0",
     "@workday/canvas-kit-react-button": "^5.0.0-beta.0",
@@ -63,16 +58,6 @@
     "@workday/canvas-kit-react-form-field": "^5.0.0-beta.0",
     "@workday/canvas-kit-react-icon": "^5.0.0-beta.0",
     "@workday/canvas-kit-react-text-input": "^5.0.0-beta.0",
-=======
-    "@workday/canvas-kit-labs-react-combobox": "^4.5.1",
-    "@workday/canvas-kit-labs-react-menu": "^4.5.1",
-    "@workday/canvas-kit-react-button": "^4.5.1",
-    "@workday/canvas-kit-react-common": "^4.5.1",
-    "@workday/canvas-kit-react-core": "^4.5.1",
-    "@workday/canvas-kit-react-form-field": "^4.5.1",
-    "@workday/canvas-kit-react-icon": "^4.5.1",
-    "@workday/canvas-kit-react-text-input": "^4.5.1",
->>>>>>> 8e93b403
     "@workday/canvas-system-icons-web": "1.0.41",
     "chroma-js": "^2.1.0",
     "uuid": "^3.3.3"
