export * from './combobox';
<<<<<<< HEAD
export * from './expandable';
export * from './search-form';
export {version} from './version';
=======
export * from './search-form';
>>>>>>> 93767f5e
<|MERGE_RESOLUTION|>--- conflicted
+++ resolved
@@ -1,8 +1,3 @@
 export * from './combobox';
-<<<<<<< HEAD
-export * from './expandable';
 export * from './search-form';
-export {version} from './version';
-=======
-export * from './search-form';
->>>>>>> 93767f5e
+export {version} from './version';