--- conflicted
+++ resolved
@@ -1,10 +1,6 @@
 {
   "name": "@workday/canvas-kit-labs-react",
-<<<<<<< HEAD
-  "version": "11.2.13",
-=======
   "version": "12.6.0",
->>>>>>> 5b3d5f84
   "description": "Canvas Kit Labs is an incubator for new and experimental components. Since we have a rather rigorous process for getting components in at a production level, it can be valuable to make them available earlier while we continuously iterate on the API/functionality. The Labs modules allow us to do that as needed.",
   "author": "Workday, Inc. (https://www.workday.com)",
   "license": "Apache-2.0",
@@ -50,12 +46,8 @@
   "dependencies": {
     "@emotion/react": "^11.7.1",
     "@emotion/styled": "^11.6.0",
-<<<<<<< HEAD
-    "@workday/canvas-kit-react": "^11.2.13",
-=======
     "@workday/canvas-kit-react": "^12.6.0",
     "@workday/canvas-kit-styling": "^12.6.0",
->>>>>>> 5b3d5f84
     "@workday/canvas-system-icons-web": "^3.0.0",
     "@workday/canvas-tokens-web": "^2.1.1",
     "@workday/design-assets-types": "^0.2.8",
