--- conflicted
+++ resolved
@@ -1,10 +1,6 @@
 {
   "name": "@workday/canvas-kit-labs-react",
-<<<<<<< HEAD
-  "version": "6.8.13",
-=======
   "version": "7.2.1",
->>>>>>> ed7a5b8c
   "description": "Canvas Kit Labs is an incubator for new and experimental components. Since we have a rather rigorous process for getting components in at a production level, it can be valuable to make them available earlier while we continuously iterate on the API/functionality. The Labs modules allow us to do that as needed.",
   "author": "Workday, Inc. (https://www.workday.com)",
   "license": "Apache-2.0",
@@ -48,20 +44,11 @@
     "react": "^16.8 || ^17.0"
   },
   "dependencies": {
-<<<<<<< HEAD
-    "@emotion/core": "^10.0.28",
-    "@emotion/is-prop-valid": "^0.8.2",
-    "@emotion/styled": "^10.0.27",
-    "@workday/canvas-kit-preview-react": "^6.8.13",
-    "@workday/canvas-kit-react": "^6.8.13",
-    "@workday/canvas-system-icons-web": "1.0.41",
-=======
     "@emotion/react": "^11.7.1",
     "@emotion/styled": "^11.6.0",
     "@workday/canvas-kit-preview-react": "^7.2.1",
     "@workday/canvas-kit-react": "^7.2.1",
     "@workday/canvas-system-icons-web": "^3.0.0",
->>>>>>> ed7a5b8c
     "chroma-js": "^2.1.0",
     "lodash.flatten": "^4.4.0",
     "rtl-css-js": "^1.14.1"
