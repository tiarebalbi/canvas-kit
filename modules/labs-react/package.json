{
  "name": "@workday/canvas-kit-labs-react",
  "version": "6.2.3",
  "description": "Canvas Kit Labs is an incubator for new and experimental components. Since we have a rather rigorous process for getting components in at a production level, it can be valuable to make them available earlier while we continuously iterate on the API/functionality. The Labs modules allow us to do that as needed.",
  "author": "Workday, Inc. (https://www.workday.com)",
  "license": "Apache-2.0",
  "main": "dist/commonjs/index.js",
  "module": "dist/es6/index.js",
  "sideEffects": false,
  "types": "dist/es6/index.d.ts",
  "repository": {
    "type": "git",
    "url": "http://github.com/Workday/canvas-kit/tree/master/modules/canvas-kit-labs-react"
  },
  "files": [
    "*/package.json",
    "*/lib/*",
    "*/index.ts",
    "dist/",
    "index.ts",
    "ts3.5/**/*"
  ],
  "typesVersions": {
    "<=3.5": {
      "*": [
        "ts3.5/*"
      ]
    }
  },
  "scripts": {
    "watch": "yarn build:es6 -w",
    "test": "echo \"Error: no test specified\" && exit 1",
    "clean": "rimraf dist && rimraf ts3.5 && rimraf .build-info && mkdirp dist && mkdirp ts3.5/dist",
    "build:cjs": "tsc -p tsconfig.cjs.json",
    "build:es6": "tsc -p tsconfig.es6.json",
    "build:rebuild": "npm-run-all clean build",
    "build:downlevel-dts": "yarn run downlevel-dts dist ts3.5/dist",
    "build": "npm-run-all --parallel build:cjs build:es6 --sequential build:downlevel-dts",
    "prepack": "node ../../utils/publish.js pre labs-react",
    "postpack": "node ../../utils/publish.js post labs-react",
    "depcheck": "node ../../utils/check-dependencies-exist.js",
    "typecheck:src": "tsc -p . --noEmit --incremental false"
  },
  "keywords": [
    "canvas",
    "canvas-kit",
    "react",
    "components",
    "workday"
  ],
  "peerDependencies": {
    "react": "^16.8 || ^17.0"
  },
  "dependencies": {
    "@emotion/core": "^10.0.28",
    "@emotion/is-prop-valid": "^0.8.2",
    "@emotion/styled": "^10.0.27",
<<<<<<< HEAD
    "@types/uuid": "^3.4.4",
    "@workday/canvas-kit-preview-react": "^6.2.3",
    "@workday/canvas-kit-react": "^6.2.3",
=======
    "@workday/canvas-kit-preview-react": "^6.2.2",
    "@workday/canvas-kit-react": "^6.2.2",
>>>>>>> 6e10a940
    "@workday/canvas-system-icons-web": "1.0.41",
    "chroma-js": "^2.1.0",
    "csstype": "^2.6.17",
    "lodash.flatten": "^4.4.0",
    "rtl-css-js": "^1.14.1"
  },
  "devDependencies": {
    "@types/lodash.flatten": "^4.4.6"
  }
}<|MERGE_RESOLUTION|>--- conflicted
+++ resolved
@@ -55,14 +55,8 @@
     "@emotion/core": "^10.0.28",
     "@emotion/is-prop-valid": "^0.8.2",
     "@emotion/styled": "^10.0.27",
-<<<<<<< HEAD
-    "@types/uuid": "^3.4.4",
     "@workday/canvas-kit-preview-react": "^6.2.3",
     "@workday/canvas-kit-react": "^6.2.3",
-=======
-    "@workday/canvas-kit-preview-react": "^6.2.2",
-    "@workday/canvas-kit-react": "^6.2.2",
->>>>>>> 6e10a940
     "@workday/canvas-system-icons-web": "1.0.41",
     "chroma-js": "^2.1.0",
     "csstype": "^2.6.17",
