{
  "name": "@workday/canvas-kit-labs-react",
  "version": "13.1.7",
  "description": "Canvas Kit Labs is an incubator for new and experimental components. Since we have a rather rigorous process for getting components in at a production level, it can be valuable to make them available earlier while we continuously iterate on the API/functionality. The Labs modules allow us to do that as needed.",
  "author": "Workday, Inc. (https://www.workday.com)",
  "license": "Apache-2.0",
  "main": "dist/commonjs/index.js",
  "module": "dist/es6/index.js",
  "sideEffects": false,
  "types": "dist/es6/index.d.ts",
  "repository": {
    "type": "git",
    "url": "https://github.com/workday/canvas-kit.git",
    "directory": "modules/labs-react"
  },
  "files": [
    "*/package.json",
    "*/lib/*",
    "*/index.ts",
    "dist/",
    "index.ts"
  ],
  "scripts": {
    "watch": "yarn build:es6 -w",
    "test": "echo \"Error: no test specified\" && exit 1",
    "clean": "rimraf dist && rimraf .build-info && mkdirp dist",
    "build:cjs": "tspc -p tsconfig.cjs.json",
    "build:es6": "tspc -p tsconfig.es6.json",
    "build:rebuild": "npm-run-all clean build",
    "build": "npm-run-all build:cjs build:es6",
    "prepack": "node ../../utils/publish.js pre labs-react",
    "postpack": "node ../../utils/publish.js post labs-react",
    "depcheck": "node ../../utils/check-dependencies-exist.js",
    "typecheck:src": "tsc -p . --noEmit --incremental false"
  },
  "keywords": [
    "canvas",
    "canvas-kit",
    "react",
    "components",
    "workday"
  ],
  "peerDependencies": {
    "react": ">=17.0"
  },
  "dependencies": {
    "@emotion/react": "^11.7.1",
    "@emotion/styled": "^11.6.0",
<<<<<<< HEAD
    "@workday/canvas-kit-react": "^13.1.7",
    "@workday/canvas-kit-styling": "^13.1.7",
    "@workday/canvas-system-icons-web": "^3.0.0",
=======
    "@workday/canvas-kit-react": "^13.1.6",
    "@workday/canvas-kit-styling": "^13.1.6",
    "@workday/canvas-system-icons-web": "^3.0.35",
>>>>>>> daccd3d8
    "@workday/canvas-tokens-web": "^2.1.1",
    "@workday/design-assets-types": "^0.2.8",
    "chroma-js": "^2.2.0",
    "lodash.flatten": "^4.4.0",
    "rtl-css-js": "^1.14.1"
  },
  "devDependencies": {
    "@types/lodash.flatten": "^4.4.6"
  }
}<|MERGE_RESOLUTION|>--- conflicted
+++ resolved
@@ -46,15 +46,9 @@
   "dependencies": {
     "@emotion/react": "^11.7.1",
     "@emotion/styled": "^11.6.0",
-<<<<<<< HEAD
     "@workday/canvas-kit-react": "^13.1.7",
     "@workday/canvas-kit-styling": "^13.1.7",
-    "@workday/canvas-system-icons-web": "^3.0.0",
-=======
-    "@workday/canvas-kit-react": "^13.1.6",
-    "@workday/canvas-kit-styling": "^13.1.6",
     "@workday/canvas-system-icons-web": "^3.0.35",
->>>>>>> daccd3d8
     "@workday/canvas-tokens-web": "^2.1.1",
     "@workday/design-assets-types": "^0.2.8",
     "chroma-js": "^2.2.0",
