{
  "name": "@workday/canvas-kit-labs-react",
  "version": "11.1.16",
  "description": "Canvas Kit Labs is an incubator for new and experimental components. Since we have a rather rigorous process for getting components in at a production level, it can be valuable to make them available earlier while we continuously iterate on the API/functionality. The Labs modules allow us to do that as needed.",
  "author": "Workday, Inc. (https://www.workday.com)",
  "license": "Apache-2.0",
  "main": "dist/commonjs/index.js",
  "module": "dist/es6/index.js",
  "sideEffects": false,
  "types": "dist/es6/index.d.ts",
  "repository": {
    "type": "git",
    "url": "https://github.com/workday/canvas-kit.git",
    "directory": "modules/labs-react"
  },
  "files": [
    "*/package.json",
    "*/lib/*",
    "*/index.ts",
    "dist/",
    "index.ts"
  ],
  "scripts": {
    "watch": "yarn build:es6 -w",
    "test": "echo \"Error: no test specified\" && exit 1",
    "clean": "rimraf dist && rimraf .build-info && mkdirp dist",
    "build:cjs": "ttsc -p tsconfig.cjs.json",
    "build:es6": "ttsc -p tsconfig.es6.json",
    "build:rebuild": "npm-run-all clean build",
    "build": "npm-run-all --parallel build:cjs build:es6",
    "prepack": "node ../../utils/publish.js pre labs-react",
    "postpack": "node ../../utils/publish.js post labs-react",
    "depcheck": "node ../../utils/check-dependencies-exist.js",
    "typecheck:src": "tsc -p . --noEmit --incremental false"
  },
  "keywords": [
    "canvas",
    "canvas-kit",
    "react",
    "components",
    "workday"
  ],
  "peerDependencies": {
    "react": ">=16.14"
  },
  "dependencies": {
    "@emotion/react": "^11.7.1",
    "@emotion/styled": "^11.6.0",
<<<<<<< HEAD
    "@workday/canvas-kit-react": "^11.1.15",
    "@workday/canvas-kit-styling": "^11.1.15",
=======
    "@workday/canvas-kit-react": "^11.1.16",
>>>>>>> 471bb231
    "@workday/canvas-system-icons-web": "^3.0.0",
    "@workday/canvas-tokens-web": "^2.0.1",
    "@workday/design-assets-types": "^0.2.8",
    "chroma-js": "^2.1.0",
    "lodash.flatten": "^4.4.0",
    "rtl-css-js": "^1.14.1"
  },
  "devDependencies": {
    "@types/lodash.flatten": "^4.4.6"
  }
}<|MERGE_RESOLUTION|>--- conflicted
+++ resolved
@@ -46,12 +46,8 @@
   "dependencies": {
     "@emotion/react": "^11.7.1",
     "@emotion/styled": "^11.6.0",
-<<<<<<< HEAD
-    "@workday/canvas-kit-react": "^11.1.15",
-    "@workday/canvas-kit-styling": "^11.1.15",
-=======
     "@workday/canvas-kit-react": "^11.1.16",
->>>>>>> 471bb231
+    "@workday/canvas-kit-styling": "^11.1.16",
     "@workday/canvas-system-icons-web": "^3.0.0",
     "@workday/canvas-tokens-web": "^2.0.1",
     "@workday/design-assets-types": "^0.2.8",
