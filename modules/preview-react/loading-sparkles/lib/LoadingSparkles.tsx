--- conflicted
+++ resolved
@@ -29,36 +29,6 @@
   },
 });
 
-<<<<<<< HEAD
-const loadingSparklesIconStyles = createStyles({
-  animationDuration: `${ANIMATION_DURATION_MS}ms`,
-  animationFillMode: 'both',
-  animationIterationCount: 'infinite',
-  animationName: LOADING_ANIMATION,
-  animationTimingFunction: 'ease-in-out',
-  '.wd-sparkle-fill': {
-    fill: AI_COLORS.dragonFruit400,
-  },
-  '&:nth-child(1)': {
-    animationDelay: '0ms',
-  },
-  '&:nth-child(2)': {
-    animationDelay: `calc(${ANIMATION_DURATION_MS}ms * (1/3))`,
-  },
-  '&:nth-child(3)': {
-    animationDelay: `calc(${ANIMATION_DURATION_MS}ms * (2/3))`,
-  },
-  // for Windows high contrast desktop themes
-  '@media (prefers-contrast: more)': {
-    '.wd-sparkle-fill': {
-      color: 'currentColor',
-      fill: 'currentColor',
-    },
-  },
-});
-
-=======
->>>>>>> 7dab7ee0
 /**
  * An individual loading sparkle. ✨
  */
