--- conflicted
+++ resolved
@@ -1,11 +1,5 @@
 import * as React from 'react';
-<<<<<<< HEAD
-import styled from '@emotion/styled';
-import {borderRadius, colors, space} from '@workday/canvas-kit-react/tokens';
-import {mouseFocusBehavior} from '@workday/canvas-kit-react/common';
-=======
 import {focusRing} from '@workday/canvas-kit-react/common';
->>>>>>> fdb8b845
 import {ColorSwatch} from '@workday/canvas-kit-react/color-picker';
 import {calc, createStencil, px2rem} from '@workday/canvas-kit-styling';
 import {system} from '@workday/canvas-tokens-web';
@@ -43,23 +37,6 @@
       transition: 'box-shadow 120ms ease',
       margin: `0px ${system.space.x2} ${system.space.x2} 0px`,
 
-<<<<<<< HEAD
-    '&:focus': {
-      outline: 'none',
-      // using `focusRing` in support doesn't work for components that use `styled` function because we changed the type to be `CSSObjectWithVars`. Changing this to use `boxShadow` works in support for non stencil components.
-      boxShadow:
-        '0 0 0 2px var(--cnvs-base-palette-french-vanilla-100, rgba(255,255,255,1)),0 0 0 4px var(--cnvs-brand-common-focus-outline, rgba(8,117,225,1))',
-    },
-  },
-  ({isSelected}) => ({
-    boxShadow: isSelected ? accessibilityBorder : undefined,
-    ...mouseFocusBehavior({
-      '&:focus': {
-        animation: 'none',
-        boxShadow: 'none',
-      },
-=======
->>>>>>> fdb8b845
       '&:hover': {
         boxShadow: shadow,
       },
