import * as React from 'react';
<<<<<<< HEAD
import styled from '@emotion/styled';
import {borderRadius, colors, space} from '@workday/canvas-kit-react/tokens';
import {focusRing, mouseFocusBehavior} from '@workday/canvas-kit-react/common';
=======
import {focusRing} from '@workday/canvas-kit-react/common';
>>>>>>> 932ad043
import {ColorSwatch} from '@workday/canvas-kit-react/color-picker';
import {calc, createStencil, px2rem} from '@workday/canvas-kit-styling';
import {system} from '@workday/canvas-tokens-web';

export interface SwatchBookColorObject {
  value: string;
  label: string;
}

export interface SwatchBookProps {
  colors: (string | SwatchBookColorObject)[];
  value?: string;
  onSelect: (color: string) => void;
}

const colorPickerSwatchBookStencil = createStencil({
  vars: {
    shadow: `${system.color.border.inverse} 0 0 0 ${px2rem(2)}, ${
      system.color.border.input.default
    } 0 0 0 ${px2rem(3)}`,
  },
  parts: {
    tile: 'color-picker-swatch-book-tile',
  },
  base: ({tilePart, shadow}) => ({
    display: 'flex',
    flexWrap: 'wrap',
    margin: `0 ${calc.negate(system.space.x2)} ${calc.negate(system.space.x2)} 0`,
    [tilePart]: {
      display: 'flex',
      width: px2rem(20),
      height: px2rem(20),
      cursor: 'pointer',
      borderRadius: system.shape.half,
      transition: 'box-shadow 120ms ease',
      margin: `0px ${system.space.x2} ${system.space.x2} 0px`,

<<<<<<< HEAD
    '&:focus': {
      outline: 'none',
      ...focusRing({separation: 2}),
    },
  },
  ({isSelected}) => ({
    boxShadow: isSelected ? accessibilityBorder : undefined,
    ...mouseFocusBehavior({
      '&:focus': {
        animation: 'none',
        boxShadow: 'none',
      },
=======
>>>>>>> 932ad043
      '&:hover': {
        boxShadow: shadow,
      },

      '&:focus-visible': {
        outline: 'none',
        ...focusRing({separation: 2}),
      },

      '&[aria-selected="true"]': {
        boxShadow: shadow,

        '&:focus-visible': {
          animation: 'none',
          boxShadow: 'none',
        },

        '&:hover': {
          boxShadow: shadow,
        },
      },
    },
  }),
});

export const SwatchBook = ({colors, value, onSelect}: SwatchBookProps) => {
  return (
    <div {...colorPickerSwatchBookStencil()}>
      {colors.map((color: string | SwatchBookColorObject, index: number) => {
        const hexCode = typeof color === 'object' ? color.value : color.toLowerCase();
        const label = typeof color === 'object' ? color.label : color.toLowerCase();
        const isSelected = value ? hexCode.toLowerCase() === value.toLowerCase() : false;

        const handleClick = () => onSelect(hexCode);
        const handleKeyDown = (event: React.KeyboardEvent) =>
          (event.key === 'Enter' || event.key === ' ') && onSelect(hexCode);

        return (
          <div
            key={index + '-' + color}
            onClick={handleClick}
            onKeyDown={handleKeyDown}
            tabIndex={0}
            role="button"
            aria-label={label}
            aria-selected={isSelected}
            {...colorPickerSwatchBookStencil.parts.tile}
          >
            <ColorSwatch color={hexCode} showCheck={isSelected} />
          </div>
        );
      })}
    </div>
  );
};<|MERGE_RESOLUTION|>--- conflicted
+++ resolved
@@ -1,11 +1,5 @@
 import * as React from 'react';
-<<<<<<< HEAD
-import styled from '@emotion/styled';
-import {borderRadius, colors, space} from '@workday/canvas-kit-react/tokens';
-import {focusRing, mouseFocusBehavior} from '@workday/canvas-kit-react/common';
-=======
 import {focusRing} from '@workday/canvas-kit-react/common';
->>>>>>> 932ad043
 import {ColorSwatch} from '@workday/canvas-kit-react/color-picker';
 import {calc, createStencil, px2rem} from '@workday/canvas-kit-styling';
 import {system} from '@workday/canvas-tokens-web';
@@ -43,21 +37,6 @@
       transition: 'box-shadow 120ms ease',
       margin: `0px ${system.space.x2} ${system.space.x2} 0px`,
 
-<<<<<<< HEAD
-    '&:focus': {
-      outline: 'none',
-      ...focusRing({separation: 2}),
-    },
-  },
-  ({isSelected}) => ({
-    boxShadow: isSelected ? accessibilityBorder : undefined,
-    ...mouseFocusBehavior({
-      '&:focus': {
-        animation: 'none',
-        boxShadow: 'none',
-      },
-=======
->>>>>>> 932ad043
       '&:hover': {
         boxShadow: shadow,
       },
