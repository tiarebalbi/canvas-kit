<<<<<<< HEAD
import styled from '@emotion/styled';

import {colors, space, type} from '@workday/canvas-kit-react/tokens';
import {focusRing, hideMouseFocus} from '@workday/canvas-kit-react/common';

=======
import {calc, createStencil, handleCsProp} from '@workday/canvas-kit-styling';
>>>>>>> 932ad043
import {ColorSwatch} from '@workday/canvas-kit-react/color-picker';
import {focusRing} from '@workday/canvas-kit-react/common';
import {system} from '@workday/canvas-tokens-web';
import {Subtext} from '@workday/canvas-kit-react/text';

export interface ResetButtonProps {
  label: string;
  resetColor: string;
  onClick: (color: string) => void;
}

<<<<<<< HEAD
const Label = styled('div')({
  marginLeft: space.xxs,
});

const Container = styled('button')({
  display: 'flex',
  alignItems: 'center',
  justifyContent: 'flex-start',
  width: `calc(100% + ${space.l})`,
  height: space.l,
  margin: `-${space.xxs} -${space.s} ${space.xxs}`,
  padding: `0px ${space.s}`,
  ...type.levels.subtext.medium,
  whiteSpace: 'nowrap',
  border: 'none',
  outline: 'none',
  background: 'none',
  cursor: 'pointer',
  transition: 'color 120ms ease, background-color 120ms ease',

  '&:hover': {
    backgroundColor: colors.soap300,
  },

  '&:active': {
    backgroundColor: colors.soap400,
  },

  '&:focus': {
    ...focusRing(),
=======
export const resetButtonStencil = createStencil({
  parts: {
    label: 'reset-button-label',
>>>>>>> 932ad043
  },
  base: ({labelPart}) => ({
    display: 'flex',
    alignItems: 'center',
    justifyContent: 'flex-start',
    width: calc.add('100%', system.space.x8),
    height: system.space.x8,
    margin: `${calc.negate(system.space.x2)} ${calc.negate(system.space.x4)} ${system.space.x2}`,
    padding: `0 ${system.space.x4}`,
    whiteSpace: 'nowrap',
    border: 'none',
    outline: 'none',
    background: 'none',
    cursor: 'pointer',
    transition: 'color 120ms ease, background-color 120ms ease',

    '&:hover, &.hover': {
      backgroundColor: system.color.bg.alt.default,
    },

    '&:active, &.active': {
      backgroundColor: system.color.bg.alt.strong,
    },

    '&:focus-visible, &.focus': {
      ...focusRing(),
    },
    [labelPart]: {
      marginLeft: system.space.x2,
    },
  }),
});

export const ResetButton = ({onClick, resetColor, label}: ResetButtonProps) => {
  const handleResetColor = () => onClick(resetColor);

  return (
    <button onClick={handleResetColor} {...handleCsProp({}, resetButtonStencil())}>
      <ColorSwatch color={resetColor} data-color="" />
      <Subtext size="medium" as="div" {...resetButtonStencil.parts.label}>
        {label}
      </Subtext>
    </button>
  );
};<|MERGE_RESOLUTION|>--- conflicted
+++ resolved
@@ -1,12 +1,4 @@
-<<<<<<< HEAD
-import styled from '@emotion/styled';
-
-import {colors, space, type} from '@workday/canvas-kit-react/tokens';
-import {focusRing, hideMouseFocus} from '@workday/canvas-kit-react/common';
-
-=======
 import {calc, createStencil, handleCsProp} from '@workday/canvas-kit-styling';
->>>>>>> 932ad043
 import {ColorSwatch} from '@workday/canvas-kit-react/color-picker';
 import {focusRing} from '@workday/canvas-kit-react/common';
 import {system} from '@workday/canvas-tokens-web';
@@ -18,42 +10,9 @@
   onClick: (color: string) => void;
 }
 
-<<<<<<< HEAD
-const Label = styled('div')({
-  marginLeft: space.xxs,
-});
-
-const Container = styled('button')({
-  display: 'flex',
-  alignItems: 'center',
-  justifyContent: 'flex-start',
-  width: `calc(100% + ${space.l})`,
-  height: space.l,
-  margin: `-${space.xxs} -${space.s} ${space.xxs}`,
-  padding: `0px ${space.s}`,
-  ...type.levels.subtext.medium,
-  whiteSpace: 'nowrap',
-  border: 'none',
-  outline: 'none',
-  background: 'none',
-  cursor: 'pointer',
-  transition: 'color 120ms ease, background-color 120ms ease',
-
-  '&:hover': {
-    backgroundColor: colors.soap300,
-  },
-
-  '&:active': {
-    backgroundColor: colors.soap400,
-  },
-
-  '&:focus': {
-    ...focusRing(),
-=======
 export const resetButtonStencil = createStencil({
   parts: {
     label: 'reset-button-label',
->>>>>>> 932ad043
   },
   base: ({labelPart}) => ({
     display: 'flex',
@@ -77,7 +36,6 @@
     '&:active, &.active': {
       backgroundColor: system.color.bg.alt.strong,
     },
-
     '&:focus-visible, &.focus': {
       ...focusRing(),
     },
