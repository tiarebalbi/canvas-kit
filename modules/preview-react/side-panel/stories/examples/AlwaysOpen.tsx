--- conflicted
+++ resolved
@@ -22,24 +22,9 @@
   return (
     <HStack spacing="s" height={320}>
       <SidePanel {...panelProps}>
-<<<<<<< HEAD
         <Flex alignItems="center" paddingY="s" paddingX="s">
-          <AccentIcon css={iconStyles} icon={rocketIcon} />
-          <h3
-            css={{
-              ...type.levels.body.large,
-              color: colors.licorice500,
-              fontWeight: type.properties.fontWeights.bold,
-            }}
-            {...labelProps}
-          >
-            Tasks Panel
-          </h3>
-=======
-        <Flex alignItems="center" paddingY="s" paddingX="xs">
           <StyledAccentIcon icon={rocketIcon} />
           <StyledHeader {...labelProps}>Tasks Panel</StyledHeader>
->>>>>>> 23568685
         </Flex>
       </SidePanel>
     </HStack>
