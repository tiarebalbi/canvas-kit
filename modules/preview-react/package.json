--- conflicted
+++ resolved
@@ -62,12 +62,8 @@
   },
   "devDependencies": {
     "@workday/canvas-accent-icons-web": "^1.0.0",
-<<<<<<< HEAD
-    "@workday/canvas-kit-labs-react": "^6.0.6"
-=======
-    "@workday/canvas-kit-labs-react": "^6.0.5",
+    "@workday/canvas-kit-labs-react": "^6.0.6",
     "formik": "^2.2.9",
     "yup": "^0.31.1"
->>>>>>> 2c1c43c1
   }
 }