--- conflicted
+++ resolved
@@ -1,10 +1,6 @@
 {
   "name": "@workday/canvas-kit-preview-react",
-<<<<<<< HEAD
-  "version": "8.5.12",
-=======
   "version": "8.6.0",
->>>>>>> c3cc81bb
   "description": "Canvas Kit Preview is made up of components that have the full design and a11y review, are part of the DS ecosystem and are approved for use in product. The API's could be subject to change, but not without strong communication and migration strategies.",
   "author": "Workday, Inc. (https://www.workday.com)",
   "license": "Apache-2.0",
@@ -50,20 +46,12 @@
   "dependencies": {
     "@emotion/react": "^11.7.1",
     "@emotion/styled": "^11.6.0",
-<<<<<<< HEAD
-    "@workday/canvas-kit-react": "^8.5.12",
-=======
     "@workday/canvas-kit-react": "^8.6.0",
->>>>>>> c3cc81bb
     "@workday/canvas-system-icons-web": "^3.0.0",
     "@workday/design-assets-types": "^0.2.8"
   },
   "devDependencies": {
     "@workday/canvas-accent-icons-web": "^3.0.0",
-<<<<<<< HEAD
-=======
-    "@workday/canvas-kit-labs-react": "^8.6.0",
->>>>>>> c3cc81bb
     "formik": "^2.2.9",
     "react-hook-form": "7.36.1",
     "yup": "^0.32.11"
