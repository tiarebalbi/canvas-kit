--- conflicted
+++ resolved
@@ -61,12 +61,8 @@
   },
   "devDependencies": {
     "@workday/canvas-accent-icons-web": "^1.0.0",
-<<<<<<< HEAD
-    "@workday/canvas-kit-labs-react": "^6.0.4"
-=======
-    "@workday/canvas-kit-labs-react": "^6.0.2"
+    "@workday/canvas-kit-labs-react": "^6.0.4",
     "formik": "^2.2.9",
     "yup": "^0.31.1"
->>>>>>> ad096e75
   }
 }