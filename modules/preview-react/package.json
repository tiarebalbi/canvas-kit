{
  "name": "@workday/canvas-kit-preview-react",
  "version": "8.6.5",
  "description": "Canvas Kit Preview is made up of components that have the full design and a11y review, are part of the DS ecosystem and are approved for use in product. The API's could be subject to change, but not without strong communication and migration strategies.",
  "author": "Workday, Inc. (https://www.workday.com)",
  "license": "Apache-2.0",
  "main": "dist/commonjs/index.js",
  "module": "dist/es6/index.js",
  "sideEffects": false,
  "types": "dist/es6/index.d.ts",
  "repository": {
    "type": "git",
    "url": "https://github.com/workday/canvas-kit.git",
    "directory": "modules/preview-react"
  },
  "files": [
    "*/package.json",
    "*/lib/*",
    "*/index.ts",
    "dist/",
    "index.ts"
  ],
  "scripts": {
    "watch": "yarn build:es6 -w",
    "test": "echo \"Error: no test specified\" && exit 1",
    "clean": "rimraf dist && rimraf .build-info && mkdirp dist",
    "build:cjs": "tsc -p tsconfig.cjs.json",
    "build:es6": "tsc -p tsconfig.es6.json",
    "build:rebuild": "npm-run-all clean build",
    "build": "npm-run-all --parallel build:cjs build:es6",
    "prepack": "node ../../utils/publish.js pre preview-react",
    "postpack": "node ../../utils/publish.js post preview-react",
    "depcheck": "node ../../utils/check-dependencies-exist.js",
    "typecheck:src": "tsc -p . --noEmit --incremental false"
  },
  "keywords": [
    "canvas",
    "canvas-kit",
    "react",
    "components",
    "workday"
  ],
  "peerDependencies": {
    "react": ">=16.14"
  },
  "dependencies": {
    "@emotion/react": "^11.7.1",
    "@emotion/styled": "^11.6.0",
    "@workday/canvas-kit-react": "^8.6.5",
    "@workday/canvas-system-icons-web": "^3.0.0",
    "@workday/design-assets-types": "^0.2.8"
  },
  "devDependencies": {
    "@workday/canvas-accent-icons-web": "^3.0.0",
<<<<<<< HEAD
=======
    "@workday/canvas-kit-labs-react": "^8.6.5",
>>>>>>> 5e3f2113
    "formik": "^2.2.9",
    "react-hook-form": "7.36.1",
    "yup": "^0.32.11"
  }
}<|MERGE_RESOLUTION|>--- conflicted
+++ resolved
@@ -52,10 +52,6 @@
   },
   "devDependencies": {
     "@workday/canvas-accent-icons-web": "^3.0.0",
-<<<<<<< HEAD
-=======
-    "@workday/canvas-kit-labs-react": "^8.6.5",
->>>>>>> 5e3f2113
     "formik": "^2.2.9",
     "react-hook-form": "7.36.1",
     "yup": "^0.32.11"
