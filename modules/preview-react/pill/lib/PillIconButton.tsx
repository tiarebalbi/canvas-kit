--- conflicted
+++ resolved
@@ -1,13 +1,5 @@
-<<<<<<< HEAD
-import React from 'react';
-
-import {styled, StyledType, createSubcomponent} from '@workday/canvas-kit-react/common';
-
-import {SystemIcon, SystemIconProps} from '@workday/canvas-kit-react/icon';
-=======
 import {focusRing, createSubcomponent} from '@workday/canvas-kit-react/common';
 import {SystemIcon, SystemIconProps, systemIconStencil} from '@workday/canvas-kit-react/icon';
->>>>>>> 6b8af904
 import {usePillModel} from './usePillModel';
 import {xSmallIcon} from '@workday/canvas-system-icons-web';
 import {buttonStencil} from '@workday/canvas-kit-react/button';
@@ -22,46 +14,6 @@
   'aria-label'?: string;
 }
 
-<<<<<<< HEAD
-const StyledIconButton = styled(BaseButton)<StyledType & PillIconButtonProps>({
-  marginInlineEnd: '-7px', // visually pull in the pill to the right size
-  marginInlineStart: `-2px`, // visually create space between label and the button
-  overflow: 'visible',
-  [buttonStencil.vars.background]: colors.soap300,
-  [buttonStencil.vars.border]: 'transparent',
-  [buttonStencil.vars.label]: colors.blackPepper400,
-  '::after': {
-    content: '""',
-    height: space.l,
-    width: space.l,
-    position: 'absolute',
-    left: '-7px',
-    bottom: '-7px',
-    margin: 0,
-    pointerEvents: 'all',
-  },
-
-  '&:focus-visible, &.focus': {
-    // using `focusRing` in support doesn't work for components that use `styled` function because we changed the type to be `CSSObjectWithVars`. Changing this to use `boxShadow` works in support for non stencil components.
-    boxShadow:
-      '0 0 0 0px transparent,0 0 0 2px var(--cnvs-brand-common-focus-outline, rgba(8,117,225,1))',
-    [buttonStencil.vars.background]: colors.soap300,
-    [buttonStencil.vars.border]: 'transparent',
-    [buttonStencil.vars.label]: colors.blackPepper400,
-  },
-
-  '&:hover, &.hover': {
-    [buttonStencil.vars.background]: colors.soap300,
-    [buttonStencil.vars.border]: 'transparent',
-    [buttonStencil.vars.label]: colors.blackPepper400,
-  },
-
-  '&:active, &.active': {
-    [buttonStencil.vars.background]: colors.soap500,
-    [buttonStencil.vars.border]: 'transparent',
-    [buttonStencil.vars.label]: colors.blackPepper400,
-  },
-=======
 export const pillIconButtonStencil = createStencil({
   extends: buttonStencil,
   base: {
@@ -87,7 +39,6 @@
       margin: system.space.zero,
       pointerEvents: 'all',
     },
->>>>>>> 6b8af904
 
     '&:focus-visible, &.focus': {
       [buttonStencil.vars.border]: system.color.border.transparent,
