--- conflicted
+++ resolved
@@ -12,16 +12,7 @@
 import {SystemIcon, SystemIconProps} from '@workday/canvas-kit-react/icon';
 
 /**
-<<<<<<< HEAD
  * @deprecated ⚠️ `DeprecatedMenuItemProps` has been deprecated and will be removed in a future major version. Please use [Menu in Main](https://workday.github.io/canvas-kit/?path=/docs/components-popups-menu--basic) instead.
-=======
- * ### Deprecated Menu Item Props
- *
- * As of Canvas Kit v8, Menu is being deprecated.
- * It will be removed in a future major version. Please see the
- * [upgrade guide](https://workday.github.io/canvas-kit/?path=/story/welcome-upgrade-guides-v8-0--page)
- * for more information.
->>>>>>> 04d2d5d5
  */
 export interface DeprecatedMenuItemProps extends React.LiHTMLAttributes<HTMLLIElement> {
   /**
@@ -266,14 +257,6 @@
  * - `tabindex={-1}`
  * - `id`s following this pattern: `${MenuId}-${index}`
  *
-<<<<<<< HEAD
-=======
- * As of Canvas Kit v8, Menu is being deprecated.
- * It will be removed in a future major version. Please see the [upgrade
- * guide](https://workday.github.io/canvas-kit/?path=/story/welcome-upgrade-guides-v8-0--page) for
- * more information.
- *
->>>>>>> 04d2d5d5
  * Undocumented props are spread to the underlying `<li>` element.
  *
  * @deprecated ⚠️ `DeprecatedMenuItem` has been deprecated and will be removed in a future major version. Please use [Menu in Main](https://workday.github.io/canvas-kit/?path=/docs/components-popups-menu--basic) instead.
