--- conflicted
+++ resolved
@@ -42,16 +42,12 @@
    */
   hasDivider?: boolean;
   /**
-<<<<<<< HEAD
    * If true, render a header to group data, this menu item will not be intractable.
    * @default false
    */
   isHeader?: boolean;
   /**
-   * If true, set the MenuItem to the disabled state so it is not clickable.
-=======
    * If true, set the DeprecatedMenuItem to the disabled state so it is not clickable.
->>>>>>> 5f1833d6
    * @default false
    */
   isDisabled?: boolean;
@@ -72,11 +68,7 @@
   shouldClose?: boolean;
 }
 
-<<<<<<< HEAD
-const Item = styled('li')<Pick<MenuItemProps, 'isDisabled' | 'isFocused' | 'isHeader'>>(
-=======
-const Item = styled('li')<Pick<DeprecatedMenuItemProps, 'isDisabled' | 'isFocused'>>(
->>>>>>> 5f1833d6
+const Item = styled('li')<Pick<DeprecatedMenuItemProps, 'isDisabled' | 'isFocused' | 'isHeader'>>(
   {
     ...type.levels.subtext.large,
     padding: `${space.xxs} ${space.s}`,
