import * as React from 'react';
import {DeprecatedMenu, DeprecatedMenuItem} from '../index';
import {screen, render, fireEvent} from '@testing-library/react';

describe('DeprecatedMenu', () => {
  const cb = jest.fn();

  it('should call the "onClick" event when an item is clicked', () => {
    render(
      <DeprecatedMenu>
        <DeprecatedMenuItem onClick={cb}>Option</DeprecatedMenuItem>
      </DeprecatedMenu>
    );

    fireEvent.click(screen.getByRole('menuitem', {name: 'Option'}));

    expect(cb).toBeCalledTimes(1);
  });

  it('should call the "onSelect" event when an item is clicked', () => {
    render(
      <DeprecatedMenu onSelect={cb}>
        <DeprecatedMenuItem>Option</DeprecatedMenuItem>
      </DeprecatedMenu>
    );

    fireEvent.click(screen.getByRole('menuitem', {name: 'Option'}));

    expect(cb).toBeCalledTimes(1);
  });

  it('should call the "onClose" event when an item is clicked', () => {
    render(
      <DeprecatedMenu onClose={cb}>
        <DeprecatedMenuItem>Option</DeprecatedMenuItem>
      </DeprecatedMenu>
    );

    fireEvent.click(screen.getByRole('menuitem', {name: 'Option'}));

    expect(cb).toBeCalledTimes(1);
  });

  it('should call the "onClose" event when an item is clicked and "shouldClose" is true', () => {
    render(
      <DeprecatedMenu onClose={cb}>
        <DeprecatedMenuItem shouldClose={true}>Option</DeprecatedMenuItem>
      </DeprecatedMenu>
    );

    fireEvent.click(screen.getByRole('menuitem', {name: 'Option'}));

    expect(cb).toBeCalledTimes(1);
  });

  it('should not call the "onClose" event when an item is clicked and "shouldClose" is false', () => {
    render(
      <DeprecatedMenu onClose={cb}>
        <DeprecatedMenuItem shouldClose={false}>Option</DeprecatedMenuItem>
      </DeprecatedMenu>
    );

    fireEvent.click(screen.getByRole('menuitem', {name: 'Option'}));

    expect(cb).not.toHaveBeenCalled();
  });

  it('should not call the "onClose" event when an item is clicked and disabled', () => {
    render(
      <DeprecatedMenu onClose={cb}>
        <DeprecatedMenuItem isDisabled={true}>Option</DeprecatedMenuItem>
      </DeprecatedMenu>
    );

    fireEvent.click(screen.getByRole('menuitem', {name: 'Option'}));

    expect(cb).not.toHaveBeenCalled();
  });

  it('should not call the "onSelect" event when an item is clicked and disabled', () => {
    render(
      <DeprecatedMenu onSelect={cb}>
        <DeprecatedMenuItem isDisabled={true}>Option</DeprecatedMenuItem>
      </DeprecatedMenu>
    );

    fireEvent.click(screen.getByRole('menuitem', {name: 'Option'}));

    expect(cb).not.toHaveBeenCalled();
  });

  it('should render a menu item with children', () => {
    render(
      <DeprecatedMenuItem>
        <em>Option</em>
      </DeprecatedMenuItem>
    );

    expect(screen.getByRole('menuitem', {name: 'Option'})).toContainHTML('<em>Option</em>');
  });

  it('should forward extra DeprecatedMenu props to the element', () => {
    render(<DeprecatedMenu data-propspread="test" />);

    expect(screen.getByRole('menu')).toHaveAttribute('data-propspread', 'test');
  });

  it('should forward extra DeprecatedMenuItem props to the element', () => {
    render(<DeprecatedMenuItem data-propspread="test">Option</DeprecatedMenuItem>);

    expect(screen.getByRole('menuitem', {name: 'Option'})).toHaveAttribute(
      'data-propspread',
      'test'
    );
  });
});

describe('DeprecatedMenu Accessibility', () => {
  // https://www.w3.org/TR/wai-aria-practices-1.1/examples/menu-button/menu-button-actions-active-descendant.html

  it('should render DeprecatedMenu as [role="menu"]', () => {
    render(<DeprecatedMenu />);

    expect(screen.getByRole('menu')).toBeInTheDocument();
  });

  it('should render the DeprecatedMenuItem as [role="menuitem]', () => {
    render(<DeprecatedMenuItem />);

    expect(screen.getByRole('menuitem')).toBeInTheDocument();
  });

  it('should add [tabIndex=0] to the DeprecatedMenu element', () => {
    render(<DeprecatedMenu />);

    expect(screen.getByRole('menu')).toHaveAttribute('tabIndex', '0');
  });

  it('should add [tabIndex=-1] to the DeprecatedMenuItem element', () => {
    render(<DeprecatedMenuItem />);

    expect(screen.getByRole('menuitem')).toHaveAttribute('tabIndex', '-1');
  });

  it('should not add [aria-disabled] if "isDisabled" is false', () => {
    render(<DeprecatedMenuItem isDisabled={false} />);

    expect(screen.getByRole('menuitem')).not.toHaveAttribute('aria-disabled');
  });

  it('should add [aria-disabled=true] if "isDisabled" is true', () => {
    render(<DeprecatedMenuItem isDisabled={true} />);

    expect(screen.getByRole('menuitem')).toHaveAttribute('aria-disabled', 'true');
  });

  it('should allow overriding the role of the DeprecatedMenuItem', () => {
    render(<DeprecatedMenuItem data-testid="Option" role="option" />);

    expect(screen.getByTestId('Option')).toHaveAttribute('role', 'option');
  });

  it('should have aria-activedescendant pointing to the first item', () => {
    render(
      <DeprecatedMenu>
        <DeprecatedMenuItem>Option</DeprecatedMenuItem>
      </DeprecatedMenu>
    );

    const id = screen.getByRole('menuitem').getAttribute('id');

    expect(screen.getByRole('menu')).toHaveAttribute('aria-activedescendant', id);
  });
});

describe('DeprecatedMenu Keyboard Shortcuts', () => {
  const cb = jest.fn();
  afterEach(() => {
    cb.mockReset();
  });

  it('should select an item by pressing its first letter', () => {
    render(
      <DeprecatedMenu>
        <DeprecatedMenuItem>Alpha</DeprecatedMenuItem>
        <DeprecatedMenuItem>
          <em>
            Bravo Item (<b>with markup</b>)
          </em>
        </DeprecatedMenuItem>
        <DeprecatedMenuItem>
          <em>
            <b>Char</b>
            <i>lie</i>
          </em>
        </DeprecatedMenuItem>
        <DeprecatedMenuItem />
      </DeprecatedMenu>
    );

    fireEvent.keyDown(screen.getByRole('menu'), {key: 'b'});

    const secondItem = screen.getByRole('menuitem', {name: 'Bravo Item ( with markup )'});

    expect(screen.getByRole('menu')).toHaveAttribute(
      'aria-activedescendant',
      secondItem.getAttribute('id')
    );
  });

  it('should loop around selected items using the down arrow', () => {
    render(
<<<<<<< HEAD
      <Menu>
        <MenuItem isHeader>Beginning</MenuItem>
        <MenuItem>Alpha</MenuItem>
        <MenuItem>Bravo</MenuItem>
        <MenuItem isHeader>End</MenuItem>
      </Menu>
=======
      <DeprecatedMenu isOpen={false}>
        <DeprecatedMenuItem isHeader>Beginning</DeprecatedMenuItem>
        <DeprecatedMenuItem>Alpha</DeprecatedMenuItem>
        <DeprecatedMenuItem>Bravo</DeprecatedMenuItem>
        <DeprecatedMenuItem isHeader>End</DeprecatedMenuItem>
      </DeprecatedMenu>
>>>>>>> 1eae50d2
    );

    const firstId = screen.getByRole('menuitem', {name: 'Alpha'}).getAttribute('id');
    const secondId = screen.getByRole('menuitem', {name: 'Bravo'}).getAttribute('id');

    fireEvent.keyDown(screen.getByRole('menu'), {key: 'ArrowDown'});
    expect(screen.getByRole('menu')).toHaveAttribute('aria-activedescendant', secondId);
    fireEvent.keyDown(screen.getByRole('menu'), {key: 'ArrowDown'});
    expect(screen.getByRole('menu')).toHaveAttribute('aria-activedescendant', firstId);
  });

  it('should loop around selected items using the up arrow', () => {
    render(
      <DeprecatedMenu>
        <DeprecatedMenuItem isHeader>Beginning</DeprecatedMenuItem>
        <DeprecatedMenuItem>Alpha</DeprecatedMenuItem>
        <DeprecatedMenuItem>Bravo</DeprecatedMenuItem>
        <DeprecatedMenuItem isHeader>End</DeprecatedMenuItem>
      </DeprecatedMenu>
    );

    const firstId = screen.getByRole('menuitem', {name: 'Alpha'}).getAttribute('id');
    const secondId = screen.getByRole('menuitem', {name: 'Bravo'}).getAttribute('id');

    fireEvent.keyDown(screen.getByRole('menu'), {key: 'ArrowUp'});
    expect(screen.getByRole('menu')).toHaveAttribute('aria-activedescendant', secondId);
    fireEvent.keyDown(screen.getByRole('menu'), {key: 'ArrowUp'});
    expect(screen.getByRole('menu')).toHaveAttribute('aria-activedescendant', firstId);
  });

  it('should select the first items when Home key is pressed', () => {
    render(
      <DeprecatedMenu initialSelectedItem={1}>
        <DeprecatedMenuItem isHeader>Beginning</DeprecatedMenuItem>
        <DeprecatedMenuItem>Alpha</DeprecatedMenuItem>
        <DeprecatedMenuItem>Bravo</DeprecatedMenuItem>
        <DeprecatedMenuItem isHeader>End</DeprecatedMenuItem>
      </DeprecatedMenu>
    );

    const firstId = screen.getByRole('menuitem', {name: 'Alpha'}).getAttribute('id');

    fireEvent.keyDown(screen.getByRole('menu'), {key: 'Home'});
    expect(screen.getByRole('menu')).toHaveAttribute('aria-activedescendant', firstId);
  });

  it('should select the last items when End key is pressed', () => {
    render(
      <DeprecatedMenu initialSelectedItem={0}>
        <DeprecatedMenuItem isHeader>Beginning</DeprecatedMenuItem>
        <DeprecatedMenuItem>Alpha</DeprecatedMenuItem>
        <DeprecatedMenuItem>Bravo</DeprecatedMenuItem>
        <DeprecatedMenuItem isHeader>End</DeprecatedMenuItem>
      </DeprecatedMenu>
    );

    const secondId = screen.getByRole('menuitem', {name: 'Bravo'}).getAttribute('id');

    fireEvent.keyDown(screen.getByRole('menu'), {key: 'End'});
    expect(screen.getByRole('menu')).toHaveAttribute('aria-activedescendant', secondId);
  });

  it('should not change selected item when other keys are pressed', () => {
    render(
      <DeprecatedMenu initialSelectedItem={1}>
        <DeprecatedMenuItem>Alpha</DeprecatedMenuItem>
        <DeprecatedMenuItem>Bravo</DeprecatedMenuItem>
      </DeprecatedMenu>
    );

    const secondId = screen.getByRole('menuitem', {name: 'Bravo'}).getAttribute('id');

    fireEvent.keyDown(screen.getByRole('menu'), {key: 'Meta'});
    fireEvent.keyDown(screen.getByRole('menu'), {key: 'ArrowLeft'});
    fireEvent.keyDown(screen.getByRole('menu'), {key: 'ArrowRight'});

    expect(screen.getByRole('menu')).toHaveAttribute('aria-activedescendant', secondId);
  });

  it('should call the correct click event when headers are present', () => {
    const one = jest.fn();
    const two = jest.fn();
    const three = jest.fn();
    render(
      <Menu>
        <MenuItem isHeader>Beginning</MenuItem>
        <MenuItem onClick={one}>Alpha</MenuItem>
        <MenuItem isHeader>Middle</MenuItem>
        <MenuItem isHeader>Center</MenuItem>
        <MenuItem onClick={two}>Bravo</MenuItem>
        <MenuItem onClick={three}>Charlie</MenuItem>
        <MenuItem isHeader>End</MenuItem>
      </Menu>
    );

    fireEvent.keyDown(screen.getByRole('menu'), {key: ' '});
    fireEvent.keyDown(screen.getByRole('menu'), {key: 'ArrowDown'});
    fireEvent.keyDown(screen.getByRole('menu'), {key: ' '});
    fireEvent.keyDown(screen.getByRole('menu'), {key: 'ArrowDown'});
    fireEvent.keyDown(screen.getByRole('menu'), {key: ' '});
    fireEvent.keyDown(screen.getByRole('menu'), {key: 'ArrowDown'});
    fireEvent.keyDown(screen.getByRole('menu'), {key: ' '});
    expect(one).toHaveBeenCalledTimes(2);
    expect(two).toHaveBeenCalled();
    expect(three).toHaveBeenCalled();
  });

  it('should call the "onClose" event when the tab key is pressed', () => {
    render(
      <DeprecatedMenu onClose={cb}>
        <DeprecatedMenuItem>Alpha</DeprecatedMenuItem>
      </DeprecatedMenu>
    );

    fireEvent.keyDown(screen.getByRole('menu'), {key: 'Tab'});

    expect(cb).toHaveBeenCalled();
  });

  it('should call the "onClose" event when the escape key is pressed', () => {
    render(
      <DeprecatedMenu onClose={cb}>
        <DeprecatedMenuItem>Alpha</DeprecatedMenuItem>
      </DeprecatedMenu>
    );

    fireEvent.keyDown(screen.getByRole('menu'), {key: 'Escape'});

    expect(cb).toHaveBeenCalled();
  });

  it('should call the "onClose" event when the space key is pressed', () => {
    render(
      <DeprecatedMenu onClose={cb}>
        <DeprecatedMenuItem>Alpha</DeprecatedMenuItem>
      </DeprecatedMenu>
    );

    fireEvent.keyDown(screen.getByRole('menu'), {key: ' '});

    expect(cb).toHaveBeenCalled();
  });

  it('should call the "onClose" event when the enter key is pressed', () => {
    render(
      <DeprecatedMenu onClose={cb}>
        <DeprecatedMenuItem>Alpha</DeprecatedMenuItem>
      </DeprecatedMenu>
    );

    fireEvent.keyDown(screen.getByRole('menu'), {key: 'Enter'});

    expect(cb).toHaveBeenCalled();
  });
});

describe('DeprecatedMenu Initial Selected Item', () => {
  it('should select item when "initialSelectedItem" is passed', () => {
    render(
      <DeprecatedMenu initialSelectedItem={1}>
        <DeprecatedMenuItem>Alpha</DeprecatedMenuItem>
        <DeprecatedMenuItem>Bravo</DeprecatedMenuItem>
      </DeprecatedMenu>
    );

    const secondId = screen.getByRole('menuitem', {name: 'Bravo'}).getAttribute('id');

    expect(screen.getByRole('menu')).toHaveAttribute('aria-activedescendant', secondId);
  });

  it('should select last item when "initialSelectedItem" is greater than number of items', () => {
    render(
      <DeprecatedMenu initialSelectedItem={100}>
        <DeprecatedMenuItem>Alpha</DeprecatedMenuItem>
        <DeprecatedMenuItem>Bravo</DeprecatedMenuItem>
      </DeprecatedMenu>
    );

    const secondId = screen.getByRole('menuitem', {name: 'Bravo'}).getAttribute('id');

    expect(screen.getByRole('menu')).toHaveAttribute('aria-activedescendant', secondId);
  });

  it('should select from end when "initialSelectedItem" is a negative number', () => {
    render(
      <DeprecatedMenu initialSelectedItem={-1}>
        <DeprecatedMenuItem>Alpha</DeprecatedMenuItem>
        <DeprecatedMenuItem>Bravo</DeprecatedMenuItem>
      </DeprecatedMenu>
    );

    const secondId = screen.getByRole('menuitem', {name: 'Bravo'}).getAttribute('id');

    expect(screen.getByRole('menu')).toHaveAttribute('aria-activedescendant', secondId);
  });

  it('should select first item when "initialSelectedItem" is a negative number greater than items', () => {
    render(
      <DeprecatedMenu initialSelectedItem={-100}>
        <DeprecatedMenuItem>Alpha</DeprecatedMenuItem>
        <DeprecatedMenuItem>Bravo</DeprecatedMenuItem>
      </DeprecatedMenu>
    );

    const firstId = screen.getByRole('menuitem', {name: 'Alpha'}).getAttribute('id');

    expect(screen.getByRole('menu')).toHaveAttribute('aria-activedescendant', firstId);
  });

  it('should select correct when headers are used', () => {
    render(
      <DeprecatedMenu initialSelectedItem={1}>
        <DeprecatedMenuItem isHeader>Alpha Header</DeprecatedMenuItem>
        <DeprecatedMenuItem>Alpha</DeprecatedMenuItem>
        <DeprecatedMenuItem isHeader>Bravo Header</DeprecatedMenuItem>
        <DeprecatedMenuItem>Bravo</DeprecatedMenuItem>
      </DeprecatedMenu>
    );

    const secondId = screen.getByRole('menuitem', {name: 'Bravo'}).getAttribute('id');

    expect(screen.getByRole('menu')).toHaveAttribute('aria-activedescendant', secondId);
  });
});<|MERGE_RESOLUTION|>--- conflicted
+++ resolved
@@ -210,21 +210,12 @@
 
   it('should loop around selected items using the down arrow', () => {
     render(
-<<<<<<< HEAD
-      <Menu>
-        <MenuItem isHeader>Beginning</MenuItem>
-        <MenuItem>Alpha</MenuItem>
-        <MenuItem>Bravo</MenuItem>
-        <MenuItem isHeader>End</MenuItem>
-      </Menu>
-=======
-      <DeprecatedMenu isOpen={false}>
+      <DeprecatedMenu>
         <DeprecatedMenuItem isHeader>Beginning</DeprecatedMenuItem>
         <DeprecatedMenuItem>Alpha</DeprecatedMenuItem>
         <DeprecatedMenuItem>Bravo</DeprecatedMenuItem>
         <DeprecatedMenuItem isHeader>End</DeprecatedMenuItem>
       </DeprecatedMenu>
->>>>>>> 1eae50d2
     );
 
     const firstId = screen.getByRole('menuitem', {name: 'Alpha'}).getAttribute('id');
@@ -309,15 +300,15 @@
     const two = jest.fn();
     const three = jest.fn();
     render(
-      <Menu>
-        <MenuItem isHeader>Beginning</MenuItem>
-        <MenuItem onClick={one}>Alpha</MenuItem>
-        <MenuItem isHeader>Middle</MenuItem>
-        <MenuItem isHeader>Center</MenuItem>
-        <MenuItem onClick={two}>Bravo</MenuItem>
-        <MenuItem onClick={three}>Charlie</MenuItem>
-        <MenuItem isHeader>End</MenuItem>
-      </Menu>
+      <DeprecatedMenu>
+        <DeprecatedMenuItem isHeader>Beginning</DeprecatedMenuItem>
+        <DeprecatedMenuItem onClick={one}>Alpha</DeprecatedMenuItem>
+        <DeprecatedMenuItem isHeader>Middle</DeprecatedMenuItem>
+        <DeprecatedMenuItem isHeader>Center</DeprecatedMenuItem>
+        <DeprecatedMenuItem onClick={two}>Bravo</DeprecatedMenuItem>
+        <DeprecatedMenuItem onClick={three}>Charlie</DeprecatedMenuItem>
+        <DeprecatedMenuItem isHeader>End</DeprecatedMenuItem>
+      </DeprecatedMenu>
     );
 
     fireEvent.keyDown(screen.getByRole('menu'), {key: ' '});
