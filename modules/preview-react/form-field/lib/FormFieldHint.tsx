--- conflicted
+++ resolved
@@ -7,13 +7,8 @@
   styled,
   StyledType,
 } from '@workday/canvas-kit-react/common';
-<<<<<<< HEAD
-import {type} from '@workday/canvas-kit-react/tokens';
-import {Box} from '@workday/canvas-kit-labs-react/common';
-=======
 import {space, type} from '@workday/canvas-kit-react/tokens';
 import {Box, BoxProps} from '@workday/canvas-kit-react/layout';
->>>>>>> 23568685
 
 import {FormFieldModelContext} from './FormField';
 import {FormFieldModel, useFormFieldHint} from './hooks';
@@ -45,15 +40,8 @@
     return (
       <StyledHint
         as={Element}
-<<<<<<< HEAD
-        css={{
-          ...type.levels.subtext.medium,
-          color: localModel.state.hasError ? theme.canvas.palette.error.main : undefined,
-        }}
-=======
         color={localModel.state.hasError ? theme.canvas.palette.error.main : undefined}
         marginY={space.xxs}
->>>>>>> 23568685
         {...props}
       >
         {children}
