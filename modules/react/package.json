{
  "name": "@workday/canvas-kit-react",
<<<<<<< HEAD
  "version": "12.6.20",
=======
  "version": "13.2.16",
>>>>>>> ecf634fe
  "description": "The parent module that contains all Workday Canvas Kit React components",
  "author": "Workday, Inc. (https://www.workday.com)",
  "license": "Apache-2.0",
  "main": "dist/commonjs/index.js",
  "module": "dist/es6/index.js",
  "sideEffects": false,
  "types": "dist/es6/index.d.ts",
  "repository": {
    "type": "git",
    "url": "https://github.com/workday/canvas-kit.git",
    "directory": "modules/react"
  },
  "files": [
    "*/package.json",
    "*/lib/*",
    "*/index.ts",
    "dist/",
    "index.ts"
  ],
  "scripts": {
    "watch": "yarn build:es6 -w",
    "test": "echo \"Error: no test specified\" && exit 1",
    "clean": "rimraf dist && rimraf .build-info && mkdirp dist",
    "build:cjs": "tspc -p tsconfig.cjs.json",
    "build:es6": "tspc -p tsconfig.es6.json",
    "build:rebuild": "npm-run-all clean build",
    "build": "npm-run-all build:cjs build:es6",
    "prepack": "node ../../utils/publish.js pre react",
    "postpack": "node ../../utils/publish.js post react",
    "depcheck": "node ../../utils/check-dependencies-exist.js",
    "typecheck:src": "tsc -p . --noEmit --incremental false"
  },
  "keywords": [
    "canvas",
    "canvas-kit",
    "react",
    "components",
    "workday"
  ],
  "peerDependencies": {
    "react": ">=17.0"
  },
  "dependencies": {
    "@emotion/is-prop-valid": "^1.1.1",
    "@emotion/react": "^11.7.1",
    "@emotion/styled": "^11.6.0",
    "@popperjs/core": "^2.5.4",
    "@tanstack/react-virtual": "^3.13.9",
    "@workday/canvas-colors-web": "^2.0.0",
<<<<<<< HEAD
    "@workday/canvas-kit-popup-stack": "^12.6.20",
    "@workday/canvas-kit-styling": "^12.6.20",
    "@workday/canvas-system-icons-web": "^3.0.0",
=======
    "@workday/canvas-kit-popup-stack": "^13.2.16",
    "@workday/canvas-kit-styling": "^13.2.16",
    "@workday/canvas-system-icons-web": "^3.0.35",
>>>>>>> ecf634fe
    "@workday/canvas-tokens-web": "^2.1.1",
    "@workday/design-assets-types": "^0.2.10",
    "chroma-js": "^2.2.0",
    "csstype": "^3.0.2",
    "react-innertext": "^1.1.5",
    "rtl-css-js": "^1.14.1",
    "screenfull": "^5.2.0",
    "use-resize-observer": "^9.1.0"
  },
  "devDependencies": {
    "@workday/canvas-accent-icons-web": "^3.0.0",
    "@workday/canvas-applet-icons-web": "^2.0.0"
  }
}<|MERGE_RESOLUTION|>--- conflicted
+++ resolved
@@ -1,10 +1,6 @@
 {
   "name": "@workday/canvas-kit-react",
-<<<<<<< HEAD
-  "version": "12.6.20",
-=======
   "version": "13.2.16",
->>>>>>> ecf634fe
   "description": "The parent module that contains all Workday Canvas Kit React components",
   "author": "Workday, Inc. (https://www.workday.com)",
   "license": "Apache-2.0",
@@ -54,15 +50,9 @@
     "@popperjs/core": "^2.5.4",
     "@tanstack/react-virtual": "^3.13.9",
     "@workday/canvas-colors-web": "^2.0.0",
-<<<<<<< HEAD
-    "@workday/canvas-kit-popup-stack": "^12.6.20",
-    "@workday/canvas-kit-styling": "^12.6.20",
-    "@workday/canvas-system-icons-web": "^3.0.0",
-=======
     "@workday/canvas-kit-popup-stack": "^13.2.16",
     "@workday/canvas-kit-styling": "^13.2.16",
     "@workday/canvas-system-icons-web": "^3.0.35",
->>>>>>> ecf634fe
     "@workday/canvas-tokens-web": "^2.1.1",
     "@workday/design-assets-types": "^0.2.10",
     "chroma-js": "^2.2.0",
