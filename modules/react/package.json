{
  "name": "@workday/canvas-kit-react",
  "version": "6.2.1",
  "description": "The parent module that contains all Workday Canvas Kit React components",
  "author": "Workday, Inc. (https://www.workday.com)",
  "license": "Apache-2.0",
  "main": "dist/commonjs/index.js",
  "module": "dist/es6/index.js",
  "sideEffects": false,
  "types": "dist/es6/index.d.ts",
  "repository": {
    "type": "git",
    "url": "http://github.com/Workday/canvas-kit/tree/master/modules/canvas-kit-react"
  },
  "files": [
    "*/package.json",
    "*/lib/*",
    "*/index.ts",
    "dist/",
    "index.ts",
    "ts3.5/**/*"
  ],
  "typesVersions": {
    "<=3.5": {
      "*": [
        "ts3.5/*"
      ]
    }
  },
  "scripts": {
    "watch": "yarn build:es6 -w",
    "test": "echo \"Error: no test specified\" && exit 1",
    "clean": "rimraf dist && rimraf ts3.5 && rimraf .build-info && mkdirp dist && mkdirp ts3.5/dist",
    "build:cjs": "tsc -p tsconfig.cjs.json",
    "build:es6": "tsc -p tsconfig.es6.json",
    "build:rebuild": "npm-run-all clean build",
    "build:downlevel-dts": "yarn run downlevel-dts dist ts3.5/dist",
    "build": "npm-run-all --parallel build:cjs build:es6 --sequential build:downlevel-dts",
    "prepack": "node ../../utils/publish.js pre react",
    "postpack": "node ../../utils/publish.js post react",
    "depcheck": "node ../../utils/check-dependencies-exist.js",
    "typecheck:src": "tsc -p . --noEmit --incremental false"
  },
  "keywords": [
    "canvas",
    "canvas-kit",
    "react",
    "components",
    "workday"
  ],
  "peerDependencies": {
    "react": "^16.8 || ^17.0"
  },
  "dependencies": {
    "@emotion/core": "^10.0.28",
    "@emotion/is-prop-valid": "^0.8.2",
    "@emotion/styled": "^10.0.27",
    "@popperjs/core": "^2.5.4",
    "@workday/canvas-colors-web": "^2.0.0",
    "@workday/canvas-kit-labs-react": "^6.2.1",
    "@workday/canvas-kit-popup-stack": "^6.2.1",
    "@workday/canvas-kit-preview-react": "^6.2.1",
    "@workday/canvas-system-icons-web": "1.0.41",
    "@workday/design-assets-types": "^0.2.4",
    "chroma-js": "^2.1.0",
    "element-closest": "^3.0.2",
    "emotion-theming": "^10.0.10",
    "lodash": "^4.17.14",
    "polished": "^4.1.3",
    "react-innertext": "^1.1.5",
    "resize-observer-polyfill": "^1.5.1",
    "rtl-css-js": "^1.14.1",
<<<<<<< HEAD
    "use-resize-observer": "~7.0.1"
=======
    "screenfull": "^5.2.0",
    "use-resize-observer": "~7.0.1",
    "uuid": "^3.3.3"
>>>>>>> 5182205f
  },
  "devDependencies": {
    "@workday/canvas-accent-icons-web": "^1.0.0",
    "@workday/canvas-applet-icons-web": "^0.17.50"
  }
}<|MERGE_RESOLUTION|>--- conflicted
+++ resolved
@@ -70,13 +70,8 @@
     "react-innertext": "^1.1.5",
     "resize-observer-polyfill": "^1.5.1",
     "rtl-css-js": "^1.14.1",
-<<<<<<< HEAD
+    "screenfull": "^5.2.0",
     "use-resize-observer": "~7.0.1"
-=======
-    "screenfull": "^5.2.0",
-    "use-resize-observer": "~7.0.1",
-    "uuid": "^3.3.3"
->>>>>>> 5182205f
   },
   "devDependencies": {
     "@workday/canvas-accent-icons-web": "^1.0.0",
