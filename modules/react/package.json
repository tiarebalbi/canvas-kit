--- conflicted
+++ resolved
@@ -1,10 +1,6 @@
 {
   "name": "@workday/canvas-kit-react",
-<<<<<<< HEAD
-  "version": "13.2.34",
-=======
   "version": "14.0.8",
->>>>>>> 450a5e25
   "description": "The parent module that contains all Workday Canvas Kit React components",
   "author": "Workday, Inc. (https://www.workday.com)",
   "license": "Apache-2.0",
@@ -56,17 +52,10 @@
     "@popperjs/core": "^2.5.4",
     "@tanstack/react-virtual": "^3.13.9",
     "@workday/canvas-colors-web": "^2.0.0",
-<<<<<<< HEAD
-    "@workday/canvas-kit-popup-stack": "^13.2.34",
-    "@workday/canvas-kit-styling": "^13.2.34",
-    "@workday/canvas-system-icons-web": "^3.0.35",
-    "@workday/canvas-tokens-web": "^2.1.1",
-=======
     "@workday/canvas-kit-popup-stack": "^14.0.8",
     "@workday/canvas-kit-styling": "^14.0.8",
     "@workday/canvas-system-icons-web": "^3.0.36",
     "@workday/canvas-tokens-web": "^3.1.1",
->>>>>>> 450a5e25
     "@workday/design-assets-types": "^0.2.10",
     "chroma-js": "^2.2.0",
     "csstype": "^3.0.2",
