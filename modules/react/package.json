--- conflicted
+++ resolved
@@ -1,10 +1,6 @@
 {
   "name": "@workday/canvas-kit-react",
-<<<<<<< HEAD
-  "version": "10.3.44",
-=======
   "version": "11.0.14",
->>>>>>> 585a43cf
   "description": "The parent module that contains all Workday Canvas Kit React components",
   "author": "Workday, Inc. (https://www.workday.com)",
   "license": "Apache-2.0",
@@ -53,13 +49,8 @@
     "@emotion/styled": "^11.6.0",
     "@popperjs/core": "^2.5.4",
     "@workday/canvas-colors-web": "^2.0.0",
-<<<<<<< HEAD
-    "@workday/canvas-kit-popup-stack": "^10.3.44",
-    "@workday/canvas-kit-styling": "^10.3.44",
-=======
     "@workday/canvas-kit-popup-stack": "^11.0.14",
     "@workday/canvas-kit-styling": "^11.0.14",
->>>>>>> 585a43cf
     "@workday/canvas-system-icons-web": "^3.0.0",
     "@workday/canvas-tokens-web": "^2.0.0",
     "@workday/design-assets-types": "^0.2.8",
