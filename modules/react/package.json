--- conflicted
+++ resolved
@@ -1,10 +1,6 @@
 {
   "name": "@workday/canvas-kit-react",
-<<<<<<< HEAD
-  "version": "6.8.10",
-=======
   "version": "7.1.4",
->>>>>>> 1bc3124b
   "description": "The parent module that contains all Workday Canvas Kit React components",
   "author": "Workday, Inc. (https://www.workday.com)",
   "license": "Apache-2.0",
@@ -53,19 +49,11 @@
     "@emotion/styled": "^11.6.0",
     "@popperjs/core": "^2.5.4",
     "@workday/canvas-colors-web": "^2.0.0",
-<<<<<<< HEAD
-    "@workday/canvas-kit-labs-react": "^6.8.10",
-    "@workday/canvas-kit-popup-stack": "^6.8.10",
-    "@workday/canvas-kit-preview-react": "^6.8.10",
-    "@workday/canvas-system-icons-web": "1.0.41",
-    "@workday/design-assets-types": "^0.2.4",
-=======
     "@workday/canvas-kit-labs-react": "^7.1.4",
     "@workday/canvas-kit-popup-stack": "^7.1.4",
     "@workday/canvas-kit-preview-react": "^7.1.4",
     "@workday/canvas-system-icons-web": "^3.0.0",
     "@workday/design-assets-types": "^0.2.8",
->>>>>>> 1bc3124b
     "chroma-js": "^2.1.0",
     "csstype": "^2.6.17",
     "element-closest": "^3.0.2",
