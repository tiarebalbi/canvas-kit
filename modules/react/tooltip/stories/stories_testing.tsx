--- conflicted
+++ resolved
@@ -9,16 +9,7 @@
 import {withSnapshotsEnabled} from '../../../../utils/storybook';
 
 export default {
-<<<<<<< HEAD
   title: 'Testing/React/Popups/Tooltip',
-=======
-  title: 'Testing/Popups/Tooltip',
-  parameters: {
-    chromatic: {
-      delay: fontDelay + 100, // make sure chromatic waits for the timer
-    },
-  },
->>>>>>> ada27da7
 };
 
 export const NonInteractive = () => {
