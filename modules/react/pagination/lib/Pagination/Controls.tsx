--- conflicted
+++ resolved
@@ -8,12 +8,7 @@
   chevron2xRightSmallIcon,
 } from '@workday/canvas-system-icons-web';
 
-<<<<<<< HEAD
-import {HStack} from '@workday/canvas-kit-react/layout';
-=======
-import {PaginationModel} from './types';
 import {Flex} from '@workday/canvas-kit-react/layout';
->>>>>>> b7eedd5a
 import {useRTL} from './common/utils/useRTL';
 import {PaginationContext} from './usePaginationModel';
 
@@ -23,22 +18,12 @@
 
 export interface PaginationControlsProps {}
 
-<<<<<<< HEAD
 export const PaginationControls = createComponent('div')({
   displayName: 'Pagination.Controls',
   Component(elemProps: PaginationControlsProps, ref, Element) {
-    return <HStack ref={ref} as={Element} spacing="xxxs" alignItems="center" {...elemProps} />;
+    return <Flex ref={ref} as={Element} gap="xxxs" alignItems="center" {...elemProps} />;
   },
 });
-=======
-export const Controls = ({children, ...elemProps}: ControlsProps) => {
-  return (
-    <Flex gap="xxxs" alignItems="center" {...elemProps}>
-      {children}
-    </Flex>
-  );
-};
->>>>>>> b7eedd5a
 
 export const JumpToFirstButton = createComponent('button')({
   displayName: 'Pagination.JumpToFirstButton',
