--- conflicted
+++ resolved
@@ -52,85 +52,6 @@
   isDisabled?: boolean;
 }
 
-<<<<<<< HEAD
-export const StyledMenuItem = styled(Box.as('button'))<StyledType & StyledMenuProps>(
-  ({theme}) => {
-    return {
-      ...type.levels.subtext.large,
-      display: 'grid',
-      alignItems: 'center',
-      width: '100%',
-      gap: space.s,
-      padding: `${space.xxs} ${space.s}`,
-      boxSizing: 'border-box',
-      cursor: 'pointer',
-      color: colors.blackPepper300,
-      borderWidth: 0,
-      textAlign: 'left',
-      transition: 'background-color 80ms, color 80ms',
-      overflowWrap: 'anywhere',
-      '&:hover, &[aria-selected=true]': {
-        backgroundColor: theme.canvas.palette.primary.lightest,
-        color: colors.blackPepper300,
-        '.wd-icon-fill, .wd-icon-accent, .wd-icon-accent2': {
-          fill: iconColors.hover,
-        },
-        '.wd-icon-background ~ .wd-icon-accent, .wd-icon-background ~ .wd-icon-accent2': {
-          fill: iconColors.hover,
-        },
-      },
-      '&:focus, &.focus': {
-        outline: 'none',
-        backgroundColor: theme.canvas.palette.primary.main,
-        color: typeColors.inverse,
-        '.wd-icon-fill, .wd-icon-accent, .wd-icon-accent2': {
-          fill: iconColors.inverse,
-        },
-        '*:hover .wd-icon-fill': {
-          fill: iconColors.inverse,
-        },
-        '.wd-icon-background ~ .wd-icon-accent, .wd-icon-background ~ .wd-icon-accent2': {
-          fill: iconColors.inverse,
-        },
-      },
-      // We want the focus styles no matter what
-      [`[data-whatinput]`]: {
-        backgroundColor: 'inherit',
-        color: colors.blackPepper300,
-        '&:hover, &[aria-selected=true]': {
-          backgroundColor: theme.canvas.palette.primary.lightest,
-          '.wd-icon-fill, .wd-icon-accent, .wd-icon-accent2': {
-            fill: iconColors.hover,
-          },
-        },
-        '&:focus, &.focus': {
-          '.wd-icon-background ~ .wd-icon-accent, .wd-icon-background ~ .wd-icon-accent2': {
-            fill: iconColors.hover,
-          },
-        },
-      },
-      backgroundColor: 'inherit',
-      '&:disabled, &[aria-disabled=true]': {
-        color: colors.licorice100,
-        cursor: 'default',
-        '.wd-icon-fill, .wd-icon-accent, .wd-icon-accent2': {
-          fill: iconColors.disabled,
-        },
-        '&:focus, &.focus': {
-          backgroundColor: colors.blueberry200,
-          '.wd-icon-background ~ .wd-icon-accent, .wd-icon-background ~ .wd-icon-accent2': {
-            fill: iconColors.disabled,
-          },
-        },
-        '&:hover, &[aria-selected=true]': {
-          '.wd-icon-background ~ .wd-icon-accent, .wd-icon-background ~ .wd-icon-accent2': {
-            fill: iconColors.disabled,
-          },
-          '*:hover .wd-icon-fill': {
-            fill: iconColors.disabled,
-          },
-        },
-=======
 export const menuItemStencil = createStencil({
   base: {
     ...system.type.subtext.large,
@@ -188,7 +109,6 @@
       // Focus + Disabled
       '&:where(.focus, :focus)': {
         backgroundColor: brand.primary.light,
->>>>>>> d80aecc2
       },
     },
 
