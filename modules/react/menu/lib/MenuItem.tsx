--- conflicted
+++ resolved
@@ -97,12 +97,7 @@
       [`& :where(${selectedPart})`]: {
         opacity: system.opacity.full,
       },
-<<<<<<< HEAD
       '&:where(.focus, :focus-visible)': {
-=======
-
-      '&:where(.focus, :focus)': {
->>>>>>> 63f17c09
         [systemIconStencil.vars.color]: brand.primary.accent,
         outline: 'none',
         backgroundColor: brand.primary.base,
@@ -133,12 +128,7 @@
         background: 'none',
       },
       // Focus + Disabled
-<<<<<<< HEAD
       '&:where(.focus, :focus-visible)': {
-=======
-      '&:where(.focus, :focus)': {
-        color: system.color.fg.inverse,
->>>>>>> 63f17c09
         backgroundColor: brand.primary.light,
       },
     },
