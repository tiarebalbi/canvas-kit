--- conflicted
+++ resolved
@@ -216,7 +216,6 @@
       }),
     },
     isImageLoaded: {
-<<<<<<< HEAD
       true: ({iconPart, imagePart}) => ({
         [iconPart]: {
           opacity: 0,
@@ -231,22 +230,6 @@
         },
         [imagePart]: {
           opacity: 0,
-=======
-      false: {
-        ['& [data-part="avatar-icon"]']: {
-          opacity: 1,
-        },
-        ['& > [data-part="avatar-image"]']: {
-          opacity: 0,
-        },
-      },
-      true: {
-        ['& [data-part="avatar-icon"]']: {
-          opacity: 0,
-        },
-        ['& [data-part="avatar-image"]']: {
-          opacity: 1,
->>>>>>> 3a91b45e
         },
       }),
     },
