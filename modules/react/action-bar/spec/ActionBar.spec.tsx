<<<<<<< HEAD
import * as React from 'react';
import ActionBar from '../index';
import {render} from '@testing-library/react';

describe('ActionBar', () => {
  it('should spread extra props to containing element', () => {
    const {container} = render(<ActionBar data-propspread="test" />);

    // ActionBar doesn't have a semantic element, so we'll use `container`
    expect(container.firstChild).toHaveAttribute('data-propspread', 'test');
  });
=======
import {ActionBar} from '../lib/ActionBar';

describe('ActionBar', () => {
  verifyComponent(ActionBar, {});
>>>>>>> b7fc2fe6
});<|MERGE_RESOLUTION|>--- conflicted
+++ resolved
@@ -1,19 +1,5 @@
-<<<<<<< HEAD
-import * as React from 'react';
-import ActionBar from '../index';
-import {render} from '@testing-library/react';
-
-describe('ActionBar', () => {
-  it('should spread extra props to containing element', () => {
-    const {container} = render(<ActionBar data-propspread="test" />);
-
-    // ActionBar doesn't have a semantic element, so we'll use `container`
-    expect(container.firstChild).toHaveAttribute('data-propspread', 'test');
-  });
-=======
 import {ActionBar} from '../lib/ActionBar';
 
 describe('ActionBar', () => {
   verifyComponent(ActionBar, {});
->>>>>>> b7fc2fe6
 });