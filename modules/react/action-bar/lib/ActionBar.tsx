--- conflicted
+++ resolved
@@ -13,72 +13,6 @@
   children: React.ReactNode;
 }
 
-<<<<<<< HEAD
-function getFixedStyles(fixed = false): CSSProperties {
-  return fixed
-    ? {
-        position: 'fixed',
-        left: 0,
-        bottom: 0,
-        right: 0,
-      }
-    : {};
-}
-
-const ActionBarContainer = styled('div')<ActionBarProps>(
-  {
-    borderTop: `solid 1px ${colors.soap400}`,
-    background: commonColors.background,
-    padding: space.s,
-    boxShadow: '0 -2px 4px rgba(0, 0, 0, 0.08)',
-  },
-  ({fixed, theme}) => {
-    return {
-      ...getFixedStyles(fixed),
-      [theme.canvas.breakpoints.down('s')]: {
-        padding: space.xxs,
-      },
-    };
-  }
-);
-
-const ChildrenContainer = styled('div')(
-  {
-    display: 'inline-block',
-    padding: `0 ${space.m}`,
-    '> *:not(style) ~ *:not(style)': {
-      marginLeft: space.s,
-    },
-  },
-  ({theme}) => ({
-    [theme.canvas.breakpoints.down('s')]: {
-      display: 'flex',
-      padding: space.xxs,
-      justifyContent: 'center',
-      flexDirection: 'row-reverse',
-      '> *': {
-        flex: 1,
-        '&:not(style) ~ *:not(style)': {
-          marginRight: space.s,
-          marginLeft: 0,
-        },
-      },
-    },
-  })
-);
-
-export default class ActionBar extends React.Component<ActionBarProps> {
-  public render() {
-    const {fixed, children, ...elemProps} = this.props;
-
-    return (
-      <ActionBarContainer {...elemProps} fixed={fixed}>
-        <ChildrenContainer>{children}</ChildrenContainer>
-      </ActionBarContainer>
-    );
-  }
-}
-=======
 export const ActionBar = createContainer()({
   displayName: 'ActionBar',
   modelHook: useActionBarModel,
@@ -102,5 +36,4 @@
   },
 })<ActionBarProps>(({children}, _, model) => {
   return <Menu model={model.menu}>{children}</Menu>;
-});
->>>>>>> f9871420
+});