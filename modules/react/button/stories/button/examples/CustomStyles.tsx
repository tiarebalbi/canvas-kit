import React from 'react';

import {buttonStencil, PrimaryButton, PrimaryButtonProps} from '@workday/canvas-kit-react/button';
import {Grid} from '@workday/canvas-kit-react/layout';
import {plusIcon} from '@workday/canvas-system-icons-web';
import {createComponent} from '@workday/canvas-kit-react/common';
import {systemIconStencil} from '@workday/canvas-kit-react/icon';
import {createStencil, createStyles, handleCsProp, px2rem} from '@workday/canvas-kit-styling';
import {system} from '@workday/canvas-tokens-web';

const myButtonStencil = createStencil({
  base: {
    [buttonStencil.vars.background]: system.color.static.green.soft,
    [buttonStencil.vars.label]: system.color.static.green.strong,
    [systemIconStencil.vars.color]: system.color.static.green.strong,
    [buttonStencil.vars.borderRadius]: system.shape.half,
    border: `${px2rem(3)} solid transparent`,
    '&:hover': {
      [buttonStencil.vars.background]: system.color.static.green.default,
      border: `${px2rem(3)} dotted ${system.color.static.green.strong}`,
      [systemIconStencil.vars.color]: system.color.static.green.strong,
    },
    '&:active': {
      [buttonStencil.vars.background]: system.color.static.green.strong,
      [buttonStencil.vars.label]: system.color.fg.inverse,
      [systemIconStencil.vars.color]: system.color.fg.inverse,
    },
<<<<<<< HEAD
    active: {},
    focus: {
      boxShadowInner: colors.berrySmoothie200,
      boxShadowOuter: colors.berrySmoothie400,
    },
    disabled: {},
  };
};
=======
  },
});
>>>>>>> f2f16c84

const MyCustomButton = createComponent('button')({
  Component: ({children, size, ...elemProps}: PrimaryButtonProps, ref, Element) => (
    <PrimaryButton ref={ref} {...handleCsProp(elemProps, myButtonStencil({size}))}>
      {children}
    </PrimaryButton>
  ),
});

const myCustomStyles = createStyles({
  padding: system.space.x4,
  textTransform: 'uppercase',
});

const customColors = {
  default: {
    background: system.color.static.green.soft,
    icon: system.color.static.green.strong,
    label: system.color.static.green.strong,
  },
  hover: {
    background: system.color.static.green.default,
    icon: system.color.static.green.strong,
  },
};

export const CustomStyles = () => (
  <Grid cs={{gap: px2rem(4), gridTemplateColumns: 'repeat(3, 1fr)', alignItems: 'center'}}>
    <MyCustomButton icon={plusIcon}>Styling Override Via Stencil Variables</MyCustomButton>
    <PrimaryButton cs={myCustomStyles}>Style Override Via Create Styles</PrimaryButton>
    <PrimaryButton icon={plusIcon} colors={customColors}>
      Styling Override Via Colors Prop
    </PrimaryButton>
  </Grid>
);<|MERGE_RESOLUTION|>--- conflicted
+++ resolved
@@ -15,6 +15,11 @@
     [systemIconStencil.vars.color]: system.color.static.green.strong,
     [buttonStencil.vars.borderRadius]: system.shape.half,
     border: `${px2rem(3)} solid transparent`,
+    '&:focus-visible': {
+      [buttonStencil.vars.background]: system.color.static.green.strong,
+      [buttonStencil.vars.boxShadowInner]: system.color.static.green.soft,
+      [buttonStencil.vars.boxShadowOuter]: system.color.static.green.strong,
+    },
     '&:hover': {
       [buttonStencil.vars.background]: system.color.static.green.default,
       border: `${px2rem(3)} dotted ${system.color.static.green.strong}`,
@@ -25,23 +30,12 @@
       [buttonStencil.vars.label]: system.color.fg.inverse,
       [systemIconStencil.vars.color]: system.color.fg.inverse,
     },
-<<<<<<< HEAD
-    active: {},
-    focus: {
-      boxShadowInner: colors.berrySmoothie200,
-      boxShadowOuter: colors.berrySmoothie400,
-    },
-    disabled: {},
-  };
-};
-=======
   },
 });
->>>>>>> f2f16c84
 
 const MyCustomButton = createComponent('button')({
-  Component: ({children, size, ...elemProps}: PrimaryButtonProps, ref, Element) => (
-    <PrimaryButton ref={ref} {...handleCsProp(elemProps, myButtonStencil({size}))}>
+  Component: ({children, ...elemProps}: PrimaryButtonProps, ref, Element) => (
+    <PrimaryButton as={Element} ref={ref} {...handleCsProp(elemProps, myButtonStencil())}>
       {children}
     </PrimaryButton>
   ),
@@ -54,14 +48,23 @@
 
 const customColors = {
   default: {
-    background: system.color.static.green.soft,
-    icon: system.color.static.green.strong,
-    label: system.color.static.green.strong,
+    background: system.color.static.orange.soft,
+    icon: system.color.static.orange.strong,
+    label: system.color.static.orange.strong,
   },
   hover: {
-    background: system.color.static.green.default,
-    icon: system.color.static.green.strong,
+    background: system.color.static.orange.default,
+    icon: system.color.static.orange.strong,
   },
+  active: {
+    background: system.color.static.orange.strong,
+  },
+  focus: {
+    background: system.color.static.orange.strong,
+    boxShadowInner: system.color.static.orange.soft,
+    boxShadowOuter: system.color.static.orange.strong,
+  },
+  disabled: {},
 };
 
 export const CustomStyles = () => (
