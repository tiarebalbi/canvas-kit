--- conflicted
+++ resolved
@@ -273,6 +273,12 @@
         gap: system.space.x1,
       },
     },
+    grow: {
+      true: {
+        width: '100%',
+        maxWidth: '100%',
+      },
+    },
     // IconPosition Styles
     iconPosition: {
       only: {padding: system.space.zero},
@@ -366,114 +372,8 @@
 });
 
 /**
-<<<<<<< HEAD
- * Button modifiers that will overwrite the base styles of Buttons.
- * - `Size`: These modifiers will dictate a size of a Button and has a set of styles to associated with it.
- * - `iconPosition`: These modifiers will override the existing `Size` styles. These are specific to icon locations
- * within a button or if there is only an icon and no text.
- */
-export const buttonModifiers = createModifiers({
-  size: {
-    large: createStyles({
-      fontSize: system.space.x4,
-      lineHeight: system.space.x6,
-      letterSpacing: '0.01rem',
-      height: '48px',
-      paddingInline: system.space.x8,
-      minWidth: '112px',
-    }),
-    medium: createStyles({
-      fontSize: '0.875rem',
-      letterSpacing: '0.015rem',
-      minWidth: '96px',
-      paddingInline: system.space.x6,
-      height: system.space.x10,
-    }),
-    small: createStyles({
-      fontSize: '0.875rem',
-      letterSpacing: '0.015rem',
-      height: system.space.x8,
-      minWidth: system.space.x20,
-      paddingInline: system.space.x4,
-      gap: system.space.x1,
-    }),
-    extraSmall: createStyles({
-      fontSize: '0.75rem',
-      lineHeight: system.space.x4,
-      letterSpacing: '0.02rem',
-      height: system.space.x6,
-      minWidth: 'auto',
-      paddingInline: system.space.x3,
-      gap: system.space.x1,
-    }),
-  },
-  grow: {
-    true: createStyles({
-      width: '100%',
-      maxWidth: '100%',
-    }),
-  },
-  iconPosition: {
-    largeOnly: createStyles({
-      padding: '0',
-      minWidth: `calc(${system.space.x4} * 3)`,
-    }),
-    largeStart: createStyles({
-      paddingInlineStart: system.space.x6,
-      paddingInlineEnd: system.space.x8,
-    }),
-    largeEnd: createStyles({
-      paddingInlineStart: system.space.x8,
-      paddingInlineEnd: system.space.x6,
-    }),
-    mediumOnly: createStyles({padding: '0', minWidth: system.space.x10}),
-    mediumStart: createStyles({
-      paddingInlineStart: `calc(${system.space.x1} * 5)`,
-      paddingInlineEnd: system.space.x6,
-    }),
-    mediumEnd: createStyles({
-      paddingInlineStart: system.space.x6,
-      paddingInlineEnd: `calc(${system.space.x1} * 5)`,
-    }),
-    smallOnly: createStyles({padding: '0', minWidth: system.space.x8}),
-    smallStart: createStyles({
-      paddingInlineStart: system.space.x3,
-      paddingInlineEnd: system.space.x4,
-    }),
-    smallEnd: createStyles({
-      paddingInlineStart: system.space.x4,
-      paddingInlineEnd: system.space.x3,
-    }),
-    extraSmallOnly: createStyles({padding: '0', minWidth: system.space.x6}),
-    extraSmallStart: createStyles({
-      paddingInlineStart: system.space.x2,
-      paddingInlineEnd: system.space.x3,
-    }),
-    extraSmallEnd: createStyles({
-      paddingInlineStart: system.space.x3,
-      paddingInlineEnd: system.space.x2,
-    }),
-  },
-});
-
-export function capitalize(string: string = '') {
-  return string.charAt(0).toUpperCase() + string.substring(1);
-}
-
-export function getIconPosition(
-  size?: keyof typeof buttonModifiers.size,
-  iconPosition?: IconPositions,
-  children?: React.ReactNode
-): keyof typeof buttonModifiers.iconPosition {
-  return `${size}${capitalize(iconPosition)}` as keyof typeof buttonModifiers.iconPosition;
-}
-
-/**
- * The base button which all other buttons are built.
-=======
  * The base button which which is the foundation of all Button variants (`PrimaryButton`,
  * `SecondaryButton`, `TertiaryButton`, `DeleteButton`, `ToolbarIconButton` and `ToolbarDropdownButton`).
->>>>>>> 2d152014
  */
 export const BaseButton = createComponent('button')({
   displayName: 'BaseButton',
@@ -497,26 +397,12 @@
         ref={ref}
         type="button"
         {...mergeStyles(elemProps, [
-<<<<<<< HEAD
-          baseButtonStyles,
-          buttonModifiers({
-            size: size,
-            grow: grow,
-            iconPosition: getIconPosition(size, iconPosition, children),
-          }),
-          buttonVars.default(colors?.default || {}),
-          buttonVars.focus(colors?.focus || {}),
-          buttonVars.hover(colors?.hover || {}),
-          buttonVars.active(colors?.active || {}),
-          buttonVars.disabled(colors?.disabled || {}),
-=======
-          buttonStencil({size, iconPosition}),
+          buttonStencil({size, iconPosition, grow}),
           buttonColorPropVars.default(colors?.default || {}),
           buttonColorPropVars.focus(colors?.focus || {}),
           buttonColorPropVars.hover(colors?.hover || {}),
           buttonColorPropVars.active(colors?.active || {}),
           buttonColorPropVars.disabled(colors?.disabled || {}),
->>>>>>> 2d152014
         ])}
       >
         {children}
