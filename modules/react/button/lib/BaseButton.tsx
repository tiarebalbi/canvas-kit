--- conflicted
+++ resolved
@@ -21,14 +21,10 @@
 import {CSSObject} from '@emotion/styled';
 import {CanvasSystemIcon} from '@workday/design-assets-types';
 
-<<<<<<< HEAD
 export interface ButtonContainerProps extends Partial<SystemIconProps>, GrowthBehavior {
-=======
-export interface ButtonContainerProps extends BoxProps, GrowthBehavior {
   /**
    * Override default colors of a button. The default will depend on the button type
    */
->>>>>>> 2fd1e6ab
   colors?: ButtonColors;
   /**
    * There are four button sizes: `extraSmall`, `small`, `medium`, and `large`.
