--- conflicted
+++ resolved
@@ -168,21 +168,6 @@
       boxShadow: 'none',
       opacity: cssVar(buttonColorPropVars.default.opacity, cssVar(opacity, system.opacity.full)),
     },
-<<<<<<< HEAD
-    ...focusRing({
-      width: 2,
-      separation: 2,
-      innerColor: cssVar(buttonVars.focus.boxShadowInner, base.frenchVanilla100),
-      outerColor: cssVar(buttonVars.focus.boxShadowOuter, brand.common.focusOutline),
-    }),
-  },
-  '&:hover, &.hover': {
-    backgroundColor: cssVar(buttonVars.hover.background, base.blackPepper500),
-    borderColor: cssVar(buttonVars.hover.border, 'transparent'),
-    color: cssVar(buttonVars.hover.label, base.blackPepper500),
-    '& span .wd-icon-fill, & span .wd-icon-accent, & span .wd-icon-accent2': {
-      fill: cssVar(buttonVars.hover.icon, base.blackPepper500),
-=======
     // Focus Styles
     '&:focus-visible, &.focus': {
       backgroundColor: cssVar(
@@ -204,10 +189,9 @@
         ),
         outerColor: cssVar(
           buttonColorPropVars.focus.boxShadowOuter,
-          cssVar(boxShadowOuter, brand.primary.base)
+          cssVar(boxShadowOuter, brand.common.focusOutline)
         ),
       }),
->>>>>>> 0c48e7ee
     },
     // Hover Styles
     '&:hover, &.hover': {
