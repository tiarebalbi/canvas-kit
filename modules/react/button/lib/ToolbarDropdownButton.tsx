<<<<<<< HEAD
import {colors, space, borderRadius} from '@workday/canvas-kit-react/tokens';
import {
  useTheme,
  Themeable,
  EmotionCanvasTheme,
  createComponent,
  styled,
  StyledType,
  focusRing,
} from '@workday/canvas-kit-react/common';
import {ButtonColors} from './types';
import {BaseButton} from './BaseButton';
=======
import {brand, system} from '@workday/canvas-tokens-web';
import {calc, createStencil, handleCsProp, px2rem} from '@workday/canvas-kit-styling';
>>>>>>> 932ad043
import {chevronDownSmallIcon} from '@workday/canvas-system-icons-web';
import {focusRing, createComponent} from '@workday/canvas-kit-react/common';
import {systemIconStencil} from '@workday/canvas-kit-react/icon';

import {BaseButton, buttonStencil} from './BaseButton';
import {ToolbarIconButtonProps} from './ToolbarIconButton';
import {brand} from '@workday/canvas-tokens-web';

export interface ToolbarDropdownButtonProps
  extends Omit<ToolbarIconButtonProps, 'toggled' | 'onToggleChange'> {}

export const toolbarDropdownButtonStencil = createStencil({
  extends: buttonStencil,
  parts: {
    chevron: 'toolbar-dropdown-btn-arrow',
    customIcon: 'toolbar-dropdown-btn-custom-icon',
  },
<<<<<<< HEAD
  '&:focus-visible, &.focus': {
    ...focusRing({
      width: 2,
      separation: 0,
      innerColor: 'transparent',
      outerColor: brand.common.focusOutline,
    }),
=======
  base: ({chevronPart, customIconPart}) => ({
    padding: system.space.zero,
    minWidth: system.space.x8,
    gap: system.space.zero,
    [buttonStencil.vars.borderRadius]: system.shape.x1,
    [systemIconStencil.vars.color]: system.color.fg.muted.soft,

    '&:focus-visible, &.focus': {
      [buttonStencil.vars.background]: system.color.bg.transparent.default,
      [systemIconStencil.vars.color]: system.color.fg.muted.soft,
      ...focusRing({
        width: 2,
        separation: 0,
        innerColor: system.color.border.transparent,
        outerColor: brand.common.focusOutline,
      }),
    },

    '&:hover, &.hover': {
      [buttonStencil.vars.background]: system.color.bg.alt.default,
      [systemIconStencil.vars.color]: system.color.fg.muted.stronger,
    },

    '&:active, &.active': {
      [buttonStencil.vars.background]: system.color.bg.alt.stronger,
      [systemIconStencil.vars.color]: system.color.fg.muted.stronger,
    },

    '&:disabled, &.disabled': {
      [buttonStencil.vars.background]: system.color.bg.transparent.default,
      [systemIconStencil.vars.color]: system.color.fg.disabled,
    },

    [customIconPart]: {
      marginInlineStart: system.space.x1,
      marginInlineEnd: calc.negate(px2rem(2)),
    },

    [chevronPart]: {
      margin: 0,
      marginInlineEnd: px2rem(2),
    },
  }),
  modifiers: {
    shouldMirrorIcon: {
      true: ({customIconPart}) => ({
        [customIconPart]: {
          marginInlineEnd: 0,
          marginInlineStart: px2rem(2),
        },
      }),
    },
>>>>>>> 932ad043
  },
});

export const ToolbarDropdownButton = createComponent('button')({
  displayName: 'ToolbarDropdownButton',
  Component: (
    {icon, shouldMirrorIcon = false, children, ...elemProps}: ToolbarDropdownButtonProps,
    ref,
    Element
  ) => {
    return (
      <BaseButton
        ref={ref}
        as={Element}
        size="small"
        {...handleCsProp(elemProps, toolbarDropdownButtonStencil({shouldMirrorIcon}))}
      >
        {icon ? (
          <BaseButton.Icon
            className="wdc-toolbar-dropdown-btn-custom-icon"
            icon={icon}
            shouldMirrorIcon={shouldMirrorIcon}
            {...toolbarDropdownButtonStencil.parts.customIcon}
          />
        ) : (
          children
        )}
        <BaseButton.Icon
          className="wdc-toolbar-dropdown-btn-arrow"
          icon={chevronDownSmallIcon}
          shouldMirrorIcon={shouldMirrorIcon}
          {...toolbarDropdownButtonStencil.parts.chevron}
        />
      </BaseButton>
    );
  },
});<|MERGE_RESOLUTION|>--- conflicted
+++ resolved
@@ -1,27 +1,11 @@
-<<<<<<< HEAD
-import {colors, space, borderRadius} from '@workday/canvas-kit-react/tokens';
-import {
-  useTheme,
-  Themeable,
-  EmotionCanvasTheme,
-  createComponent,
-  styled,
-  StyledType,
-  focusRing,
-} from '@workday/canvas-kit-react/common';
-import {ButtonColors} from './types';
-import {BaseButton} from './BaseButton';
-=======
 import {brand, system} from '@workday/canvas-tokens-web';
 import {calc, createStencil, handleCsProp, px2rem} from '@workday/canvas-kit-styling';
->>>>>>> 932ad043
 import {chevronDownSmallIcon} from '@workday/canvas-system-icons-web';
 import {focusRing, createComponent} from '@workday/canvas-kit-react/common';
 import {systemIconStencil} from '@workday/canvas-kit-react/icon';
 
 import {BaseButton, buttonStencil} from './BaseButton';
 import {ToolbarIconButtonProps} from './ToolbarIconButton';
-import {brand} from '@workday/canvas-tokens-web';
 
 export interface ToolbarDropdownButtonProps
   extends Omit<ToolbarIconButtonProps, 'toggled' | 'onToggleChange'> {}
@@ -32,15 +16,6 @@
     chevron: 'toolbar-dropdown-btn-arrow',
     customIcon: 'toolbar-dropdown-btn-custom-icon',
   },
-<<<<<<< HEAD
-  '&:focus-visible, &.focus': {
-    ...focusRing({
-      width: 2,
-      separation: 0,
-      innerColor: 'transparent',
-      outerColor: brand.common.focusOutline,
-    }),
-=======
   base: ({chevronPart, customIconPart}) => ({
     padding: system.space.zero,
     minWidth: system.space.x8,
@@ -93,7 +68,6 @@
         },
       }),
     },
->>>>>>> 932ad043
   },
 });
 
