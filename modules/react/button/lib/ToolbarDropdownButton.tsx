<<<<<<< HEAD
import {colors, space, borderRadius} from '@workday/canvas-kit-react/tokens';
import {
  useTheme,
  Themeable,
  EmotionCanvasTheme,
  createComponent,
  styled,
  StyledType,
} from '@workday/canvas-kit-react/common';
import {ButtonColors} from './types';
import {BaseButton} from './BaseButton';
=======
import {brand, system} from '@workday/canvas-tokens-web';
import {calc, createStencil, handleCsProp, px2rem} from '@workday/canvas-kit-styling';
>>>>>>> fdb8b845
import {chevronDownSmallIcon} from '@workday/canvas-system-icons-web';
import {focusRing, createComponent} from '@workday/canvas-kit-react/common';
import {systemIconStencil} from '@workday/canvas-kit-react/icon';

import {BaseButton, buttonStencil} from './BaseButton';
import {ToolbarIconButtonProps} from './ToolbarIconButton';

export interface ToolbarDropdownButtonProps
  extends Omit<ToolbarIconButtonProps, 'toggled' | 'onToggleChange'> {}

export const toolbarDropdownButtonStencil = createStencil({
  extends: buttonStencil,
  parts: {
    chevron: 'toolbar-dropdown-btn-arrow',
    customIcon: 'toolbar-dropdown-btn-custom-icon',
  },
<<<<<<< HEAD
  '&:focus-visible, &.focus': {
    // using `focusRing` in support doesn't work for components that use `styled` function because we changed the type to be `CSSObjectWithVars`. Changing this to use `boxShadow` works in support for non stencil components.
    boxShadow: '0 0 0 0px transparent,0 0 0 2px var(--cnvs-brand-common-focus-outline)',
=======
  base: ({chevronPart, customIconPart}) => ({
    padding: system.space.zero,
    minWidth: system.space.x8,
    gap: system.space.zero,
    [buttonStencil.vars.borderRadius]: system.shape.x1,
    [systemIconStencil.vars.color]: system.color.fg.muted.soft,

    '&:focus-visible, &.focus': {
      [buttonStencil.vars.background]: system.color.bg.transparent.default,
      [systemIconStencil.vars.color]: system.color.fg.muted.soft,
      ...focusRing({
        width: 2,
        separation: 0,
        innerColor: system.color.border.transparent,
        outerColor: brand.common.focusOutline,
      }),
    },

    '&:hover, &.hover': {
      [buttonStencil.vars.background]: system.color.bg.alt.default,
      [systemIconStencil.vars.color]: system.color.fg.muted.stronger,
    },

    '&:active, &.active': {
      [buttonStencil.vars.background]: system.color.bg.alt.stronger,
      [systemIconStencil.vars.color]: system.color.fg.muted.stronger,
    },

    '&:disabled, &.disabled': {
      [buttonStencil.vars.background]: system.color.bg.transparent.default,
      [systemIconStencil.vars.color]: system.color.fg.disabled,
    },

    [customIconPart]: {
      marginInlineStart: system.space.x1,
      marginInlineEnd: calc.negate(px2rem(2)),
    },

    [chevronPart]: {
      margin: 0,
      marginInlineEnd: px2rem(2),
    },
  }),
  modifiers: {
    shouldMirrorIcon: {
      true: ({customIconPart}) => ({
        [customIconPart]: {
          marginInlineEnd: 0,
          marginInlineStart: px2rem(2),
        },
      }),
    },
>>>>>>> fdb8b845
  },
});

export const ToolbarDropdownButton = createComponent('button')({
  displayName: 'ToolbarDropdownButton',
  Component: (
    {icon, shouldMirrorIcon = false, children, ...elemProps}: ToolbarDropdownButtonProps,
    ref,
    Element
  ) => {
    return (
      <BaseButton
        ref={ref}
        as={Element}
        size="small"
        {...handleCsProp(elemProps, toolbarDropdownButtonStencil({shouldMirrorIcon}))}
      >
        {icon ? (
          <BaseButton.Icon
            className="wdc-toolbar-dropdown-btn-custom-icon"
            icon={icon}
            shouldMirrorIcon={shouldMirrorIcon}
            {...toolbarDropdownButtonStencil.parts.customIcon}
          />
        ) : (
          children
        )}
        <BaseButton.Icon
          className="wdc-toolbar-dropdown-btn-arrow"
          icon={chevronDownSmallIcon}
          shouldMirrorIcon={shouldMirrorIcon}
          {...toolbarDropdownButtonStencil.parts.chevron}
        />
      </BaseButton>
    );
  },
});<|MERGE_RESOLUTION|>--- conflicted
+++ resolved
@@ -1,19 +1,5 @@
-<<<<<<< HEAD
-import {colors, space, borderRadius} from '@workday/canvas-kit-react/tokens';
-import {
-  useTheme,
-  Themeable,
-  EmotionCanvasTheme,
-  createComponent,
-  styled,
-  StyledType,
-} from '@workday/canvas-kit-react/common';
-import {ButtonColors} from './types';
-import {BaseButton} from './BaseButton';
-=======
 import {brand, system} from '@workday/canvas-tokens-web';
 import {calc, createStencil, handleCsProp, px2rem} from '@workday/canvas-kit-styling';
->>>>>>> fdb8b845
 import {chevronDownSmallIcon} from '@workday/canvas-system-icons-web';
 import {focusRing, createComponent} from '@workday/canvas-kit-react/common';
 import {systemIconStencil} from '@workday/canvas-kit-react/icon';
@@ -30,11 +16,6 @@
     chevron: 'toolbar-dropdown-btn-arrow',
     customIcon: 'toolbar-dropdown-btn-custom-icon',
   },
-<<<<<<< HEAD
-  '&:focus-visible, &.focus': {
-    // using `focusRing` in support doesn't work for components that use `styled` function because we changed the type to be `CSSObjectWithVars`. Changing this to use `boxShadow` works in support for non stencil components.
-    boxShadow: '0 0 0 0px transparent,0 0 0 2px var(--cnvs-brand-common-focus-outline)',
-=======
   base: ({chevronPart, customIconPart}) => ({
     padding: system.space.zero,
     minWidth: system.space.x8,
@@ -87,7 +68,6 @@
         },
       }),
     },
->>>>>>> fdb8b845
   },
 });
 
