import * as React from 'react';
<<<<<<< HEAD
import {borderRadius, colors, space} from '@workday/canvas-kit-react/tokens';
import {
  useTheme,
  Themeable,
  EmotionCanvasTheme,
  createComponent,
  styled,
  StyledType,
  focusRing,
} from '@workday/canvas-kit-react/common';
import {ButtonColors} from './types';
import {BaseButton} from './BaseButton';
import {TertiaryButtonProps} from './TertiaryButton';
import {brand} from '@workday/canvas-tokens-web';
=======
import {focusRing, createComponent} from '@workday/canvas-kit-react/common';
import {BaseButton, buttonStencil} from './BaseButton';
import {TertiaryButtonProps} from './TertiaryButton';
import {brand, system} from '@workday/canvas-tokens-web';
import {createStencil, handleCsProp} from '@workday/canvas-kit-styling';
import {systemIconStencil} from '@workday/canvas-kit-react/icon';
>>>>>>> 932ad043

export interface ToolbarIconButtonProps extends Omit<TertiaryButtonProps, 'size' | 'variant'> {
  onToggleChange?: (toggled: boolean | undefined) => void;
  toggled?: boolean;
  shouldMirrorIcon?: boolean;
}

<<<<<<< HEAD
const StyledToolbarIconButton = styled(BaseButton)<StyledType & ToolbarIconButtonProps>({
  ['& .wd-icon']: {
    display: 'inline-block',
    width: 20,
    height: 20,
  },
  '&:focus-visible, &.focus': {
    ...focusRing({
      width: 2,
      separation: 0,
      innerColor: 'transparent',
      outerColor: brand.common.focusOutline,
    }),
=======
export const toolbarIconButtonStencil = createStencil({
  extends: buttonStencil,
  base: {
    minWidth: system.space.x8,
    padding: system.space.zero,
    height: system.space.x8,
    [buttonStencil.vars.borderRadius]: system.shape.x1,
    [systemIconStencil.vars.color]: system.color.fg.muted.soft,

    '&:focus-visible, &.focus': {
      [systemIconStencil.vars.color]: system.color.fg.muted.soft,
      ...focusRing({
        width: 2,
        separation: 0,
        innerColor: system.color.border.transparent,
        outerColor: brand.common.focusOutline,
      }),
    },

    '&:hover, &.hover': {
      [buttonStencil.vars.background]: system.color.bg.alt.default,
      [systemIconStencil.vars.color]: system.color.fg.muted.stronger,
    },

    '&:active, &.active': {
      [buttonStencil.vars.background]: system.color.bg.alt.stronger,
    },

    '&:disabled, &.disabled': {
      [buttonStencil.vars.background]: system.color.bg.transparent.default,
      [systemIconStencil.vars.color]: system.color.fg.disabled,
    },

    "&[aria-pressed='true']": {
      [systemIconStencil.vars.color]: brand.primary.base,
      [buttonStencil.vars.background]: brand.primary.lightest,

      '&:hover, &.hover': {
        [buttonStencil.vars.background]: system.color.bg.alt.default,
        [systemIconStencil.vars.color]: brand.primary.dark,
      },

      '&:active, &.active': {
        [buttonStencil.vars.background]: system.color.bg.alt.stronger,
        [systemIconStencil.vars.color]: brand.primary.dark,
      },

      '&:disabled, &.disabled': {
        [buttonStencil.vars.background]: brand.primary.lightest,
        [systemIconStencil.vars.color]: brand.primary.light,
      },
    },
>>>>>>> 932ad043
  },
});

export const ToolbarIconButton = createComponent('button')({
  displayName: 'ToolbarIconButton',
  Component: (
    {
      onToggleChange,
      icon,
      shouldMirrorIcon = false,
      toggled,
      children,
      ...elemProps
    }: ToolbarIconButtonProps,
    ref,
    Element
  ) => {
    const isInitialMount = React.useRef(true);

    // Only call onToggleChange on update - not on first mount
    React.useEffect(() => {
      if (isInitialMount.current) {
        isInitialMount.current = false;
      } else if (toggled && typeof onToggleChange === 'function') {
        onToggleChange(toggled);
      }
    }, [toggled, onToggleChange]);

    return (
      <BaseButton
        ref={ref}
        as={Element}
        size="small"
        fillIcon={toggled}
        aria-pressed={toggled}
        {...handleCsProp(elemProps, toolbarIconButtonStencil())}
      >
        {icon ? <BaseButton.Icon icon={icon} shouldMirrorIcon={shouldMirrorIcon} /> : children}
      </BaseButton>
    );
  },
});<|MERGE_RESOLUTION|>--- conflicted
+++ resolved
@@ -1,27 +1,10 @@
 import * as React from 'react';
-<<<<<<< HEAD
-import {borderRadius, colors, space} from '@workday/canvas-kit-react/tokens';
-import {
-  useTheme,
-  Themeable,
-  EmotionCanvasTheme,
-  createComponent,
-  styled,
-  StyledType,
-  focusRing,
-} from '@workday/canvas-kit-react/common';
-import {ButtonColors} from './types';
-import {BaseButton} from './BaseButton';
-import {TertiaryButtonProps} from './TertiaryButton';
-import {brand} from '@workday/canvas-tokens-web';
-=======
 import {focusRing, createComponent} from '@workday/canvas-kit-react/common';
 import {BaseButton, buttonStencil} from './BaseButton';
 import {TertiaryButtonProps} from './TertiaryButton';
 import {brand, system} from '@workday/canvas-tokens-web';
 import {createStencil, handleCsProp} from '@workday/canvas-kit-styling';
 import {systemIconStencil} from '@workday/canvas-kit-react/icon';
->>>>>>> 932ad043
 
 export interface ToolbarIconButtonProps extends Omit<TertiaryButtonProps, 'size' | 'variant'> {
   onToggleChange?: (toggled: boolean | undefined) => void;
@@ -29,21 +12,6 @@
   shouldMirrorIcon?: boolean;
 }
 
-<<<<<<< HEAD
-const StyledToolbarIconButton = styled(BaseButton)<StyledType & ToolbarIconButtonProps>({
-  ['& .wd-icon']: {
-    display: 'inline-block',
-    width: 20,
-    height: 20,
-  },
-  '&:focus-visible, &.focus': {
-    ...focusRing({
-      width: 2,
-      separation: 0,
-      innerColor: 'transparent',
-      outerColor: brand.common.focusOutline,
-    }),
-=======
 export const toolbarIconButtonStencil = createStencil({
   extends: buttonStencil,
   base: {
@@ -96,7 +64,6 @@
         [systemIconStencil.vars.color]: brand.primary.light,
       },
     },
->>>>>>> 932ad043
   },
 });
 
