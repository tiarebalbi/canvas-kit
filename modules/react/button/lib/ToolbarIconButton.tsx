import * as React from 'react';
<<<<<<< HEAD
import {borderRadius, colors, space} from '@workday/canvas-kit-react/tokens';
import {
  useTheme,
  Themeable,
  EmotionCanvasTheme,
  createComponent,
  styled,
  StyledType,
} from '@workday/canvas-kit-react/common';
import {ButtonColors} from './types';
import {BaseButton} from './BaseButton';
import {TertiaryButtonProps} from './TertiaryButton';
=======
import {focusRing, createComponent} from '@workday/canvas-kit-react/common';
import {BaseButton, buttonStencil} from './BaseButton';
import {TertiaryButtonProps} from './TertiaryButton';
import {brand, system} from '@workday/canvas-tokens-web';
import {createStencil, handleCsProp} from '@workday/canvas-kit-styling';
import {systemIconStencil} from '@workday/canvas-kit-react/icon';
>>>>>>> fdb8b845

export interface ToolbarIconButtonProps extends Omit<TertiaryButtonProps, 'size' | 'variant'> {
  onToggleChange?: (toggled: boolean | undefined) => void;
  toggled?: boolean;
  shouldMirrorIcon?: boolean;
}

<<<<<<< HEAD
const StyledToolbarIconButton = styled(BaseButton)<StyledType & ToolbarIconButtonProps>({
  ['& .wd-icon']: {
    display: 'inline-block',
    width: 20,
    height: 20,
  },
  '&:focus-visible, &.focus': {
    // using `focusRing` in support doesn't work for components that use `styled` function because we changed the type to be `CSSObjectWithVars`. Changing this to use `boxShadow` works in support for non stencil components.
    boxShadow: '0 0 0 0px transparent,0 0 0 2px var(--cnvs-brand-common-focus-outline)',
=======
export const toolbarIconButtonStencil = createStencil({
  extends: buttonStencil,
  base: {
    minWidth: system.space.x8,
    padding: system.space.zero,
    height: system.space.x8,
    [buttonStencil.vars.borderRadius]: system.shape.x1,
    [systemIconStencil.vars.color]: system.color.fg.muted.soft,

    '&:focus-visible, &.focus': {
      [systemIconStencil.vars.color]: system.color.fg.muted.soft,
      ...focusRing({
        width: 2,
        separation: 0,
        innerColor: system.color.border.transparent,
        outerColor: brand.common.focusOutline,
      }),
    },

    '&:hover, &.hover': {
      [buttonStencil.vars.background]: system.color.bg.alt.default,
      [systemIconStencil.vars.color]: system.color.fg.muted.stronger,
    },

    '&:active, &.active': {
      [buttonStencil.vars.background]: system.color.bg.alt.stronger,
    },

    '&:disabled, &.disabled': {
      [buttonStencil.vars.background]: system.color.bg.transparent.default,
      [systemIconStencil.vars.color]: system.color.fg.disabled,
    },

    "&[aria-pressed='true']": {
      [systemIconStencil.vars.color]: brand.primary.base,
      [buttonStencil.vars.background]: brand.primary.lightest,

      '&:hover, &.hover': {
        [buttonStencil.vars.background]: system.color.bg.alt.default,
        [systemIconStencil.vars.color]: brand.primary.dark,
      },

      '&:active, &.active': {
        [buttonStencil.vars.background]: system.color.bg.alt.stronger,
        [systemIconStencil.vars.color]: brand.primary.dark,
      },

      '&:disabled, &.disabled': {
        [buttonStencil.vars.background]: brand.primary.lightest,
        [systemIconStencil.vars.color]: brand.primary.light,
      },
    },
>>>>>>> fdb8b845
  },
});

export const ToolbarIconButton = createComponent('button')({
  displayName: 'ToolbarIconButton',
  Component: (
    {
      onToggleChange,
      icon,
      shouldMirrorIcon = false,
      toggled,
      children,
      ...elemProps
    }: ToolbarIconButtonProps,
    ref,
    Element
  ) => {
    const isInitialMount = React.useRef(true);

    // Only call onToggleChange on update - not on first mount
    React.useEffect(() => {
      if (isInitialMount.current) {
        isInitialMount.current = false;
      } else if (toggled && typeof onToggleChange === 'function') {
        onToggleChange(toggled);
      }
    }, [toggled, onToggleChange]);

    return (
      <BaseButton
        ref={ref}
        as={Element}
        size="small"
        fillIcon={toggled}
        aria-pressed={toggled}
        {...handleCsProp(elemProps, toolbarIconButtonStencil())}
      >
        {icon ? <BaseButton.Icon icon={icon} shouldMirrorIcon={shouldMirrorIcon} /> : children}
      </BaseButton>
    );
  },
});<|MERGE_RESOLUTION|>--- conflicted
+++ resolved
@@ -1,25 +1,10 @@
 import * as React from 'react';
-<<<<<<< HEAD
-import {borderRadius, colors, space} from '@workday/canvas-kit-react/tokens';
-import {
-  useTheme,
-  Themeable,
-  EmotionCanvasTheme,
-  createComponent,
-  styled,
-  StyledType,
-} from '@workday/canvas-kit-react/common';
-import {ButtonColors} from './types';
-import {BaseButton} from './BaseButton';
-import {TertiaryButtonProps} from './TertiaryButton';
-=======
 import {focusRing, createComponent} from '@workday/canvas-kit-react/common';
 import {BaseButton, buttonStencil} from './BaseButton';
 import {TertiaryButtonProps} from './TertiaryButton';
 import {brand, system} from '@workday/canvas-tokens-web';
 import {createStencil, handleCsProp} from '@workday/canvas-kit-styling';
 import {systemIconStencil} from '@workday/canvas-kit-react/icon';
->>>>>>> fdb8b845
 
 export interface ToolbarIconButtonProps extends Omit<TertiaryButtonProps, 'size' | 'variant'> {
   onToggleChange?: (toggled: boolean | undefined) => void;
@@ -27,17 +12,6 @@
   shouldMirrorIcon?: boolean;
 }
 
-<<<<<<< HEAD
-const StyledToolbarIconButton = styled(BaseButton)<StyledType & ToolbarIconButtonProps>({
-  ['& .wd-icon']: {
-    display: 'inline-block',
-    width: 20,
-    height: 20,
-  },
-  '&:focus-visible, &.focus': {
-    // using `focusRing` in support doesn't work for components that use `styled` function because we changed the type to be `CSSObjectWithVars`. Changing this to use `boxShadow` works in support for non stencil components.
-    boxShadow: '0 0 0 0px transparent,0 0 0 2px var(--cnvs-brand-common-focus-outline)',
-=======
 export const toolbarIconButtonStencil = createStencil({
   extends: buttonStencil,
   base: {
@@ -90,7 +64,6 @@
         [systemIconStencil.vars.color]: brand.primary.light,
       },
     },
->>>>>>> fdb8b845
   },
 });
 
