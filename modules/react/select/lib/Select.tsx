--- conflicted
+++ resolved
@@ -1,16 +1,6 @@
 import React from 'react';
-<<<<<<< HEAD
-import {
-  createSubcomponent,
-  ExtractProps,
-  createContainer,
-  Themeable,
-  useLocalRef,
-} from '@workday/canvas-kit-react/common';
-=======
 import {CanvasSystemIcon} from '@workday/design-assets-types';
 import {caretDownSmallIcon} from '@workday/canvas-system-icons-web';
->>>>>>> b8255498
 import {Combobox} from '@workday/canvas-kit-react/combobox';
 import {createStencil, createStyles, CSProps, px2rem} from '@workday/canvas-kit-styling';
 import {InputGroup, TextInput} from '@workday/canvas-kit-react/text-input';
@@ -24,6 +14,7 @@
   ExtractProps,
   createContainer,
   Themeable,
+  useLocalRef,
 } from '@workday/canvas-kit-react/common';
 import {system} from '@workday/canvas-tokens-web';
 
@@ -124,12 +115,8 @@
           onInput={onInput}
           value={value}
           name={name}
-<<<<<<< HEAD
           ref={elementRef}
-=======
-          ref={ref}
           {...hiddenSelectInputStencil()}
->>>>>>> b8255498
         />
         {/* Visual input */}
         <InputGroup.Input
