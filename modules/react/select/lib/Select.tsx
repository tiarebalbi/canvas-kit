import React from 'react';
import {
  createSubcomponent,
  ExtractProps,
  createContainer,
  Themeable,
} from '@workday/canvas-kit-react/common';
import {Combobox} from '@workday/canvas-kit-react/combobox';

import {InputGroup, TextInput} from '@workday/canvas-kit-react/text-input';
import {mergeStyles} from '@workday/canvas-kit-react/layout';
import {SystemIcon} from '@workday/canvas-kit-react/icon';
import {caretDownSmallIcon} from '@workday/canvas-system-icons-web';
import {useSelectModel} from './hooks/useSelectModel';
import {useSelectCard} from './hooks/useSelectCard';
import {useSelectInput} from './hooks/useSelectInput';
import {CanvasSystemIcon} from '@workday/design-assets-types';
import {createStyles, CSProps} from '@workday/canvas-kit-styling';

export interface SelectInputProps extends ExtractProps<typeof TextInput>, CSProps {
  /**
   * The Icon to render at the start of the `input`. Use this prop if your options
   * include icons that you would like to render in the `input` when selected.
   * ** Note:An option must be selected in order to render and icon.**
   */
  inputStartIcon?: CanvasSystemIcon;
}

const selectInputStyles = createStyles({
  caretColor: 'transparent',
  cursor: 'default',
  '&::selection': {
    backgroundColor: 'transparent',
  },
});

const hiddenSelectStyles = createStyles({
  position: 'absolute',
  top: 0,
  bottom: 0,
  left: 0,
  right: 0,
  opacity: 0,
  cursor: 'default',
  pointerEvents: 'none',
});

export const SelectInput = createSubcomponent(TextInput)({
  modelHook: useSelectModel,
  elemPropsHook: useSelectInput,
})<SelectInputProps>(
<<<<<<< HEAD
  (
    {
      placeholder = 'Choose an option',
      inputStartIcon,
      error,
      textInputProps,
      disabled,
      ref,
      onChange,
      onInput,
      onFocus,
      value,
      name,
      ...elemProps
    },
    Element,
    model
  ) => {
=======
  ({placeholder = 'Choose an option', inputStartIcon, width, ...elemProps}, Element, model) => {
>>>>>>> 2c256dd5
    return (
      <InputGroup width={width} data-width="ck-formfield-width">
        {inputStartIcon && model.state.selectedIds.length > 0 && (
          <InputGroup.InnerStart pointerEvents="none">
            <SystemIcon icon={inputStartIcon} />
          </InputGroup.InnerStart>
        )}
        {/* Hidden input to handle ids */}
        <InputGroup.Input
          error={error}
          disabled={disabled}
          className={hiddenSelectStyles}
          tabIndex={-1}
          aria-hidden={true}
          onChange={onChange}
          onInput={onInput}
          value={value}
          onFocus={onFocus}
          name={name}
          ref={ref}
        />
        {/* Visual input */}
        <InputGroup.Input
          as={Element}
          disabled={disabled}
          placeholder={placeholder}
          error={error}
          {...textInputProps}
          {...mergeStyles(elemProps, [selectInputStyles])}
        />
        <InputGroup.InnerEnd position="absolute" pointerEvents="none">
          <SystemIcon icon={caretDownSmallIcon} />
        </InputGroup.InnerEnd>
      </InputGroup>
    );
  }
);

export const SelectItem = createSubcomponent('li')({
  modelHook: useSelectModel,
  subComponents: {
    Icon: Combobox.Menu.Item.Icon,
  },
})<ExtractProps<typeof Combobox.Menu.Item>>(({children, ...elemProps}, Element, _model) => {
  return (
    <Combobox.Menu.Item role="option" as={Element} {...elemProps}>
      {children}
    </Combobox.Menu.Item>
  );
});

export const SelectCard = createSubcomponent('div')({
  modelHook: useSelectModel,
  elemPropsHook: useSelectCard,
})<ExtractProps<typeof Combobox.Menu.Card>>(({children, ...elemProps}, Element) => {
  return (
    <Combobox.Menu.Card maxHeight={300} as={Element} {...elemProps}>
      {children}
    </Combobox.Menu.Card>
  );
});

export interface SelectProps extends Themeable, ExtractProps<typeof Combobox> {}
/**
 * Use `Select` to allow users to choose an option from a list or type characters to select a matching option.
 *
 * **Note: `Select` must wrap `FormField` and `FormField` must wrap all `Select` children to ensure proper accessibility. **
 *
 * ```tsx
 * <Select items={options}>
 *  <FormField label="Your Label">
 *    <Select.Input onChange={e => handleChange(e)} id="contact-select" />
 *    <Select.Popper>
 *      <Select.Card>
 *        <Select.List>
 *          {item => <Select.Item>{item.id}</Select.Item>}
 *        </Select.List>
 *      </Select.Card>
 *      </Select.Popper>
 *    </FormField>
 * </Select>
 * ```
 */
export const Select = createContainer()({
  displayName: 'Select',
  modelHook: useSelectModel,
  subComponents: {
    /**
     * `Select.Input` renders a {@link ComboboxMenu Combobox.Input} that handles keyboard navigation and interaction defined by [WAI](https://www.w3.org/WAI/ARIA/apg/patterns/combobox/examples/combobox-select-only/).
     * This component can either be [controlled or uncontrolled](https://react.dev/learn/sharing-state-between-components#controlled-and-uncontrolled-components).
     *
     * ```tsx
     * <Select items={options}>
     *   <FormField label="Contact">
     *     <Select.Input onChange={(event) => handleChange(event)}>
     *     ...
     *   </FormField>
     * </Select>
     * ```
     */
    Input: SelectInput,
    /**
     * `Select.Popper` renders a {@link ComboboxPopper Combobox.Menu.Popper}. You have access to all `Popper` props.
     *
     * ```tsx
     * <Select item={options}>
     *  <FormField label="Your Label">
     *    <Select.Input onChange={(event) => handleChange(event)}>
     *    <Select.Popper>
     *    ...
     *    </Select.Popper>
     *  </FormField>
     * </Select>
     * ```
     */
    Popper: Combobox.Menu.Popper,
    /**
     * `Select.Card` renders a {@link ComboboxCard Combobox.Card}. You have access to all `Card` props.
     *
     * **Note: The card will be the width of its corresponding `Select.Input`**.
     *
     * ```tsx
     * <Select item={options}>
     *  <FormField label="Your Label">
     *    <Select.Input onChange={(event) => handleChange(event)}>
     *    <Select.Popper>
     *      <Select.Card>
     *        ...
     *      </Select.Card>
     *    </Select.Popper>
     *  </FormField>
     * </Select>
     * ```
     */
    Card: SelectCard,
    /**
     * `Select.List` renders a {@link ComboboxMenuList Combobox.Menu.List}. You have access to all `ListBox` props.
     *
     * ```tsx
     * <Select item={options}>
     *  <FormField label="Your Label">
     *    <Select.Input onChange={(event) => handleChange(event)}>
     *    <Select.Popper>
     *      <Select.Card>
     *        <Select.List>
     *          {(item) => <Select.Item>{item}</Select.Item>}
     *        </Select.List
     *      </Select.Card>
     *    </Select.Popper>
     *  </FormField>
     * </Select>
     * ```
     */
    List: Combobox.Menu.List,
    /**
     * `Select.Item` renders a {@link ComboboxMenuItem Combobox.Menu.Item} with aria role of `option`. You can optionally render a `Icon`.
     *
     * ```tsx
     * <Select item={options}>
     *  <FormField label="Your Label">
     *    <Select.Input onChange={(event) => handleChange(event)}>
     *      <Select.Popper>
     *        <Select.Card>
     *          <Select.List>
     *            {(item) => <Select.Item><Select.Item.Icon icon={icon} />{item}</Select.Item>}
     *          </Select.List
     *        </Select.Card>
     *      </Select.Popper>
     *  </FormField>
     * </Select>
     * ```
     */
    Item: SelectItem,
  },
})<SelectProps>(({children, ...elemProps}, _, model) => {
  return (
    <Combobox model={model} {...elemProps}>
      {children}
    </Combobox>
  );
});<|MERGE_RESOLUTION|>--- conflicted
+++ resolved
@@ -49,7 +49,6 @@
   modelHook: useSelectModel,
   elemPropsHook: useSelectInput,
 })<SelectInputProps>(
-<<<<<<< HEAD
   (
     {
       placeholder = 'Choose an option',
@@ -57,6 +56,7 @@
       error,
       textInputProps,
       disabled,
+      width,
       ref,
       onChange,
       onInput,
@@ -68,9 +68,6 @@
     Element,
     model
   ) => {
-=======
-  ({placeholder = 'Choose an option', inputStartIcon, width, ...elemProps}, Element, model) => {
->>>>>>> 2c256dd5
     return (
       <InputGroup width={width} data-width="ck-formfield-width">
         {inputStartIcon && model.state.selectedIds.length > 0 && (
