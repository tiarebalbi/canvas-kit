--- conflicted
+++ resolved
@@ -42,42 +42,6 @@
   ...hideMouseFocus,
 };
 
-<<<<<<< HEAD
-const Banner = (React.forwardRef<HTMLButtonElement, BannerProps>((props, ref) => {
-  const {
-    actionText = 'View All',
-    variant = BannerVariant.Full,
-    error = ErrorType.Alert,
-    label,
-    onClick,
-    ...elemProps
-  } = props;
-
-  const bannerIcon = error === ErrorType.Error ? exclamationCircleIcon : exclamationTriangleIcon;
-  const iconColor = error === ErrorType.Error ? colors.frenchVanilla100 : colors.blackPepper400;
-  const iconSize = 24;
-
-  return (
-    <BannerWrapper
-      aria-label={actionText + ': ' + label}
-      role="button"
-      variant={variant}
-      tabIndex={0}
-      onClick={onClick}
-      error={error}
-      ref={ref}
-      {...elemProps}
-    >
-      <BannerIcon icon={bannerIcon} color={iconColor} colorHover={iconColor} size={iconSize} />
-      <BannerLabel>{label}</BannerLabel>
-      <BannerViewAll variant={variant}>{actionText}</BannerViewAll>
-    </BannerWrapper>
-  );
-}) as any) as React.FC<BannerProps> & {
-  Variant: typeof BannerVariant;
-  ErrorType: typeof ErrorType;
-};
-=======
 export const Banner = createContainer('button')({
   displayName: 'Banner',
   modelHook: useBannerModel,
@@ -100,7 +64,6 @@
   const borderTopLeftRadius = isRTL ? 'borderTopRightRadius' : 'borderTopLeftRadius';
   const borderBottomRightRadius = isRTL ? 'borderBottomLeftRadius' : 'borderBottomRightRadius';
   const borderTopRightRadius = isRTL ? 'borderTopLeftRadius' : 'borderTopRightRadius';
->>>>>>> f9871420
 
   const borderStyleProps = {
     [borderBottomLeftRadius]: borderRadius.m,
