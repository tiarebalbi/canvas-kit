<<<<<<< HEAD
import {cssVar} from '@workday/canvas-kit-styling';

// Backwards compatible type that works with both styled components and Canvas Kit styling
import {base, brand} from '@workday/canvas-tokens-web';
=======
import {CSSObject} from '@emotion/react';
import {cssVar, CSSObjectWithVars} from '@workday/canvas-kit-styling';
import {system, brand} from '@workday/canvas-tokens-web';

// Backwards compatible type that works with both styled components and Canvas Kit styling
export type CompatibleCSSObject = CSSObject & CSSObjectWithVars;
>>>>>>> 06058016

interface FocusRingOptions {
  width?: number;
  separation?: number;
  animate?: boolean;
  /**
   * Specifies where the ring(s) should be attached.
   * - undefined: Both "inner" and "outer" shadows outside the container.
   * - 'inner': "Inner" shadow inset. "Outer" shadow outside the container.
   * - 'outer': Both "inner" and "outer" shadows inside the container.
   */
  inset?: 'inner' | 'outer';
  innerColor?: string;
  outerColor?: string;
}

function calculateFocusRing({
  width,
  separation,
  inset,
  innerColor,
  outerColor,
}: Required<Omit<FocusRingOptions, 'memoize' | 'inset'>> & Pick<FocusRingOptions, 'inset'>) {
  let boxShadow, innerWidth, outerWidth;
  if (innerColor && innerColor.startsWith('--')) {
    // eslint-disable-next-line no-param-reassign
    innerColor = cssVar(innerColor);
  }
  if (outerColor && outerColor.startsWith('--')) {
    // eslint-disable-next-line no-param-reassign
    outerColor = cssVar(outerColor);
  }

  switch (inset) {
    case 'outer':
      innerWidth = width + separation;
      outerWidth = separation;
      boxShadow = `inset 0 0 0 ${outerWidth}px ${outerColor}, inset 0 0 0 ${innerWidth}px ${innerColor}`;
      break;

    case 'inner':
      innerWidth = separation;
      outerWidth = width;
      boxShadow = `inset 0 0 0 ${innerWidth}px ${innerColor}, 0 0 0 ${outerWidth}px ${outerColor}`;
      break;

    default:
      innerWidth = separation;
      outerWidth = width + separation;
      boxShadow = `0 0 0 ${innerWidth}px ${innerColor}, 0 0 0 ${outerWidth}px ${outerColor}`;
      break;
  }

  return {boxShadow};
}

/**
 * A utility to create a canvas style focus ring around your widget.
 * By default, this mixin will create a 2px focus ring tightly wrapped
 * to the container (no whitespace).
 *
 * @param width        Allows the user to specify the thickness in px of the focus ring.
 * @param separation  Allows the user to define the width in px of the whitespace
 *                         that there should be between the component and the focus ring.
 * @param animate          Set property to false to opt out of the standard grow out of the middle animation
 * @param inset            Determines whether or not the focus ring is inset
 * @param innerShadowColor Allows the user to specify the inner shadow color
 * @param outerShadowColor Allows the user to specify the outer shadow color
 *
 * @returns {{boxShadow: string}} the css object for the focus ring style
 */

/**
 * A utility to create a canvas style focus ring around your widget.
 * By default, this mixin will create a 2px focus ring tightly wrapped
 * to the container (no whitespace).
 *
 * @returns {{boxShadow: string}} the css object for the focus ring style
 */
export function focusRing(options: FocusRingOptions = {}, theme?: any) {
  const {
    width = 2,
    separation = 0,
    animate = true,
    // hard code CSS fallbacks for dynamic styles that don't use the static style transform
    innerColor = cssVar(system.color.border.inverse, 'rgba(255,255,255,1)'),
    outerColor = cssVar(brand.common.focusOutline, 'rgba(8,117,225,1)'),
    inset,
  } = options;

  const args = {
    width: width,
    separation: separation,
    innerColor: innerColor,
    outerColor: outerColor,
    animate,
    inset,
  };

  return calculateFocusRing(args);
}<|MERGE_RESOLUTION|>--- conflicted
+++ resolved
@@ -1,16 +1,7 @@
-<<<<<<< HEAD
 import {cssVar} from '@workday/canvas-kit-styling';
 
 // Backwards compatible type that works with both styled components and Canvas Kit styling
-import {base, brand} from '@workday/canvas-tokens-web';
-=======
-import {CSSObject} from '@emotion/react';
-import {cssVar, CSSObjectWithVars} from '@workday/canvas-kit-styling';
 import {system, brand} from '@workday/canvas-tokens-web';
-
-// Backwards compatible type that works with both styled components and Canvas Kit styling
-export type CompatibleCSSObject = CSSObject & CSSObjectWithVars;
->>>>>>> 06058016
 
 interface FocusRingOptions {
   width?: number;
