import {CSSObject} from '@emotion/react';
import {cssVar, CSSObjectWithVars} from '@workday/canvas-kit-styling';
<<<<<<< HEAD

// Backwards compatible type that works with both styled components and Canvas Kit styling
export type CompatibleCSSObject = CSSObject & CSSObjectWithVars;
import {base, brand} from '@workday/canvas-tokens-web';
=======
import {brand, system} from '@workday/canvas-tokens-web';
>>>>>>> 932ad043

interface FocusRingOptions {
  width?: number;
  separation?: number;
  animate?: boolean;
  /**
   * Specifies where the ring(s) should be attached.
   * - undefined: Both "inner" and "outer" shadows outside the container.
   * - 'inner': "Inner" shadow inset. "Outer" shadow outside the container.
   * - 'outer': Both "inner" and "outer" shadows inside the container.
   */
  inset?: 'inner' | 'outer';
  innerColor?: string;
  outerColor?: string;
}

function calculateFocusRing({
  width,
  separation,
  inset,
  innerColor,
  outerColor,
}: Required<Omit<FocusRingOptions, 'memoize' | 'inset'>> &
  Pick<FocusRingOptions, 'inset'>): CompatibleCSSObject {
  let boxShadow, innerWidth, outerWidth;
  if (innerColor && innerColor.startsWith('--')) {
    // eslint-disable-next-line no-param-reassign
    innerColor = cssVar(innerColor);
  }
  if (outerColor && outerColor.startsWith('--')) {
    // eslint-disable-next-line no-param-reassign
    outerColor = cssVar(outerColor);
  }

  switch (inset) {
    case 'outer':
      innerWidth = width + separation;
      outerWidth = separation;
      boxShadow = `inset 0 0 0 ${outerWidth}px ${outerColor}, inset 0 0 0 ${innerWidth}px ${innerColor}`;
      break;

    case 'inner':
      innerWidth = separation;
      outerWidth = width;
      boxShadow = `inset 0 0 0 ${innerWidth}px ${innerColor}, 0 0 0 ${outerWidth}px ${outerColor}`;
      break;

    default:
      innerWidth = separation;
      outerWidth = width + separation;
      boxShadow = `0 0 0 ${innerWidth}px ${innerColor}, 0 0 0 ${outerWidth}px ${outerColor}`;
      break;
  }

  return {boxShadow};
}

/**
 * A utility to create a canvas style focus ring around your widget.
 * By default, this mixin will create a 2px focus ring tightly wrapped
 * to the container (no whitespace).
 *
 * @param width        Allows the user to specify the thickness in px of the focus ring.
 * @param separation  Allows the user to define the width in px of the whitespace
 *                         that there should be between the component and the focus ring.
 * @param animate          Set property to false to opt out of the standard grow out of the middle animation
 * @param inset            Determines whether or not the focus ring is inset
 * @param innerShadowColor Allows the user to specify the inner shadow color
 * @param outerShadowColor Allows the user to specify the outer shadow color
 *
 * @returns {CSSObject} the css object for the focus ring style
 */

/**
 * A utility to create a canvas style focus ring around your widget.
 * By default, this mixin will create a 2px focus ring tightly wrapped
 * to the container (no whitespace).
 *
 * @returns {CSSObject} the css object for the focus ring style
 */
export function focusRing(options: FocusRingOptions = {}, theme?: any): CompatibleCSSObject {
  const {
    width = 2,
    separation = 0,
    animate = true,
    // hard code CSS fallbacks for dynamic styles that don't use the static style transform
    innerColor = cssVar(system.color.border.inverse, 'rgba(255,255,255,1)'),
    outerColor = cssVar(brand.common.focusOutline, 'rgba(8,117,225,1)'),
    inset,
  } = options;

  const args = {
    width: width,
    separation: separation,
    innerColor: innerColor,
    outerColor: outerColor,
    animate,
    inset,
  };

  return calculateFocusRing(args);
}<|MERGE_RESOLUTION|>--- conflicted
+++ resolved
@@ -1,13 +1,9 @@
 import {CSSObject} from '@emotion/react';
 import {cssVar, CSSObjectWithVars} from '@workday/canvas-kit-styling';
-<<<<<<< HEAD
+import {system, brand} from '@workday/canvas-tokens-web';
 
 // Backwards compatible type that works with both styled components and Canvas Kit styling
 export type CompatibleCSSObject = CSSObject & CSSObjectWithVars;
-import {base, brand} from '@workday/canvas-tokens-web';
-=======
-import {brand, system} from '@workday/canvas-tokens-web';
->>>>>>> 932ad043
 
 interface FocusRingOptions {
   width?: number;
