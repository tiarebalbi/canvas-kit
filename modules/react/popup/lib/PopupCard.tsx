import * as React from 'react';
import {keyframes} from '@emotion/core';

import {Card} from '@workday/canvas-kit-react/card';
import {space, type} from '@workday/canvas-kit-react/tokens';
import {
  styled,
  TransformOrigin,
  getTranslateFromOrigin,
  createComponent,
  StyledType,
  useModelContext,
  ExtractProps,
} from '@workday/canvas-kit-react/common';

import {getTransformFromPlacement} from './getTransformFromPlacement';
import {usePopupCard, PopupModel, PopupModelContext} from './hooks';

export interface PopupCardProps extends ExtractProps<typeof Card, never> {
  /**
   * Optionally pass a model directly to this component. Default is to implicitly use the same
   * model as the container component which uses React context. Only use this for advanced use-cases
   */
  model?: PopupModel;
  children?: React.ReactNode;
}

const popupAnimation = (transformOrigin: TransformOrigin) => {
  const translate = getTranslateFromOrigin(transformOrigin, space.xxs);

  return keyframes`
    0% {
      opacity: 0;
      transform: translate(${translate.x}px, ${translate.y}px);
    }
    100% {
      opacity: 1;
      transform: translate(0);
    }
  `;
};

const StyledPopupCard = styled(Card)<
  StyledType & {width?: number | string; transformOrigin?: TransformOrigin}
<<<<<<< HEAD
>(({transformOrigin}) => {
  if (transformOrigin == null) {
    return {};
=======
>(
  type.levels.subtext.large,
  {
    position: 'relative',
    maxWidth: `calc(100vw - ${space.l})`,
  },
  ({width}) => width && {width},
  ({transformOrigin}) => {
    if (transformOrigin == null) {
      return {};
    }
    return {
      animation: popupAnimation(transformOrigin),
      animationDuration: '150ms',
      animationTimingFunction: 'ease-out',
      transformOrigin: `${transformOrigin.vertical} ${transformOrigin.horizontal}`,
      // Allow overriding of animation in special cases
      '.wd-no-animation &': {
        animation: 'none',
      },
    };
>>>>>>> f4290c84
  }
  return {
    animation: popupAnimation(transformOrigin),
    animationDuration: '150ms',
    animationTimingFunction: 'ease-out',
    transformOrigin: `${transformOrigin.vertical} ${transformOrigin.horizontal}`,
    // Allow overriding of animation in special cases
    '.wd-no-animation &': {
      animation: 'none',
    },
  };
});

export const PopupCard = createComponent('div')({
  displayName: 'Popup.Card',
  Component: ({children, model, ...elemProps}: PopupCardProps, ref, Element) => {
    const localModel = useModelContext(PopupModelContext, model);
    const props = usePopupCard(localModel, elemProps, ref);
    const transformOrigin = React.useMemo(() => {
      return getTransformFromPlacement(localModel.state.placement || 'bottom');
    }, [localModel.state.placement]);

    return (
      <StyledPopupCard
        as={Element}
        transformOrigin={transformOrigin}
        position="relative"
        padding="l"
        depth={2}
        maxWidth={`calc(100vw - ${space.l})`}
        {...props}
      >
        {children}
      </StyledPopupCard>
    );
  },
});<|MERGE_RESOLUTION|>--- conflicted
+++ resolved
@@ -42,33 +42,9 @@
 
 const StyledPopupCard = styled(Card)<
   StyledType & {width?: number | string; transformOrigin?: TransformOrigin}
-<<<<<<< HEAD
->(({transformOrigin}) => {
+>(type.levels.subtext.large, ({transformOrigin}) => {
   if (transformOrigin == null) {
     return {};
-=======
->(
-  type.levels.subtext.large,
-  {
-    position: 'relative',
-    maxWidth: `calc(100vw - ${space.l})`,
-  },
-  ({width}) => width && {width},
-  ({transformOrigin}) => {
-    if (transformOrigin == null) {
-      return {};
-    }
-    return {
-      animation: popupAnimation(transformOrigin),
-      animationDuration: '150ms',
-      animationTimingFunction: 'ease-out',
-      transformOrigin: `${transformOrigin.vertical} ${transformOrigin.horizontal}`,
-      // Allow overriding of animation in special cases
-      '.wd-no-animation &': {
-        animation: 'none',
-      },
-    };
->>>>>>> f4290c84
   }
   return {
     animation: popupAnimation(transformOrigin),
