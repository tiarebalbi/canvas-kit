--- conflicted
+++ resolved
@@ -4,12 +4,8 @@
 import {Popper} from '@workday/canvas-kit-react/popup';
 import {Card} from '@workday/canvas-kit-react/card';
 
-<<<<<<< HEAD
-import README from '../README.md';
 import {HStack} from '@workday/canvas-kit-labs-react';
 
-=======
->>>>>>> 51dae819
 export default {
   title: 'Components/Popups/Popper/React',
   component: Popper,
