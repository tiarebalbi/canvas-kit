import * as EmotionCSS from '@emotion/css';
import _createInstance from '@emotion/css/create-instance';
import {serializeStyles, Keyframes, SerializedStyles, CSSObject} from '@emotion/serialize';
import {Properties} from 'csstype';

import {generateUniqueId} from './uniqueId';

let _instance: ReturnType<typeof _createInstance>;

export const createStylesCache: Record<string, boolean> = {};

// CSSType doesn't support CSS custom properties
// Extending CSSObject types to support them
type CSSObjectWithVars<T extends CSSObject = CSSObject> = {
  [P in keyof T]?: T[P] | (string & {});
};

/**
 * Style properties in a JavaScript camelCase. Everything Emotion allows is also
 * allowed here.
 */
export type StyleProps =
  | undefined
  | boolean
  | number
  | string
  | Keyframes
  | SerializedStyles
  | CSSObjectWithVars;

// Casting the types here for internal use only.
// We can remove this when CSSType supports CSS custom properties
type CastStyleProps = Exclude<StyleProps, CSSObjectWithVars> | CSSObject;

type DefaultedVarsShape = Record<string, string> | Record<string, Record<string, string>>;

/**
 * Wrap all unwrapped CSS Variables. For example, `{padding: '--foo'}` will be replaced with
 * `{padding: 'var(--foo)'}`. It also works on variables in the middle of the property.
 */
function maybeWrapCSSVariables(input: string): string {
  // matches an string starting with `--` that isn't already wrapped in a `var()`. It tries to match
  // any character that isn't a valid separator in CSS
  return input.replace(
    /([a-z]*[ (]*)(--[^\s;,'})]+)/gi,
    (match: string, prefix: string, variable: string) => {
      if (prefix === 'var(') {
        return match;
      }
      return `${prefix}var(${variable})`;
    }
  );
}

function convertProperty<T>(value: T): T {
  // Handle the case where the value is a variable without the `var()` wrapping function. It happens
  // enough that it makes sense to automatically wrap.
  if (typeof value === 'string') {
    return maybeWrapCSSVariables(value) as any as T;
  }
  return value;
}

/**
 * Walks through all the properties and values of a style and converts properties and/or values that
 * need special processing. An example might be using a CSS variable without a `var()` wrapping.
 */
function convertAllProperties<T extends unknown>(obj: T): T {
  if (typeof obj === 'object') {
    const converted = {};
    for (const key in obj) {
      if ((obj as Object).hasOwnProperty(key)) {
        (converted as any)[key] = convertAllProperties(obj[key]);
      }
    }
    return converted as T;
  }
  return convertProperty(obj);
}

export type CS = string | Record<string, string>;

/**
 * CSS variable map type. In developer/dynamic mode, we don't know what the hash is going to be. All
 * variables will look like `--{hash}-{name}`. But the static optimizers generates the name based on
 * the AST, so the `id` will be known. Instead of something like `--abc123-color`, the `ID` is set
 * by the optimizer.
 *
 * For example:
 * ```ts
 * // dynamic
 * const myVars = createVars('color') // type is `Record<'color', string>`
 *
 * // optimizer rewrites the code
 * const myVars = createVars<'color', 'myVars'>('color')
 * // type is now `{color: "--color-myVars"}`
 *
 * myVars.color // type is `--color-myVars`
 * ```
 *
 * This is so optimized variables can be used directly by the static parser downstream. The variable
 * names become statically analyzable.
 */
export type CsVarsMap<T extends string, ID extends string | never> = [ID] extends [never]
  ? Record<T, string>
  : // map type. If the ID is known from the style optimizer, use static keys using string template literals instead of `string`
    {[K in T]: `--${K}-${ID}`};

export type CsVars<T extends string, ID extends string | never> = CsVarsMap<T, ID> & {
  (input: Partial<Record<T, string>>): Record<T, string>;
};

/**
 * Take a CSS Variable name and return a variable property
 *
 * ```ts
 * const myVars = createVars('color')
 *
 * const myStyles = createStyles({
 *   color: cssVar(myVars.color) // color: 'var(--color-{hash})'
 * })
 * ```
 *
 * It can also support an optional fallback. Fallbacks should only be used if it is reasonable to
 * expect a CSS variable isn't defined.
 * ```ts
 * const myStyles = createStyles({
 *   color: cssVar(myVars.color, 'red') // color: 'var(--color-{hash}, red)'
 * })
 * ```
 *
 * If the project is set up for parsing with fallback files, a fallback will automatically be filled
 * during the parsing phase. This is helpful for cases when CSS variables are expected, but not set
 * in the environment.
 */
export function cssVar(input: string, fallback?: string) {
  return fallback
    ? `var(${input}, ${fallback.startsWith('--') ? `var(${fallback})` : fallback})`
    : `var(${input})`;
}

/**
 * Create temporary CSS variables to use in components. The CSS variable names will
 * be unique at runtime to avoid collisions. The return value is a function and a
 * Map. The function can be used to pass in values from JavaScript. The function will
 * return a map of variable keys to CSS Variable names.
 *
 * ```ts
 * // creates a `color` and `background` CSS variable
 * const myVars = createVars('color', 'background')
 *
 * // 'color' is a typed property. The type is `string`
 * console.log(myVars.color) // `'var(--color-{hash})'`
 *
 * // 'color' is a typed property. The type is `string?`
 * // The returned object can be assigned to the `style` property of an element
 * console.log(myVars({ color: 'red' })) //  `{'--color-{hash}': 'red'}`
 *
 * const div = document.createElement('div')
 * div.style = myVars({ color: 'red' }) // <div style="--color-{hash}: red;" />
 * ```
 */

export function createVars<T extends string, ID extends string>(input: {
  id: ID;
  args: T[];
}): CsVars<T, ID>;
export function createVars<T extends string>(...args: T[]): CsVars<T, never>;
export function createVars<T extends DefaultedVarsShape, ID extends string = never>(
  input: T,
  id?: ID
): DefaultedVars<T, ID>;
export function createVars<T extends string | DefaultedVarsShape, ID extends string>(
  ...args: T[]
): any {
  const arg0 = args[0];
  if (typeof arg0 === 'object' && !(arg0 as any).id) {
    // this is a defaulted var
    return createDefaultedVars(arg0 as any, args[1] as string);
  }
  const id = (args[0] as any).id || generateUniqueId();
  // eslint-disable-next-line no-param-reassign
  args = (args[0] as any).args || args;
  const result = (input: Record<ToString<T>, string>) => {
    const vars = {};
    args.forEach(key => {
      if (input[key as ToString<T>]) {
        // @ts-ignore TS complains about `key` not in object `{}`
        vars[result[key]] = convertProperty(input[key]);
      }
    });
    return vars;
  };

  args.forEach(key => {
    // @ts-ignore
    result[key] = `--${key}-${id}`;
  }, {});

  return result;
}

// Type to create CSS Variable names based on JS names and ID
type CSSVarName<ID extends string, Name> = `--${ToString<Name>}-${ID}`;

/**
 * For custom themes that do not overwrite every default. This is the type given to stencil
 * functions where everything is optional.
 */
type OptionalVars<T> = {
  [P in keyof T]?: T[P] extends string ? string : OptionalVars<T[P]>; // coerce CSS Variables to a string to allow any overrides in the function
};

/**
 * Vars passed to style config functions. The values will always be strings.
 */
type RequiredVars<T> = {
  [P in keyof T]: T[P] extends string ? string : RequiredVars<T[P]>; // coerce CSS Variables to a string to allow any overrides in the function
};

type ToString<T> = string & T;

/**
 * Maps JS var names to CSS variable names
 *
 * ```ts
 * // ID unknown
 * DefaultedVarsMapToCSSVarNames<{foo: 'red'}, never> = Record<'foo', string>
 * // ID unknown, nested
 * DefaultedVarsMapToCSSVarNames<{foo: { bar: 'red' }}> = Record<'foo', Record<'bar', string>>
 *
 * // ID known
 * DefaultedVarsMapToCSSVarNames<{foo: { bar: 'red' }}, 'my-id'> = { foo: '--red-my-id' }
 * // ID known, nested
 * DefaultedVarsMapToCSSVarNames<{foo: { bar: 'red' }}, 'my-id'> = { foo: { bar: '--red-my-id' }}
 * ```
 */
export type DefaultedVarsMapToCSSVarNames<
  V extends DefaultedVarsShape,
  ID extends string | never
> = [ID] extends [never]
  ? V extends Record<string, string>
    ? {[K in keyof V]: V[K]}
    : {[K in keyof V]: {[K2 in keyof V[K]]: V[K][K2]}}
  : // map type. If the ID is known from the style optimizer, use static keys using string template literals instead of `string`
    {
      [K in keyof V]: V[K] extends Record<string, string>
        ? {[K2 in keyof V[K]]: CSSVarName<`${ToString<K2>}-${ID}`, K>} //DefaultedVarsMapToCSSVarNames<V[K], `${ToString<K>}-${ID}`> // TypeScript doesn't know K is a string here and will throw an error, so we have to coerce it
        : CSSVarName<ID, K>;
    };

type ExtractValue<T, K> = K extends keyof T
  ? T[K]
  : K extends `${infer K1}-${infer K2}`
  ? K1 extends keyof T
    ? ExtractValue<T[K1], K2>
    : never
  : never;

/**
 * Maps CSS var names to defaulted values if possible. If no ID is provided, TypeScript won't know
 * the CSS var name and will return `Record<string, string>`. If the ID is known, a full mapping
 * will be returned.
 *
 * ```ts
 * // ID known
 * DefaultedVarsMap<{foo: 'red'}, 'my-id'> = { '--foo-my-id': 'red' }
 * // ID known, nested
 * DefaultedVarsMap<{foo: { bar: 'red' }}, 'my-id'> = { foo: { '--bar-my-id': 'red' }}
 * ```
 */
export type DefaultedVarsMap<V extends DefaultedVarsShape, ID extends string> = {
  $$defaults: [ID] extends [never] // test if `ID` extends `never`.
    ? Record<string, string> // it does. It means we don't know the ID and`Record<string, string>` is as accurate as we can get
    : V extends Record<string, string> // it does not. ID is a string and we need to test what the structure looks like
    ? {
        [K in keyof V as CSSVarName<ID, K>]: V[K]; // The variables are a simple flat object with string values
      }
    : {[K in FlattenObjectKeys<V> as CSSVarName<ID, K>]: ExtractValue<V, K>};
};

type DefaultedVars<V extends DefaultedVarsShape, ID extends string> = DefaultedVarsMapToCSSVarNames<
  V,
  ID
> &
  DefaultedVarsMap<V, ID> &
  DefaultVarsFn<V>;

type StencilDefaultVars<
  V extends DefaultedVarsShape,
  E extends BaseStencil<any, any, any, any> = never,
  ID extends string = never
> = [E] extends [never]
  ? DefaultedVars<V, ID>
  : E extends BaseStencil<any, infer VE, any, infer IDE>
  ? DefaultedVarsMapToCSSVarNames<VE, IDE> &
      DefaultedVarsMap<VE, IDE> &
      DefaultedVarsMapToCSSVarNames<V, ID> &
      DefaultedVarsMap<V, ID> &
      DefaultVarsFn<V>
  : never;

type DefaultVarsFn<V extends DefaultedVarsShape> = {
  (input: OptionalVars<V>): Record<string, string>;
};

type FlattenObjectKeys<T extends Record<string, any>, K = keyof T> = K extends string
  ? T[K] extends Record<string, any>
    ? `${ToString<K>}-${FlattenObjectKeys<T[ToString<K>]>}`
    : `${ToString<K>}`
  : never;

export function createDefaultedVars<T extends DefaultedVarsShape, ID extends string = never>(
  input: T,
  id?: ID
): DefaultedVars<T, ID> {
  const localId = id || generateUniqueId();

  const result: DefaultedVars<{}, string> = input => {
    const vars: Record<string, string> = {};
    // eslint-disable-next-line guard-for-in
    for (const key in input) {
      if (typeof (input as any)[key] === 'string') {
        if ((result as any)[key]) {
          // Don't add an undefined key
          vars[(result as any)[key]] = convertProperty((input as any)[key]);
        }
      }
      if (typeof (input as any)[key] === 'object') {
        for (const subKey in (input as any)[key]) {
          if (typeof (input as any)[key][subKey] === 'string') {
            // Don't add an undefined key
            if ((result as any)[key][subKey]) {
              vars[(result as any)[key][subKey]] = convertProperty((input as any)[key][subKey]);
            }
          }
        }
      }
    }

    return vars;
  };
  result.$$defaults = {};

  // eslint-disable-next-line guard-for-in
  for (const key in input) {
    if (typeof input[key] === 'string') {
      const cssVarName = `--${key}-${localId}`;
      (result as any)[key] = cssVarName;
      (result as any).$$defaults[cssVarName] = input[key];
    }
    if (typeof input[key] === 'object') {
      (result as any)[key] = {};
      for (const subKey in input[key]) {
        if (typeof input[key][subKey] === 'string') {
          const cssVarName = `--${key}-${subKey}-${localId}`;
          (result as any)[key][subKey] = cssVarName;
          (result as any).$$defaults[cssVarName] = input[key][subKey];
        }
      }
    }
  }

  return result as DefaultedVars<T, ID>;
}

type ModifierConfig = Record<string, Record<string, CS>>;

/**
 * Helper type to convert `'true'` into `true` for boolean modifiers which are a pain to type as a
 * prop.
 */
type MaybeBoolean<T> = T extends 'true' ? boolean : T extends 'false' ? boolean : T;

type ModifierValues<T extends ModifierConfig> = {
  [P in keyof T]: MaybeBoolean<keyof T[P]>;
};

type ModifierFn<T extends ModifierConfig> = (modifiers: Partial<ModifierValues<T>>) => string;

export type ModifierReturn<T extends ModifierConfig> = T & ModifierFn<T>;

/**
 * Creates a modifier function that takes in a modifier config and will return a CSS class name that
 * matches the result. Modifiers can be thought as `if` or `switch` statements when conditionally
 * changing the styles of a component based on props. This function can be thought of as a helper
 * function that makes it easier to work with modifiers. Without it, you would have to implement
 * if/switch/ternary for each option.
 *
 * ```tsx
 * const myModifiers = createModifiers({
 *   // a modifier called 'size'
 *   size: {
 *     small: createStyles({ fontSize: 12 }),
 *     medium: createStyles({ fontSize: 14 })
 *   }
 * })
 *
 * // with the modifier function
 * myModifiers({ size: 'medium' }) // returns the medium class name
 *
 * // manually without the function
 * size === 'small' ? myModifiers.size.small : size === 'medium' ? myModifiers.size.medium : ''
 * ```
 */
export function createModifiers<M extends ModifierConfig>(input: M): ModifierReturn<M> {
  const modifierFn = (modifiers: Partial<ModifierValues<M>>) => {
    return combineClassNames(
      Object.keys(input)
        .filter(key => (input as any)[key][modifiers[key]])
        .map(key => (input as any)[key][modifiers[key]])
    );
  };

  Object.keys(input).forEach(key => {
    // @ts-ignore TypeScript makes it a pain to deal with index types
    modifierFn[key] = input[key];
  });

  return modifierFn as ModifierReturn<M>;
}

export type CompoundModifier<M extends ModifierConfig> = {
  modifiers: {[K in keyof M]?: keyof M[K]};
  styles: string;
};

/**
 * Creates a compound modifier function that takes in a modifier config and a compound modifier
 * config and returns a space-delimited list of CSS class names to apply to an element. This
 * function is similar to the {@link createModifiers} function.
 *
 * ```tsx
 * const myModifiers = createModifiers({
 *   size: {large: 'large'},
 *   position: {start: 'start'}
 * })
 *
 * const myCompound = createCompoundModifiers(myModifiers, [
 *   {
 *     modifiers: {
 *       size: 'large',
 *       position: 'start'
 *     },
 *     styles: 'large-start'
 *   }
 * ])
 *
 * myCompound({size: 'large', position: 'start'}) // 'large-start'
 * myCompound({size: 'large'}) // ''
 * ```
 */
export function createCompoundModifiers<M extends ModifierConfig>(
  /**
   * Modifiers created via `createModifiers`. The type will be extracted and applied to your
   * compound modifiers.
   */
  modifiers: ModifierReturn<M>,
  compound: CompoundModifier<M>[]
): ModifierFn<M> {
  return modifiers => {
    return combineClassNames(
      compound.map(compoundModifier => {
        const match = Object.keys(compoundModifier.modifiers).reduce(
          (result, compoundModifierKey) => {
            return (
              result &&
              compoundModifier.modifiers[compoundModifierKey] === modifiers[compoundModifierKey]
            );
          },
          true
        );
        if (match) {
          return compoundModifier.styles;
        }
        return '';
      })
    );
  };
}

function isCsPropsReturn(input: {}): input is CsToPropsReturn {
  return input.hasOwnProperty('style') || input.hasOwnProperty('className');
}

/**
 * All acceptable values of the `cs` prop. It can be a CSS class name, any CSS properties, an object
 * with a `className` and `styles`, or an array of these
 */
export type CSToPropsInput =
  | undefined
  | CS
  | CsToPropsReturn
  | CSSObjectWithVars
  | CSToPropsInput[];

export type CsToPropsReturn = {className?: string; style?: CSSObjectWithVars};
/**
 * A function that takes in a single input, or an array. The type of the input is either:
 *
 * - `string` - it represents a CSS class name
 * - `undefined` - there is no value. This is provided for convenience for developers to not have to
 *   filter out undefined
 * - `{--{varName}-{hash}: {value}}` - a `Map` of CSS variable to values
 * - `{style: ..., className: ...}` an object already returned by another `csToProps` function call
 *   (for nesting)
 * - An array containing any of the above. This will recurse over each entry to produce a single,
 *   reduced `{style: ..., className: ...}` object
 * @param input
 * @returns
 */
export function csToProps(input: CSToPropsInput): CsToPropsReturn {
  const instance = getInstance();

  // input is a string, so it must only be a class name
  if (typeof input === 'string') {
    return {className: input};
  }

  // input isn't defined, so we'll return an empty object
  if (!input) {
    return {};
  }

  // A nested `csToProps`, we'll simply return with no modification
  if (isCsPropsReturn(input)) {
    return input;
  }

  // At this point, `input` is either an array or a `Record<T, string>`. If it isn't an array, it
  // must be a style object for setting CSS variables. So set the `style` attribute
  if (!Array.isArray(input)) {
    // The input is an object. We'll separate variables from static styles. If static styles are
    // detected here, a dynamic mode should be detected and done for development. The transform
    // should take care of extracting static styles out of a render function and this function
    // should not be run.
    let hasStaticStyles = false;
    const staticStyles: CSSObject = {};
    const cssVars: Record<string, string> = {};
    for (const key in input) {
      if (key.startsWith('--')) {
        cssVars[key] = (input as any)[key];
      } else {
        (staticStyles as any)[key] = (input as any)[key];
        hasStaticStyles = true;
      }
    }

    if (hasStaticStyles) {
      const className = instance.css(staticStyles);
      return {style: cssVars, className};
    }
    return {style: input};
  }

  // An array. it is the only thing left. We iterate and recurse over the array to produce a single
  // object with `style` and `className` attributes to spread on an element
  return input.map(csToProps).reduce((result, val) => {
    return {
      className: combineClassNames([result.className, val.className]),
      style: {...result.style, ...val.style},
    };
  }, {} as CsToPropsReturn);
}

export interface CSProps {
  /** The `cs` prop takes in a single value or an array of values. You can pass the CSS class name
   * returned by {@link createStyles}, or the result of {@link createVars} and
   * {@link createModifiers}. If you're extending a component already using `cs`, you can merge that
   * prop in as well. Any style that is passed to the `cs` prop will override style props. If you
   * wish to have styles that are overridden by the `css` prop, or styles added via the `styled`
   * API, use {@link handleCsProp} wherever `elemProps` is used. If your component needs to also
   * handle style props, use {@link mergeStyles} instead.
   *
   *
   * ```tsx
   * import {handleCsProp} from '@workday/canvas-kit-styling';
   * import {mergeStyles} from '@workday/canvas-kit-react/layout';
   *
   * // ...
   *
   * // `handleCsProp` handles compat mode with Emotion's runtime APIs. `mergeStyles` has the same
   * // function signature, but adds support for style props.
   *
   * return (
   *   <Element
   *     {...handleCsProp(elemProps, [
   *       myStyles,
   *       myModifiers({ size: 'medium' }),
   *       myVars({ backgroundColor: 'red' })
   *     ])}
   *   >
   *     {children}
   *   </Element>
   * )
   * ```
   */
  cs?: CSToPropsInput;
}

/**
 * Creates CSS styles based on object-style input. It has a side-effect of adding CSS to the page
 * and will return a space-delimitated string of CSS class names meant to be added to an element.
 *
 * It can take a number of inputs of various types. The simplest is object-styles.
 *
 * ```ts
 * const myStyles = createStyles({
 *   backgroundColor: 'red'
 * })
 * ```
 *
 * The `createStyles` function is curried into 2 parts. The first function could be done at build
 * time. The returned function combines CSS class names and will remain as a small runtime.
 *
 * > **Note:** The order of calling `createStyles` is important. Each call will make a single CSS
 * > class selector and will be injected into the document's
 * > [StyleSheetList](https://developer.mozilla.org/en-US/docs/Web/API/StyleSheetList). Style
 * > properties will be merge by the rules of [CSS
 * > specificity](https://developer.mozilla.org/en-US/docs/Web/CSS/Specificity). If two selectors
 * > have the same specificity, the last defined wins. Always make sure that the properties you want
 * > to win are last in your file.
 */
export function createStyles(
  ...args: ({name: string; styles: string} | StyleProps | string)[]
): string {
  const instance = getInstance();
  return args
    .map(input => {
      if (typeof input === 'string') {
        return input;
      }

      // If we were called with a {name, styles} object, it must be optimized. We'll shortcut here
      if (typeof input === 'object' && input.name) {
        createStylesCache[`${instance.cache.key}-${input.name}`] = true;
        return instance.css(input as CastStyleProps);
      }

      const convertedStyles = convertAllProperties(input);

      // We want to call `serializeStyles` directly and ignore the hash generated so we can have
      // more predictable style merging. If 2 different files define the same style properties, the
      // hash will be the same and using the default hash functionality of Emotion will mean the
      // merge order will be unpredictable. For example, `BaseButton` and `TertiaryButton` define
      // different modifiers for padding. The BaseButton's `extraSmall` modifier contains the same
      // styling as TertiaryButton's `large` modifier. Emotion would hash these two declarations as
      // the same hash and only inject the one from `BaseButton`. If `TertiaryButton` defines
      // `padding` in its base styles, and uses the large size modifier, the base padding will
      // override the `TertiaryButton` `large` size modifier because `BaseButton.small` modifier was
      // injected into the document's style sheets before `TertiaryButton.base` styles. This is due
      // to CSS specificity. If everything has the same specificity, last defined wins. More info:
      // https://codesandbox.io/s/stupefied-bartik-9c2jtd?file=/src/App.tsx
      const {styles} = serializeStyles([convertedStyles as CastStyleProps]);

      // use `css.call()` instead of `css()` to trick Emotion's babel plugin to not rewrite our code
      // to remove our generated Id for the name:
      // https://github.com/emotion-js/emotion/blob/f3b268f7c52103979402da919c9c0dd3f9e0e189/packages/babel-plugin/src/utils/transform-expression-with-styles.js#L81-L82
      // Without this "fix", anyone using the Emotion babel plugin would get different results than
      // intended when styles are merged.
      const name = generateUniqueId();
      createStylesCache[`${instance.cache.key}-${name}`] = true;
      return instance.css({name, styles});
    })
    .join(' ');
}

/**
 * This function handles the `cs` prop for you, as well as local styles you want to define. It will
 * force style merging with Emotion's runtime APIs, including [styled
 * components](https://emotion.sh/docs/styled) and the [css prop](https://emotion.sh/docs/css-prop).
 *
 * Runtime style merging works by forcing Emotion's styling merging if use of runtime APIs have been
 * detected. If only `createStyles` were used to style a component, the faster non-runtime styling
 * will be used.
 *
 * You can use `handleCsProp` if you wish to use {@link createStyles} on your own components and want
 * your components to be compatible with Emotion's runtime styling APIs.
 *
 * ```tsx
 * import {createStyles, handleCsProp, CSProps} from '@workday/canvas-kit-styling';
 *
 * interface MyComponentProps extends CSProps {
 *   // other props
 * }
 *
 * const myStyles = createStyles({
 *   background: 'green',
 *   height: 40,
 *   width: 40
 * })
 *
 * const MyComponent = ({children, ...elemProps}: MyComponentProps) => {
 *   return (
 *     <div
 *       {...handleCsProp(elemProps, [myStyles])}
 *     >
 *       {children}
 *     </div>
 *   )
 * }
 *
 * const StyledMyComponent(MyComponent)({
 *   background: 'red'
 * })
 *
 * const myOverridingStyles = createStyles({
 *   background: 'blue'
 * })
 *
 * // now everything works. Without `handleCsProp`, the last component would be a red box
 * export default () => (
 *   <>
 *     <MyComponent>Green box</MyComponent>
 *     <StyledMyComponent>Red box</StyledMyComponent>
 *     <StyledMyComponent cs={myOverridingStyles}>Blue box</StyledMyComponent>
 *   </>
 * )
 * ```
 */
export function handleCsProp<
  T extends CSProps & {
    className?: string | undefined;

    style?: Properties<string | number> | undefined;
  }
>(
  /**
   * All the props to be spread onto an element. The `cs` prop will be removed an reduced to
   * `className` and `style` props which should be safe on every element.
   */
  elemProps: T,
  /**
   * Optional local style created by `createStyles`. Using this parameter, you can style your
   * element while supporting proper style merging order.
   */
  localCs?: CSToPropsInput
): Omit<T, 'cs'> {
  const {cs, style, className, ...restProps} = elemProps;
  const instance = getInstance();

  // We're seeing style merging issues when using createStyles or createStencil. It only happens when
  // every style override of the element uses these utilities and @emotion/react or @emotion/styled is not used on the same element.
  // These utilities rely on module execution order and we're having a few reports where modules are possibly executing out of order.
  // In order to allow everyone to use createStyles and createStencil without worrying about style merge issues, we're going
  // to enable compat mode all the time. We'll look into possible out-of-order execution issues in the future and plan to re-enable
  // full static mode (for better performance) once we know why this is happening and have a proper workaround.
  let shouldRuntimeMergeStyles = true;

  // The order is intentional. The `className` should go first, then the `cs` prop. If we don't do
  // runtime merging, this order doesn't actually matter because the browser doesn't care the order
  // of classes on the element's
  // [classList](https://developer.mozilla.org/en-US/docs/Web/API/Element/classList). But Emotion
  // _does_ care because it uses the `classList` order to determine style merging. Therefore we
  // should always be careful to order class names knowing we need to support runtime merging if
  // runtime styles are detected.
  const returnProps = csToProps([localCs, className, cs]);

  // The following is basically what Emotion does internally to merge styles from different
  // components into a single className. We will do this here for backwards compatibility with
  // runtime style merging. `createStyles` and `@emotion/css` works by creating styles and injecting
  // them immediately into the document. `@emotion/react` and `@emotion/styled` work by injecting
  // styles during the React render cycle. The following links are to source code of
  // `@emotion/styled` and `@emotion/react` respectively that merge styles in a similar manner.
  // - https://github.com/emotion-js/emotion/blob/f3b268f7c52103979402da919c9c0dd3f9e0e189/packages/styled/src/base.js#L120C51-L138
  // - https://github.com/emotion-js/emotion/blob/f3b268f7c52103979402da919c9c0dd3f9e0e189/packages/react/src/emotion-element.js#L102-L116
  const returnClassNames = (returnProps.className || '').split(' ');
  returnClassNames.forEach(name => {
    // Here we detect if a className is associated with Emotion's cache. Styles created via
    // `createStyles` do not need special runtime merge treatment, but `@emotion/react` and
    // `@emotion/styled` do. The `createStylesCache` tracks all styles injected into the cache via
    // `createStyles`, so those are filtered out.
    if (!createStylesCache[name] && instance.cache.registered[name]) {
      shouldRuntimeMergeStyles = true;
    }
  });

  returnProps.style = {...returnProps.style, ...style};

  // If runtime styles are detected, we need to do extra work to ensure styles merge according to
  // the rules of Emotion's runtime.
  if (shouldRuntimeMergeStyles) {
    returnProps.className = getInstance().cx(returnClassNames);
  }

  return {
    ...returnProps,
    ...restProps,
  } as Omit<T, 'cs'>;
}

type StylesReturn<
  V extends DefaultedVarsShape = {},
  E extends BaseStencil<any, any, any, any> = never
> =
  | SerializedStyles
  | CSSObjectWithVars
  | ((
      vars: [E] extends [never]
        ? RequiredVars<V>
        : [E] extends [BaseStencil<any, infer VE, any, any>]
        ? RequiredVars<VE & V>
        : never
    ) => SerializedStyles | CSSObjectWithVars);

export type StencilModifierConfig<
  V extends DefaultedVarsShape = {},
  E extends BaseStencil<any, any, any, any> = never
> = Record<string, Record<string, StylesReturn<V, E>>>;

export type StencilCompoundConfig<M> = {
  modifiers: {[K in keyof M]?: MaybeBoolean<keyof M[K]>};
  styles: SerializedStyles | CSSObjectWithVars;
};

type ModifierValuesStencil<
  M extends StencilModifierConfig<any, any>,
  V extends DefaultedVarsShape = {}
> = {
  [P in keyof M]?: P extends keyof V
    ? MaybeBoolean<keyof M[P]> | (string & {}) // If both modifiers and variables define the same key, the value can be either a modifier or a string
    : MaybeBoolean<keyof M[P]>;
};

export interface StencilConfig<
  M extends Record<string, Record<string, StylesReturn<V, E>>>,
  V extends DefaultedVarsShape = {},
  E extends BaseStencil<any, any, any, any> = never,
  ID extends string | never = never
> {
  /**
   * A Stencil can extend another stencil. Styles are not copied from one stencil to another, but
   * rather the class name generated for each stencil will be included in the stencil output. For
   * example:
   *
   * ```ts
   * const baseStencil = createStencil({
   *   base: {padding: 5}
   * });
   * const extendingStencil = createStencil({
   *   extends: baseStencil,
   *   base: {margin: 5}
   * });
   * ```
   *
   * In this example, `extendingStencil` does not have a base style that includes `padding`, but
   * calling the stencil will return both style classes created:
   *
   * ```ts
   * extendingStencil() // {className: 'css-{base} css-{extending}'}
   * ```
   *
   * Notice when the stencil is called, it will return the CSS class name of each stencil.
   *
   * An extending stencil can use a `compound` modifier that includes references to the base stencil
   * modifiers. For runtime, each compound modifier has a unique class name. The static CSS
   * extraction will use the base modifier name in the selector.
   */
  extends?: E;
  /**
   * A stencil can support CSS variables. Since CSS variables cascade by default, variables are
   * defined with defaults. These defaults are added automatically to the `base` styles to prevent
   * CSS variables defined higher in the DOM tree from cascading into a component.
   *
   * ```ts
   * const buttonStencil = createStencil({
   *   vars: {color: 'red'},
   *   base: {padding: 5}
   * })
   * ```
   *
   * ```css
   * .css-button {
   *   --css-button-color: red;
   *   padding: 5px;
   * }
   * ```
   *
   * Access to variables in `base` and `modifiers` is done via a function wrapper that gives
   * all variables.
   *
   * ```ts
   * const buttonStencil = createStyles({
   *   vars: {color: 'red'},
   *   base({color}) {
   *     return {color: color}
   *   }
   * })
   * ```
   *
   * ```css
   * .css-button {
   *   --color-button: red;
   *   color: var(--color-button);
   * }
   * ```
   */
  vars?: V;
  /**
   * Base styles. These styles will always be returned when the stencil is called
   */
  base: StylesReturn<V, E>;
  /**
   * Stencil modifiers. The styles of a modifier are returned if the stencil is called with a
   * modifier key that matches the modifier value. For example:
   *
   * ```tsx
   * const stencil = createStencil({
   *   base: {
   *     padding: 5,
   *   },
   *   modifiers: {
   *     size: {
   *       large: {
   *         padding: 10
   *       }
   *     }
   *   }
   * })
   *
   * stencil({}) // padding is 5px
   * stencil({size: 'large'}) // padding is 10px
   * ```
   */
  modifiers?: M;
  /**
   * Stencil compound modifiers. The styles of a compound modifier are returned only if each modifier
   * matches the specified value. For example:
   *
   * ```tsx
   * const stencil = createStencil({
   *   base: {
   *     padding: 5,
   *   },
   *   modifiers: {
   *     size: {
   *       large: {
   *         padding: 10
   *       }
   *     },
   *     position: {
   *       start: {
   *         paddingInlineStart: 0
   *       }
   *     }
   *   },
   *   compound: [
   *     {
   *       modifiers: {
   *         size: 'large',
   *         position: 'start',
   *       },
   *       styles: {
   *         paddingInlineStart: 5
   *       }
   *     }
   *   ]
   * })
   *
   * stencil({})
   * // {padding: 5px;}
   * stencil({size: 'large'})
   * // {padding: 10px;}
   * stencil({position: 'start' })
   * // {padding: 5px; paddingInlineStart: 0}
   * stencil({size: 'large', position: 'start' })
   * // {padding: 10px; paddingInlineStart: 5px;}
   * ```
   */
  compound?: ([E] extends [never]
    ? StencilCompoundConfig<M>
    : E extends BaseStencil<infer ME, any, any, any>
    ? StencilCompoundConfig<ME & M>
    : never)[];
  /**
   * Modifiers are optional. If you need a modifier to always be defined, a default modifier value
   * will be used when a modifier is `undefined`
   */
  defaultModifiers?: [E] extends [never]
    ? StencilDefaultModifierReturn<M>
    : E extends BaseStencil<infer ME, any, any, any>
    ? StencilDefaultModifierReturn<M & ME>
    : undefined;
}

type StencilModifierReturn<M extends StencilModifierConfig<V>, V extends DefaultedVarsShape> = {
  [K1 in keyof M]: {[K2 in keyof M[K1]]: string};
};

type StencilDefaultModifierReturn<M> = {
  [K1 in keyof M]?: keyof M[K1];
};

export interface BaseStencil<
  M extends StencilModifierConfig<V>,
  V extends DefaultedVarsShape,
  E extends BaseStencil<any, any, any, any> = never,
  ID extends string = never
> {
  __extends?: E;
  __vars: V;
  __modifiers: M;
  __id: ID;
}

export interface Stencil<
  M extends StencilModifierConfig<V, E>,
  V extends DefaultedVarsShape,
  E extends BaseStencil<any, any, any, any> = never,
  ID extends string = never
> extends BaseStencil<M, V, E, ID> {
  (
    // If this stencil extends another stencil, merge the inputs
    options?: [E] extends [never]
      ? ModifierValuesStencil<M, V> & VariableValuesStencil<V>
      : E extends BaseStencil<infer ME, infer VE, any, any>
      ? ModifierValuesStencil<ME & M> & VariableValuesStencil<VE & V>
      : never
  ): {
    className: string;
    style?: Record<string, string>;
  };
  vars: StencilDefaultVars<V, E, ID>;
  base: string;
  modifiers: [E] extends [BaseStencil<infer ME, infer VE, any, any>]
    ? StencilModifierReturn<ME & M, VE & V>
    : StencilModifierReturn<M, V>;
  defaultModifiers: [E] extends [BaseStencil<infer ME, any, any, any>]
    ? StencilDefaultModifierReturn<ME & M>
    : StencilDefaultModifierReturn<M>;
}

type VariableValuesStencil<V extends DefaultedVarsShape> = V extends Record<string, string>
  ? {[K in keyof V]?: string}
  : {[K1 in keyof V]?: {[K2 in keyof V[K1]]: string}};

function onlyDefined<T>(input: T | undefined): input is T {
  return !!input;
}

function onlyUnique<T>(value: any, index: number, array: T[]) {
  return array.indexOf(value) === index;
}

/**
 * Combines an array of space-delimited CSS class names into a single string of space-delimited
 * class names. Duplicate class names are removed.
 */
function combineClassNames(input: (string | undefined)[]): string {
  return input
    .join(' ')
    .split(' ')
    .filter((s, i, a) => onlyDefined(s) && onlyUnique(s, i, a))
    .join(' ');
}

<<<<<<< HEAD
=======
/**
 * This function is used in conjunction with Stencils to get a selector to match the current element
 * and a parent modifier. The selector will match a parent element with a modifier applied and the current
 * element. It should be used on the `base` config of a Stencil.
 *
 * ```ts
 * const childStencil = createStencil({
 *   base: {
 *     // base styles
 *     [parentModifier(parentStencil.modifiers.size.large)]: {
 *       // maybe adjust padding of this element
 *     }
 *   }
 * })
 * ```
 */
export function parentModifier(value: string) {
  return `.${value.replace('css-', 'm')} :where(&)`;
}

>>>>>>> deb1fdc2
/**
 * Creates a reuseable Stencil for styling elements. It takes vars, base styles, modifiers, and
 * compound modifiers.
 */
export function createStencil<
  M extends StencilModifierConfig<V>,
  V extends DefaultedVarsShape = {},
  E extends BaseStencil<any, any, any, any> = never, // use BaseStencil to avoid infinite loops
  ID extends string = never
>(config: StencilConfig<M, V, E, ID>, id?: ID): Stencil<M, V, E, ID> {
  const {vars, base, modifiers, compound, defaultModifiers} = config;
  const composes = config.extends as unknown as Stencil<any, any> | undefined;
  const _vars = createDefaultedVars(vars || {}, id) as any; // The return type is conditional and TypeScript doesn't like that here

  // combine the vars keys together
  Object.keys(composes?.vars || {}).forEach(key => {
    if (key !== '$$defaults') {
      // @ts-ignore
      _vars[key] = composes?.vars[key];
    }
  });
  const _base = createStyles({
    ..._vars.$$defaults,
    boxSizing: 'border-box',
    ...(typeof base === 'function' ? base(_vars) : base),
  });

  const composesModifier = composes?.modifiers || (() => '');
  const _modifiers = modifiers
    ? createModifiers(
        Object.keys(modifiers).reduce((result, key) => {
          // @ts-ignore
          result[key] = Object.keys(modifiers[key]).reduce((result, modifierKey) => {
            const modifier = modifiers[key][modifierKey];
            // @ts-ignore
            result[modifierKey] = createStyles(
              typeof modifier === 'function' ? modifier(_vars) : modifier
            );

            return result;
          }, {});

          return result;
        }, {})
      )
    : () => '';

  Object.keys(composesModifier).forEach(modifier => {
    // @ts-ignore
    Object.keys(composesModifier[modifier]).forEach(value => {
      // @ts-ignore
      if (!_modifiers[modifier]) {
        // @ts-ignore
        _modifiers[modifier] = {};
      }

      // @ts-ignore
      _modifiers[modifier][value] = combineClassNames([
        // @ts-ignore
        composesModifier[modifier][value],
        // @ts-ignore
        _modifiers[modifier][value],
      ]);
    });
  });

  const _compound = compound
    ? createCompoundModifiers<{}>(
        // @ts-ignore modifiers are different in a stencil than in createModifiers. The difference is createModifiers expects each value to be a `string` and stencils expects `StyleProps`. Casting is gnarly, so we'll ignore instead
        modifiers,
        compound.map(compoundModifier => {
          return {
            modifiers: compoundModifier.modifiers,
            styles: createStyles(compoundModifier.styles),
          };
        })
      )
    : () => '';

  const stencil: Stencil<M, V, E, ID> = ((input: Record<string, string>) => {
    const inputModifiers = {...composes?.defaultModifiers, ...defaultModifiers};
    // Only override defaults if a value is defined
    for (const key in input) {
      if (input[key]) {
        // @ts-ignore
        inputModifiers[key] = input[key];
      }
    }
    const composesReturn = composes?.(inputModifiers as any);
    const modifierClasses = _modifiers(inputModifiers);
    return {
      className: combineClassNames([
        composesReturn?.className,
        _base,
        modifierClasses,
        // For compat mode, we need to add inert class names of modifiers where the `css-` prefix is
        // removed. For example, `css-base css-mod-1` will become `css-base css-mod-1 mod-1`. The
        // modifier class without the prefix will be ignored by the Emotion CSS `cx` function and
        // will remain for the `parentModifier` function to still select on. We decided to add these
        // inert class names instead of adding `data-m-*` attributes because the output DOM looks
        // much cleaner and it saves bytes on the bundled output.
        modifierClasses.replace(/css-/g, 'm'),
        compound ? _compound(inputModifiers) : '',
      ]),
      style: {...composesReturn?.style, ..._vars(input || {})},
    };
  }) as any;

  stencil.vars = _vars;
  stencil.base = combineClassNames([composes?.base, _base]);
  stencil.modifiers = _modifiers as any; // The return type is conditional and TypeScript doesn't like that here
  stencil.defaultModifiers = {...composes?.defaultModifiers, ...defaultModifiers} as any;
  stencil.__extends = composes as any; // The return type is conditional and TypeScript doesn't like that here

  return stencil;
}

/**
 * Gets the current Emotion CSS instance, falling back to the one from `@emotion/css` if one wasn't
 * already created. This allows a custom cache to be created as an opt-in
 */
export function getInstance(): typeof _instance {
  if (!_instance) {
    _instance = EmotionCSS;
  }

  return _instance;
}

/**
 * Creates a custom instance of Emotion CSS. If this function is never called, the instance will be
 * what gets imported from `@emotion/css`. This function must be called before any Canvas Kit
 * component is imported or before any other `@workday/canvas-kit-styling` function is called. All
 * the style utility functions need an instance and will automatically create one if one isn't
 * already created.
 *
 * The style utilities inject styles as soon as they are called which means an instance needs to be
 * created before any Canvas Kit components are even imported. Your application bootstrap must
 * import a file that imports `@workday/canvas-kit-styling` and calls `createInstance` _before_ any
 * other Canvas Kit components are imported.
 */
export const createInstance: typeof _createInstance = options => {
  if (!_instance) {
    _instance = _createInstance({key: 'css', ...options});
  } else {
    // @ts-ignore
    if (process && process.env.NODE_ENV === 'development') {
      console.warn(
        'An instance has already been created. `createInstance` cannot be called after styles have already been created. Canvas Kit styles are created immediately, so this function must be called before any Canvas Kit components are even imported.'
      );
    }
  }

  return _instance;
};

/**
 * Returns the cache used by all style utilities
 */
export function getCache() {
  return getInstance().cache;
}

/**
 * Create static keyframes. Use as a drop-in replacement to `keyframes` found in `@emotion/css` or
 * `@emotion/react`
 */
export function keyframes<ID extends string>(
  ...args: ({name: ID; styles: string} | StyleProps | TemplateStringsArray)[]
): ID {
  return getInstance().keyframes(...(args as any)) as ID;
}

/**
 * Allows injecting of global styles.
 */
export const injectGlobal: typeof EmotionCSS.injectGlobal = (...args: any[]) =>
  getInstance().injectGlobal(...args);<|MERGE_RESOLUTION|>--- conflicted
+++ resolved
@@ -1054,8 +1054,6 @@
     .join(' ');
 }
 
-<<<<<<< HEAD
-=======
 /**
  * This function is used in conjunction with Stencils to get a selector to match the current element
  * and a parent modifier. The selector will match a parent element with a modifier applied and the current
@@ -1076,7 +1074,6 @@
   return `.${value.replace('css-', 'm')} :where(&)`;
 }
 
->>>>>>> deb1fdc2
 /**
  * Creates a reuseable Stencil for styling elements. It takes vars, base styles, modifiers, and
  * compound modifiers.
