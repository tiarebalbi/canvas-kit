--- conflicted
+++ resolved
@@ -53,14 +53,8 @@
     "@emotion/react": "^11.7.1",
     "@emotion/serialize": "^1.0.2",
     "@emotion/styled": "^11.6.0",
-<<<<<<< HEAD
     "@workday/canvas-kit-react": "^10.3.21",
-    "@workday/canvas-tokens-web": "^1.0.0",
-=======
-    "@emotion/utils": "^1.0.0",
-    "@workday/canvas-kit-react": "^10.3.20",
     "@workday/canvas-tokens-web": "^1.0.2",
->>>>>>> e7fad00a
     "typescript": "4.2"
   }
 }