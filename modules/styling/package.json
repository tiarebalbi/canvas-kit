{
  "name": "@workday/canvas-kit-styling",
<<<<<<< HEAD
  "version": "10.3.63",
=======
  "version": "11.1.16",
>>>>>>> 471bb231
  "description": "The custom CSS in JS solution that takes JS styles and turns them into static CSS",
  "author": "Workday, Inc. (https://www.workday.com)",
  "license": "Apache-2.0",
  "main": "dist/commonjs/index.js",
  "module": "dist/es6/index.js",
  "sideEffects": false,
  "types": "dist/es6/index.d.ts",
  "repository": {
    "type": "git",
    "url": "https://github.com/workday/canvas-kit.git",
    "directory": "modules/styling"
  },
  "files": [
    "*/package.json",
    "*/lib/*",
    "*/index.ts",
    "dist/",
    "index.ts"
  ],
  "scripts": {
    "watch": "yarn build:es6 -w",
    "test": "echo \"Error: no test specified\" && exit 1",
    "clean": "rimraf dist && rimraf .build-info && mkdirp dist",
    "build:cjs": "tsc -p tsconfig.cjs.json",
    "build:es6": "tsc -p tsconfig.es6.json",
    "build:rebuild": "npm-run-all clean build",
    "build": "npm-run-all --parallel build:cjs build:es6",
    "depcheck": "node ../../utils/check-dependencies-exist.js",
    "typecheck:src": "tsc -p . --noEmit --incremental false"
  },
  "publishConfig": {
    "access": "public"
  },
  "keywords": [
    "canvas",
    "canvas-kit",
    "react",
    "components",
    "workday",
    "styling"
  ],
  "peerDependencies": {
    "react": ">=16.14"
  },
  "dependencies": {
    "@emotion/css": "^11.7.1",
    "csstype": "^3.0.2"
  },
  "devDependencies": {
    "@emotion/react": "^11.7.1",
    "@emotion/serialize": "^1.0.2",
    "@emotion/styled": "^11.6.0",
<<<<<<< HEAD
    "@workday/canvas-kit-react": "^10.3.63",
    "@workday/canvas-tokens-web": "^1.0.0",
=======
    "@workday/canvas-kit-react": "^11.1.16",
    "@workday/canvas-system-icons-web": "^3.0.0",
    "@workday/canvas-tokens-web": "^2.0.0",
>>>>>>> 471bb231
    "typescript": "4.2"
  }
}<|MERGE_RESOLUTION|>--- conflicted
+++ resolved
@@ -1,10 +1,6 @@
 {
   "name": "@workday/canvas-kit-styling",
-<<<<<<< HEAD
-  "version": "10.3.63",
-=======
   "version": "11.1.16",
->>>>>>> 471bb231
   "description": "The custom CSS in JS solution that takes JS styles and turns them into static CSS",
   "author": "Workday, Inc. (https://www.workday.com)",
   "license": "Apache-2.0",
@@ -57,14 +53,9 @@
     "@emotion/react": "^11.7.1",
     "@emotion/serialize": "^1.0.2",
     "@emotion/styled": "^11.6.0",
-<<<<<<< HEAD
-    "@workday/canvas-kit-react": "^10.3.63",
-    "@workday/canvas-tokens-web": "^1.0.0",
-=======
     "@workday/canvas-kit-react": "^11.1.16",
+    "@workday/canvas-tokens-web": "^2.0.0",
     "@workday/canvas-system-icons-web": "^3.0.0",
-    "@workday/canvas-tokens-web": "^2.0.0",
->>>>>>> 471bb231
     "typescript": "4.2"
   }
 }