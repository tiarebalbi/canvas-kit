{
  "name": "@workday/canvas-kit-react-avatar",
<<<<<<< HEAD
  "version": "5.0.0-beta.0",
=======
  "version": "4.5.1",
>>>>>>> 8e93b403
  "description": "A circular user photo (or a default)",
  "author": "Workday, Inc. (https://www.workday.com)",
  "license": "Apache-2.0",
  "main": "dist/commonjs/index.js",
  "module": "dist/es6/index.js",
  "sideEffects": false,
  "types": "dist/es6/index.d.ts",
  "repository": {
    "type": "git",
    "url": "http://github.com/Workday/canvas-kit/tree/master/modules/avatar/react"
  },
  "files": [
    "dist/",
    "lib/",
    "index.ts",
    "ts3.5/**/*"
  ],
  "typesVersions": {
    "<=3.5": {
      "*": [
        "ts3.5/*"
      ]
    }
  },
  "scripts": {
    "watch": "yarn build:es6 -w",
    "test": "echo \"Error: no test specified\" && exit 1",
    "clean": "rimraf dist && rimraf ts3.5 && rimraf .build-info && mkdirp dist && mkdirp ts3.5/dist",
    "build:cjs": "tsc -p tsconfig.cjs.json",
    "build:es6": "tsc -p tsconfig.es6.json",
    "build:rebuild": "npm-run-all clean build",
    "build:downlevel-dts": "yarn run downlevel-dts dist ts3.5/dist",
    "build": "npm-run-all --parallel build:cjs build:es6 --sequential build:downlevel-dts",
    "depcheck": "node ../../../utils/check-dependencies-exist.js"
  },
  "keywords": [
    "canvas",
    "canvas-kit",
    "react",
    "components",
    "workday",
    "avatar"
  ],
  "peerDependencies": {
    "react": "^16.8 || ^17.0"
  },
  "dependencies": {
    "@emotion/core": "^10.0.28",
    "@emotion/is-prop-valid": "^0.8.2",
<<<<<<< HEAD
    "@workday/canvas-kit-react-common": "^5.0.0-beta.0",
    "@workday/canvas-kit-react-core": "^5.0.0-beta.0",
    "@workday/canvas-kit-react-icon": "^5.0.0-beta.0",
    "@workday/canvas-system-icons-web": "1.0.41"
  },
  "devDependencies": {
    "@workday/canvas-kit-labs-react-core": "^5.0.0-beta.0"
=======
    "@workday/canvas-kit-react-common": "^4.5.1",
    "@workday/canvas-kit-react-core": "^4.5.1",
    "@workday/canvas-kit-react-icon": "^4.5.1",
    "@workday/canvas-system-icons-web": "1.0.41"
  },
  "devDependencies": {
    "@workday/canvas-kit-labs-react-core": "^4.5.1"
>>>>>>> 8e93b403
  }
}<|MERGE_RESOLUTION|>--- conflicted
+++ resolved
@@ -1,10 +1,6 @@
 {
   "name": "@workday/canvas-kit-react-avatar",
-<<<<<<< HEAD
   "version": "5.0.0-beta.0",
-=======
-  "version": "4.5.1",
->>>>>>> 8e93b403
   "description": "A circular user photo (or a default)",
   "author": "Workday, Inc. (https://www.workday.com)",
   "license": "Apache-2.0",
@@ -54,7 +50,6 @@
   "dependencies": {
     "@emotion/core": "^10.0.28",
     "@emotion/is-prop-valid": "^0.8.2",
-<<<<<<< HEAD
     "@workday/canvas-kit-react-common": "^5.0.0-beta.0",
     "@workday/canvas-kit-react-core": "^5.0.0-beta.0",
     "@workday/canvas-kit-react-icon": "^5.0.0-beta.0",
@@ -62,14 +57,5 @@
   },
   "devDependencies": {
     "@workday/canvas-kit-labs-react-core": "^5.0.0-beta.0"
-=======
-    "@workday/canvas-kit-react-common": "^4.5.1",
-    "@workday/canvas-kit-react-core": "^4.5.1",
-    "@workday/canvas-kit-react-icon": "^4.5.1",
-    "@workday/canvas-system-icons-web": "1.0.41"
-  },
-  "devDependencies": {
-    "@workday/canvas-kit-labs-react-core": "^4.5.1"
->>>>>>> 8e93b403
   }
 }