--- conflicted
+++ resolved
@@ -1,10 +1,6 @@
 {
   "name": "@workday/canvas-kit-popup-stack",
-<<<<<<< HEAD
-  "version": "6.8.13",
-=======
   "version": "7.2.1",
->>>>>>> ed7a5b8c
   "description": "Stack for managing popup UIs to coordinate global concerns like escape key handling and rendering order",
   "author": "Workday, Inc. (https://www.workday.com)",
   "license": "Apache-2.0",
