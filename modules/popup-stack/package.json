{
  "name": "@workday/canvas-kit-popup-stack",
<<<<<<< HEAD
  "version": "13.2.36",
=======
  "version": "14.0.9",
>>>>>>> 63f17c09
  "description": "Stack for managing popup UIs to coordinate global concerns like escape key handling and rendering order",
  "author": "Workday, Inc. (https://www.workday.com)",
  "license": "Apache-2.0",
  "main": "dist/commonjs/index.js",
  "module": "dist/es6/index.js",
  "sideEffects": true,
  "types": "dist/es6/index.d.ts",
  "repository": {
    "type": "git",
    "url": "https://github.com/workday/canvas-kit.git",
    "directory": "modules/popup-stack"
  },
  "files": [
    "dist/",
    "lib/",
    "index.ts"
  ],
  "scripts": {
    "watch": "yarn build:es6 -w",
    "clean": "rimraf dist && rimraf .build-info && mkdirp dist",
    "build:cjs": "tsc -p tsconfig.cjs.json",
    "build:es6": "tsc -p tsconfig.es6.json",
    "build:rebuild": "npm-run-all clean build",
    "build": "npm-run-all build:cjs build:es6",
    "depcheck": "node ../../utils/check-dependencies-exist.js",
    "typecheck:src": "tsc -p . --noEmit --incremental false"
  },
  "keywords": [
    "canvas",
    "canvas-kit",
    "workday",
    "popup-stack"
  ],
  "dependencies": {
    "screenfull": "^5.2.0"
  }
}<|MERGE_RESOLUTION|>--- conflicted
+++ resolved
@@ -1,10 +1,6 @@
 {
   "name": "@workday/canvas-kit-popup-stack",
-<<<<<<< HEAD
-  "version": "13.2.36",
-=======
   "version": "14.0.9",
->>>>>>> 63f17c09
   "description": "Stack for managing popup UIs to coordinate global concerns like escape key handling and rendering order",
   "author": "Workday, Inc. (https://www.workday.com)",
   "license": "Apache-2.0",
