{
  "name": "@workday/canvas-kit-popup-stack",
<<<<<<< HEAD
  "version": "5.3.12",
=======
  "version": "6.4.5",
>>>>>>> 5f6b6b9d
  "description": "Stack for managing popup UIs to coordinate global concerns like escape key handling and rendering order",
  "author": "Workday, Inc. (https://www.workday.com)",
  "license": "Apache-2.0",
  "main": "dist/commonjs/index.js",
  "module": "dist/es6/index.js",
  "sideEffects": true,
  "types": "dist/es6/index.d.ts",
  "repository": {
    "type": "git",
    "url": "https://github.com/Workday/canvas-kit/tree/master/modules/popup-stack"
  },
  "files": [
    "dist/",
    "lib/",
    "index.ts",
    "ts3.5/**/*"
  ],
  "typesVersions": {
    "<=3.5": {
      "*": [
        "ts3.5/*"
      ]
    }
  },
  "scripts": {
    "watch": "yarn build:es6 -w",
    "clean": "rimraf dist && rimraf ts3.5 && rimraf .build-info && mkdirp dist && mkdirp ts3.5/dist",
    "build:cjs": "tsc -p tsconfig.cjs.json",
    "build:es6": "tsc -p tsconfig.es6.json",
    "build:rebuild": "npm-run-all clean build",
    "build:downlevel-dts": "yarn run downlevel-dts dist ts3.5/dist",
    "build": "npm-run-all --parallel build:cjs build:es6 --sequential build:downlevel-dts",
    "depcheck": "node ../../utils/check-dependencies-exist.js",
    "typecheck:src": "tsc -p . --noEmit --incremental false"
  },
  "keywords": [
    "canvas",
    "canvas-kit",
    "workday",
    "popup-stack"
  ],
  "dependencies": {
    "screenfull": "^5.2.0"
  }
}<|MERGE_RESOLUTION|>--- conflicted
+++ resolved
@@ -1,10 +1,6 @@
 {
   "name": "@workday/canvas-kit-popup-stack",
-<<<<<<< HEAD
-  "version": "5.3.12",
-=======
   "version": "6.4.5",
->>>>>>> 5f6b6b9d
   "description": "Stack for managing popup UIs to coordinate global concerns like escape key handling and rendering order",
   "author": "Workday, Inc. (https://www.workday.com)",
   "license": "Apache-2.0",
