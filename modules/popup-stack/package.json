{
  "name": "@workday/canvas-kit-popup-stack",
<<<<<<< HEAD
  "version": "9.1.41",
=======
  "version": "10.3.29",
>>>>>>> 68e5e332
  "description": "Stack for managing popup UIs to coordinate global concerns like escape key handling and rendering order",
  "author": "Workday, Inc. (https://www.workday.com)",
  "license": "Apache-2.0",
  "main": "dist/commonjs/index.js",
  "module": "dist/es6/index.js",
  "sideEffects": true,
  "types": "dist/es6/index.d.ts",
  "repository": {
    "type": "git",
    "url": "https://github.com/workday/canvas-kit.git",
    "directory": "modules/popup-stack"
  },
  "files": [
    "dist/",
    "lib/",
    "index.ts"
  ],
  "scripts": {
    "watch": "yarn build:es6 -w",
    "clean": "rimraf dist && rimraf .build-info && mkdirp dist",
    "build:cjs": "tsc -p tsconfig.cjs.json",
    "build:es6": "tsc -p tsconfig.es6.json",
    "build:rebuild": "npm-run-all clean build",
    "build": "npm-run-all --parallel build:cjs build:es6",
    "depcheck": "node ../../utils/check-dependencies-exist.js",
    "typecheck:src": "tsc -p . --noEmit --incremental false"
  },
  "keywords": [
    "canvas",
    "canvas-kit",
    "workday",
    "popup-stack"
  ],
  "dependencies": {
    "screenfull": "^5.2.0"
  }
}<|MERGE_RESOLUTION|>--- conflicted
+++ resolved
@@ -1,10 +1,6 @@
 {
   "name": "@workday/canvas-kit-popup-stack",
-<<<<<<< HEAD
-  "version": "9.1.41",
-=======
   "version": "10.3.29",
->>>>>>> 68e5e332
   "description": "Stack for managing popup UIs to coordinate global concerns like escape key handling and rendering order",
   "author": "Workday, Inc. (https://www.workday.com)",
   "license": "Apache-2.0",
