{
  "name": "@workday/canvas-kit-popup-stack",
<<<<<<< HEAD
  "version": "12.6.28",
=======
  "version": "13.2.28",
>>>>>>> d666288d
  "description": "Stack for managing popup UIs to coordinate global concerns like escape key handling and rendering order",
  "author": "Workday, Inc. (https://www.workday.com)",
  "license": "Apache-2.0",
  "main": "dist/commonjs/index.js",
  "module": "dist/es6/index.js",
  "sideEffects": true,
  "types": "dist/es6/index.d.ts",
  "repository": {
    "type": "git",
    "url": "https://github.com/workday/canvas-kit.git",
    "directory": "modules/popup-stack"
  },
  "files": [
    "dist/",
    "lib/",
    "index.ts"
  ],
  "scripts": {
    "watch": "yarn build:es6 -w",
    "clean": "rimraf dist && rimraf .build-info && mkdirp dist",
    "build:cjs": "tsc -p tsconfig.cjs.json",
    "build:es6": "tsc -p tsconfig.es6.json",
    "build:rebuild": "npm-run-all clean build",
    "build": "npm-run-all build:cjs build:es6",
    "depcheck": "node ../../utils/check-dependencies-exist.js",
    "typecheck:src": "tsc -p . --noEmit --incremental false"
  },
  "keywords": [
    "canvas",
    "canvas-kit",
    "workday",
    "popup-stack"
  ],
  "dependencies": {
    "screenfull": "^5.2.0"
  }
}<|MERGE_RESOLUTION|>--- conflicted
+++ resolved
@@ -1,10 +1,6 @@
 {
   "name": "@workday/canvas-kit-popup-stack",
-<<<<<<< HEAD
-  "version": "12.6.28",
-=======
   "version": "13.2.28",
->>>>>>> d666288d
   "description": "Stack for managing popup UIs to coordinate global concerns like escape key handling and rendering order",
   "author": "Workday, Inc. (https://www.workday.com)",
   "license": "Apache-2.0",
