# Changelog

All notable changes to this project will be documented in this file.
See [Conventional Commits](https://conventionalcommits.org) for commit guidelines.

<<<<<<< HEAD
## [v7.4.10](https://github.com/Workday/canvas-kit/releases/tag/v7.4.10) (2023-03-21)

### Components

- fix(collection): Correctly use custom getId ([#2096](https://github.com/Workday/canvas-kit/pull/2096)) ([@NicholasBoll](https://github.com/NicholasBoll))
  An example was incorrectly using the wrong id. Note that `state.items` in a dynamic collection wraps your provided items so there is a `.id` property on `state.items`. `model.getId` is no longer needed and will be removed in the future to avoid confusion.

### Infrastructure

- ci: Block fontawesome in Cypress tests to prevent failures ([@NicholasBoll](https://github.com/NicholasBoll))
- ci: Add logging to the merge step in forward-merge ([@NicholasBoll](https://github.com/NicholasBoll))


=======
## [v8.5.5](https://github.com/Workday/canvas-kit/releases/tag/v8.5.5) (2023-03-16)

### Components

- docs: Move Box, Flex, and Grid to a new Layout Folder in Storybook ([#2078](https://github.com/Workday/canvas-kit/pull/2078)) ([@thunguyen19](https://github.com/thunguyen19))


## [v8.5.4](https://github.com/Workday/canvas-kit/releases/tag/v8.5.4) (2023-03-15)

### Documentation

- docs: Filter out model props in container components ([#2085](https://github.com/Workday/canvas-kit/pull/2085)) ([@NicholasBoll](https://github.com/NicholasBoll))


## [v8.5.3](https://github.com/Workday/canvas-kit/releases/tag/v8.5.3) (2023-03-13)

### Documentation

- docs: Add breadcrumbs to symbol doc dialog for nested symbols ([#2072](https://github.com/Workday/canvas-kit/pull/2072)) ([@mannycarrera4](https://github.com/mannycarrera4), manuel.carrera, [@NicholasBoll](https://github.com/NicholasBoll))


## [v8.5.2](https://github.com/Workday/canvas-kit/releases/tag/v8.5.2) (2023-03-09)

### Infrastructure

- ci: Add logging to the merge step in forward-merge ([@NicholasBoll](https://github.com/NicholasBoll))


## [v8.5.1](https://github.com/Workday/canvas-kit/releases/tag/v8.5.1) (2023-03-09)

### Components

- fix: Remove style attribute on Expandable Title ([#2074](https://github.com/Workday/canvas-kit/pull/2074)) ([@vibdev](https://github.com/vibdev))
  Not explicitly a breaking change for `Expandable.Title`, but does alter the specificity for fontFamily, fontSize, lineHeight, fontWeight, color, and textAlign.

### Infrastructure

- chore: Update browserlist config for eslint compat/compat ([#2075](https://github.com/Workday/canvas-kit/pull/2075)) ([@NicholasBoll](https://github.com/NicholasBoll))


## [v8.5.0](https://github.com/Workday/canvas-kit/releases/tag/v8.5.0) (2023-03-08)

### Components

- feat: Allow SystemIcon to use token colors ([#1988](https://github.com/Workday/canvas-kit/pull/1988)) ([@thunguyen19](https://github.com/thunguyen19))
  Allow SystemIcon to use token colors for any color related props.
- fix: Update modal padding to match mobile specs ([#2008](https://github.com/Workday/canvas-kit/pull/2008)) ([@seans-cummin](https://github.com/seans-cummin), [@mannycarrera4](https://github.com/mannycarrera4))
  - Updating padding from 16px to 24px for smaller screen sizes, bringing the total padding between edge and content to 24px.
  - Reduced padding between title and body from 16px to 8px for smaller screen sizes.

### Documentation

- docs: Add custom docgen parsing ([#1962](https://github.com/Workday/canvas-kit/pull/1962)) ([@NicholasBoll](https://github.com/NicholasBoll))
- docs: Ignore dist directories when documenting symbols ([@NicholasBoll](https://github.com/NicholasBoll))


## [v8.4.13](https://github.com/Workday/canvas-kit/releases/tag/v8.4.13) (2023-03-07)

### Components

- fix: Allow overriding aria-describedby in useTooltip ([#2064](https://github.com/Workday/canvas-kit/pull/2064)) ([@EugeneCib](https://github.com/EugeneCib), [@NicholasBoll](https://github.com/NicholasBoll))

### Infrastructure

- ci: Block fontawesome in Cypress tests to prevent failures ([@NicholasBoll](https://github.com/NicholasBoll))


## [v8.4.12](https://github.com/Workday/canvas-kit/releases/tag/v8.4.12) (2023-03-01)




## [v8.4.11](https://github.com/Workday/canvas-kit/releases/tag/v8.4.11) (2023-02-28)

### Infrastructure

- ci: Changing assign reviewer action to a lottery system ([#2039](https://github.com/Workday/canvas-kit/pull/2039)) ([@jaclynjessup](https://github.com/jaclynjessup))
- ci: Updating project board action ([#2026](https://github.com/Workday/canvas-kit/pull/2026)) ([@jaclynjessup](https://github.com/jaclynjessup))
- ci: Fix to invalid yml error ([#2040](https://github.com/Workday/canvas-kit/pull/2040)) ([@jaclynjessup](https://github.com/jaclynjessup))
- ci: Updates to lottery and project actions ([#2054](https://github.com/Workday/canvas-kit/pull/2054)) ([@jaclynjessup](https://github.com/jaclynjessup))

### Testing

- test: Update tooltip testing story to render properly ([#2047](https://github.com/Workday/canvas-kit/pull/2047)) ([@mannycarrera4](https://github.com/mannycarrera4), manuel.carrera)


>>>>>>> aa446813
## [v7.4.9](https://github.com/Workday/canvas-kit/releases/tag/v7.4.9) (2023-02-24)

### Testing

- test: Update tooltip testing story to render properly ([#2047](https://github.com/Workday/canvas-kit/pull/2047)) ([@mannycarrera4](https://github.com/mannycarrera4), manuel.carrera)
## [v8.4.10](https://github.com/Workday/canvas-kit/releases/tag/v8.4.10) (2023-02-14)

### Codemods

- fix: Fixed an issue with codemod not recognizing VStack or HStack ([#2036](https://github.com/Workday/canvas-kit/pull/2036)) ([@josh-bagwell](https://github.com/josh-bagwell))

### Infrastructure

- chore: Adding step to add label for PR review ([#2027](https://github.com/Workday/canvas-kit/pull/2027)) ([@jaclynjessup](https://github.com/jaclynjessup))
- ci: Adding action to auto assign PR reviewer on label ([#2031](https://github.com/Workday/canvas-kit/pull/2031)) ([@jaclynjessup](https://github.com/jaclynjessup))


## [v8.4.9](https://github.com/Workday/canvas-kit/releases/tag/v8.4.9) (2023-02-07)

### Documentation

- docs: Add docs on model hooks and create utilities ([#1881](https://github.com/Workday/canvas-kit/pull/1881)) ([@mannycarrera4](https://github.com/mannycarrera4), manuel.carrera, [@NicholasBoll](https://github.com/NicholasBoll))
  To better support our consumers, we're adding documentation on our Compound Component utilities and hooks. You can find the docs under Hooks and Utilities -> Compound Components


## [v8.4.8](https://github.com/Workday/canvas-kit/releases/tag/v8.4.8) (2023-02-07)

### Components

- fix: Allow overriding of return focus when closing a popup ([#1991](https://github.com/Workday/canvas-kit/pull/1991)) ([@christine-m](https://github.com/christine-m), christine.mullins)


## [v7.4.8](https://github.com/Workday/canvas-kit/releases/tag/v7.4.8) (2023-02-07)

### Components

- fix: Allow overriding of return focus when closing a popup ([#1991](https://github.com/Workday/canvas-kit/pull/1991)) ([@christine-m](https://github.com/christine-m), christine.mullins)
## [v8.4.7](https://github.com/Workday/canvas-kit/releases/tag/v8.4.7) (2023-02-07)

### Documentation

- docs: Cards, adding notice under 'as' usage ([#2000](https://github.com/Workday/canvas-kit/pull/2000)) ([@bstanton678](https://github.com/bstanton678), william.stanton, [@myvuuu](https://github.com/myvuuu), [@mannycarrera4](https://github.com/mannycarrera4), manuel.carrera)


## [v8.4.6](https://github.com/Workday/canvas-kit/releases/tag/v8.4.6) (2023-02-06)

### Documentation

- fix: Update broken link in CONTRIBUTING.md ([#2019](https://github.com/Workday/canvas-kit/pull/2019)) ([@thunguyen19](https://github.com/thunguyen19))


## [v8.4.5](https://github.com/Workday/canvas-kit/releases/tag/v8.4.5) (2023-02-03)

### Documentation

- docs: Fix Expandable prop tables ([#2016](https://github.com/Workday/canvas-kit/pull/2016)) ([@alanbsmith](https://github.com/alanbsmith))


## [v8.4.4](https://github.com/Workday/canvas-kit/releases/tag/v8.4.4) (2023-02-01)

### Testing

- test: Increase font delay to make chromatic happy ([#1996](https://github.com/Workday/canvas-kit/pull/1996)) ([@mannycarrera4](https://github.com/mannycarrera4), manuel.carrera)


## [v8.4.3](https://github.com/Workday/canvas-kit/releases/tag/v8.4.3) (2023-02-01)

### Documentation

- docs: Fix typo in react-font README ([#2010](https://github.com/Workday/canvas-kit/pull/2010)) ([@sheelah](https://github.com/sheelah), Sheelah Brennan)


## [v8.4.2](https://github.com/Workday/canvas-kit/releases/tag/v8.4.2) (2023-01-30)

### Codemods

- fix: Update to soft dep stack codemod for styled component ([#2007](https://github.com/Workday/canvas-kit/pull/2007)) ([@josh-bagwell](https://github.com/josh-bagwell))


## [v8.4.1](https://github.com/Workday/canvas-kit/releases/tag/v8.4.1) (2023-01-26)

### Documentation

- docs: Add example for a simple compound component ([#1998](https://github.com/Workday/canvas-kit/pull/1998)) ([@vibdev](https://github.com/vibdev))


## [v8.4.0](https://github.com/Workday/canvas-kit/releases/tag/v8.4.0) (2023-01-25)

### Codemods

- feat: Soft Deprecate Stack ([#1981](https://github.com/Workday/canvas-kit/pull/1981)) ([@josh-bagwell](https://github.com/josh-bagwell))


## [v8.3.12](https://github.com/Workday/canvas-kit/releases/tag/v8.3.12) (2023-01-24)

### Components

- fix: Radio button navigation does not stay within its form ([#1995](https://github.com/Workday/canvas-kit/pull/1995)) ([@thunguyen19](https://github.com/thunguyen19))


## [v8.3.11](https://github.com/Workday/canvas-kit/releases/tag/v8.3.11) (2023-01-17)

### Components

- fix(tabs): Use mask image to display fade effect on tabs ([#1705](https://github.com/Workday/canvas-kit/pull/1705)) ([@anishatulai](https://github.com/anishatulai), Anisha Tulai)


## [v8.3.10](https://github.com/Workday/canvas-kit/releases/tag/v8.3.10) (2023-01-13)

### Documentation

- docs(TextArea): Update installation package name ([#1987](https://github.com/Workday/canvas-kit/pull/1987)) ([@roydelgado](https://github.com/roydelgado))


## [v8.3.9](https://github.com/Workday/canvas-kit/releases/tag/v8.3.9) (2023-01-13)

### Components

- chore: Fix issue with changing wrong Layout ([#1986](https://github.com/Workday/canvas-kit/pull/1986)) ([@RayRedGoose](https://github.com/RayRedGoose))


## [v8.3.8](https://github.com/Workday/canvas-kit/releases/tag/v8.3.8) (2023-01-10)

### Documentation

- fix: Remove react sub folder for form field ([#1979](https://github.com/Workday/canvas-kit/pull/1979)) ([@mannycarrera4](https://github.com/mannycarrera4), manuel.carrera)


## [v8.3.7](https://github.com/Workday/canvas-kit/releases/tag/v8.3.7) (2023-01-10)

### Storybook

- fix: Update links on welcome and brand logo ([#1976](https://github.com/Workday/canvas-kit/pull/1976)) ([@mannycarrera4](https://github.com/mannycarrera4), manuel.carrera)


## [v8.3.6](https://github.com/Workday/canvas-kit/releases/tag/v8.3.6) (2023-01-09)

### Infrastructure

- fix: Storybook sidebar highlight styling ([#1975](https://github.com/Workday/canvas-kit/pull/1975)) ([@jaclynjessup](https://github.com/jaclynjessup))


## [v8.3.5](https://github.com/Workday/canvas-kit/releases/tag/v8.3.5) (2023-01-09)

### Documentation

- chore: Re organize storybook ([#1943](https://github.com/Workday/canvas-kit/pull/1943)) ([@mannycarrera4](https://github.com/mannycarrera4), manuel.carrera, [@jaclynjessup](https://github.com/jaclynjessup))
  We've updated our categories and organization on storybook to better surface information.


## [v8.3.4](https://github.com/Workday/canvas-kit/releases/tag/v8.3.4) (2023-01-09)

### Testing

- test(tooltip): Add delay to fix flaky placement tests on tooltips ([#1968](https://github.com/Workday/canvas-kit/pull/1968)) ([@mannycarrera4](https://github.com/mannycarrera4), manuel.carrera)


## [v7.4.7](https://github.com/Workday/canvas-kit/releases/tag/v7.4.7) (2023-01-06)

### Testing

- test(tooltip): Add delay to fix flaky placement tests on tooltips ([#1968](https://github.com/Workday/canvas-kit/pull/1968)) ([@mannycarrera4](https://github.com/mannycarrera4), manuel.carrera)
## [v8.3.3](https://github.com/Workday/canvas-kit/releases/tag/v8.3.3) (2022-12-21)

### Documentation

- docs: Add Pagination responsive range example ([#1966](https://github.com/Workday/canvas-kit/pull/1966)) ([@alanbsmith](https://github.com/alanbsmith), Will Klein)


## [v8.3.2](https://github.com/Workday/canvas-kit/releases/tag/v8.3.2) (2022-12-19)

### Components

- fix: Set Pagination GoTo TextInput to use current page as initial value ([#1930](https://github.com/Workday/canvas-kit/pull/1930)) ([@alanbsmith](https://github.com/alanbsmith), manuel.carrera)


## [v8.3.1](https://github.com/Workday/canvas-kit/releases/tag/v8.3.1) (2022-12-16)

### Components

- chore: Remove conventional-recommended-bump from release.yml ([#1961](https://github.com/Workday/canvas-kit/pull/1961)) ([@alanbsmith](https://github.com/alanbsmith))

### Dependencies

- chore: Remove @emotion/jest ([#1957](https://github.com/Workday/canvas-kit/pull/1957)) ([@NicholasBoll](https://github.com/NicholasBoll))

### Infrastructure

- chore: Remove question template and dead links ([#1958](https://github.com/Workday/canvas-kit/pull/1958)) ([@jaclynjessup](https://github.com/jaclynjessup))


## [v8.3.0](https://github.com/Workday/canvas-kit/releases/tag/v8.3.0) (2022-12-09)

### Components

- fix: Fix Expandable exports and types ([#1953](https://github.com/Workday/canvas-kit/pull/1953)) ([@alanbsmith](https://github.com/alanbsmith))
  `useExpandableModel` wasn't properly exported with the other hooks. It's been moved into the `/hooks` directory and exported from there. If you were importing this hook from `dist`, you'll  need to update the import.
  
  ```tsx
  // before
  import { useExpandableModel } from "@workday/canvas-kit-labs-react/dist/es6/expandable/lib/useExpandableModel";
  
  // after
  import { useExpandableModel } from "@workday/canvas-kit-labs-react/expandable";
  ```


## [v7.4.6](https://github.com/Workday/canvas-kit/releases/tag/v7.4.6) (2022-12-09)

### Components

- fix: Fix Expandable exports and types ([#1953](https://github.com/Workday/canvas-kit/pull/1953)) ([@alanbsmith](https://github.com/alanbsmith))
  `useExpandableModel` wasn't properly exported with the other hooks. It's been moved into the `/hooks` directory and exported from there. If you were importing this hook from `dist`, you'll  need to update the import.
  
  ```tsx
  // before
  import { useExpandableModel } from "@workday/canvas-kit-labs-react/dist/es6/expandable/lib/useExpandableModel";
  
  // after
  import { useExpandableModel } from "@workday/canvas-kit-labs-react/expandable";
  ```
## [v8.2.4](https://github.com/Workday/canvas-kit/releases/tag/v8.2.4) (2022-12-06)




## [v8.2.3](https://github.com/Workday/canvas-kit/releases/tag/v8.2.3) (2022-12-01)

### Documentation

- docs: Responsive Codeblock Fix ([#1937](https://github.com/Workday/canvas-kit/pull/1937)) ([@josh-bagwell](https://github.com/josh-bagwell))


## [v8.2.2](https://github.com/Workday/canvas-kit/releases/tag/v8.2.2) (2022-11-22)

### Documentation

- docs: Update create compound component docs ([#1883](https://github.com/Workday/canvas-kit/pull/1883)) ([@NicholasBoll](https://github.com/NicholasBoll), [@jamesfan](https://github.com/jamesfan))


## [v8.2.1](https://github.com/Workday/canvas-kit/releases/tag/v8.2.1) (2022-11-21)

### Dependencies

- fix: Allow installing Canvas Kit with React 16.14 ([#1917](https://github.com/Workday/canvas-kit/pull/1917)) ([@willklein](https://github.com/willklein))


## [v8.2.0](https://github.com/Workday/canvas-kit/releases/tag/v8.2.0) (2022-11-18)

### Documentation

- fix: Made changes to docs for Tertiary button ([#1923](https://github.com/Workday/canvas-kit/pull/1923)) ([@mannycarrera4](https://github.com/mannycarrera4), [@josh-bagwell](https://github.com/josh-bagwell))


## [v7.4.5](https://github.com/Workday/canvas-kit/releases/tag/v7.4.5) (2022-11-18)

### Documentation

- fix: Made changes to docs for Tertiary button ([#1923](https://github.com/Workday/canvas-kit/pull/1923)) ([@mannycarrera4](https://github.com/mannycarrera4), [@josh-bagwell](https://github.com/josh-bagwell))
## [v8.1.2](https://github.com/Workday/canvas-kit/releases/tag/v8.1.2) (2022-11-17)

### Components

- fix: Make sure to use theme in modals ([#1900](https://github.com/Workday/canvas-kit/pull/1900)) ([@mannycarrera4](https://github.com/mannycarrera4), manuel.carrera)


## [v8.1.1](https://github.com/Workday/canvas-kit/releases/tag/v8.1.1) (2022-11-16)

### Documentation

- docs: Update major release documentation ([#1888](https://github.com/Workday/canvas-kit/pull/1888)) ([@NicholasBoll](https://github.com/NicholasBoll))


## [v8.1.0](https://github.com/Workday/canvas-kit/releases/tag/v8.1.0) (2022-11-14)

### Components

- fix(search-form): Enable overriding the generated labelId ([#1909](https://github.com/Workday/canvas-kit/pull/1909)) ([@willklein](https://github.com/willklein))


## [v7.4.4](https://github.com/Workday/canvas-kit/releases/tag/v7.4.4) (2022-11-14)

### Components

- fix(search-form): Enable overriding the generated labelId ([#1909](https://github.com/Workday/canvas-kit/pull/1909)) ([@willklein](https://github.com/willklein))

### Infrastructure

- ci: Attempt to fix forward-merge Chromatic ([@NicholasBoll](https://github.com/NicholasBoll))
## [v8.0.9](https://github.com/Workday/canvas-kit/releases/tag/v8.0.9) (2022-11-09)

### Components

- fix: Remove dividers and headers from preview MenuItem Voice Over count ([#1901](https://github.com/Workday/canvas-kit/pull/1901)) ([@vibdev](https://github.com/vibdev))


## [v8.0.8](https://github.com/Workday/canvas-kit/releases/tag/v8.0.8) (2022-11-08)

### Components

- fix: Security access error on `typeof localStorage` ([#1902](https://github.com/Workday/canvas-kit/pull/1902)) ([@NicholasBoll](https://github.com/NicholasBoll))


## [v8.0.7](https://github.com/Workday/canvas-kit/releases/tag/v8.0.7) (2022-11-08)

### Components

- fix(text): Update text component imports ([#1906](https://github.com/Workday/canvas-kit/pull/1906)) ([@RayRedGoose](https://github.com/RayRedGoose))


## [v8.0.6](https://github.com/Workday/canvas-kit/releases/tag/v8.0.6) (2022-11-03)

### Components

- fix: Fail gracefully if localStorage is blocked in useModalityType ([#1898](https://github.com/Workday/canvas-kit/pull/1898)) ([@NicholasBoll](https://github.com/NicholasBoll))


## [v8.0.5](https://github.com/Workday/canvas-kit/releases/tag/v8.0.5) (2022-11-03)

### Codemods

- fix(codemod): Fix codemod for Breadcrumbs promotion ([#1895](https://github.com/Workday/canvas-kit/pull/1895)) ([@RayRedGoose](https://github.com/RayRedGoose))


## [v8.0.4](https://github.com/Workday/canvas-kit/releases/tag/v8.0.4) (2022-11-03)

### Documentation

- docs: Update URL rewriting to support anchor tags ([#1893](https://github.com/Workday/canvas-kit/pull/1893)) ([@NicholasBoll](https://github.com/NicholasBoll))


## [v8.0.3](https://github.com/Workday/canvas-kit/releases/tag/v8.0.3) (2022-11-03)

### Documentaion

- chore: Remove deadlinks, add v8 upgrade guide to README ([#1891](https://github.com/Workday/canvas-kit/pull/1891)) ([@jaclynjessup](https://github.com/jaclynjessup))


## [v8.0.2](https://github.com/Workday/canvas-kit/releases/tag/v8.0.2) (2022-11-03)

### Codemods

- fix(codemod): Fix promote components to testing codemod ([#1890](https://github.com/Workday/canvas-kit/pull/1890)) ([@alanbsmith](https://github.com/alanbsmith))


## [v8.0.1](https://github.com/Workday/canvas-kit/releases/tag/v8.0.1) (2022-11-02)

### BREAKING CHANGES

- [#1636](https://github.com/Workday/canvas-kit/pull/1636) Canvas Kit will require teams to be on version ^18.x or at least ^17.0 for backwards compatibility. To use have all React 18 features would require teams to upgrade root API, otherwise they will be ignored.
- [#1646](https://github.com/Workday/canvas-kit/pull/1646) Some component will now have to be imported like this: `import { export1 } from "module-name";`
  
  * chore: Bump csstype to v3 and update style prop types (#1673)
  
  We removed csstype in [a previous update](https://github.com/Workday/canvas-kit/commit/026b66731361064192c405e99eb0e1412c7dd09f#diff-3be175031a0046a5ad6ec23a2bfdea7e7d8e996dc4e6846a8f8d885ddc4b0edeL57), but we need to add it back. I also updated the version and corrected the style prop types to match. You can read about the V3 changes [here](https://github.com/frenic/csstype#version-30).
  
  [category:Components]
  
  * feat: Added gridStyleProps to Box
  
  * fix: Adjusting items
  
  * feat: Added unit tests and chromatic tests
  
  * feat: Added chromatic test
  
  * fix: Adjusted props in UI Example
  
  * fix: Made adjustments per suggestions
  
  * chore: Updated docs with suggestions made in PR
  
  * fix: Adjusted UI Example for 12 columns
  
  * fix: Fixed docs with suggestions made
- [#1722](https://github.com/Workday/canvas-kit/pull/1722) Some component will now have to be imported like this: `import { export1 } from "module-name";`
  
  * chore: Bump csstype to v3 and update style prop types (#1673)
  
  We removed csstype in [a previous update](https://github.com/Workday/canvas-kit/commit/026b66731361064192c405e99eb0e1412c7dd09f#diff-3be175031a0046a5ad6ec23a2bfdea7e7d8e996dc4e6846a8f8d885ddc4b0edeL57), but we need to add it back. I also updated the version and corrected the style prop types to match. You can read about the V3 changes [here](https://github.com/frenic/csstype#version-30).
  
  [category:Components]
  
  * feat: Added gridStyleProps to Box
  
  * fix: Adjusting items
  
  * feat: Added unit tests and chromatic tests
  
  * feat: Added chromatic test
  
  * fix: Adjusted props in UI Example
  
  * fix: Made adjustments per suggestions
  
  * chore: Updated docs with suggestions made in PR
  
  * fix: Adjusted UI Example for 12 columns
  
  * fix: Fixed docs with suggestions made
  
  * feat: Added token intake to specific grid props
  
  * fix: Added tokens to tests and added docs
  
  * fix: Added export for GridSpacePropsValues
  
  * chore: Added gridItem props to Box
  
  * chore: Updated grid and gridItem from comments
  
  * fix: Added continue on line 119 of grid util
  
  * fix: Made adjustment to gridSpaceStyleProps to fix visual test
- [#1747](https://github.com/Workday/canvas-kit/pull/1747) This update soft-deprecates all exports from `canvas-kit-labs-react/drawer`, `canvas-kit-preview-react/menu` and `Layout` and `Column` imports from `canvas-kit-react/layout`. 
  🤖 These changes are handled automatically by the codemod transform included in this PR. 
  Please refer to the v8 upgrade guide for more information.
- [#1724](https://github.com/Workday/canvas-kit/pull/1724) - `Breadcrumbs` has been promoted and now it lives in main react package
  - `Breadcrumbs.Nav` has been removed and replaced by `Breadcrumbs`
  - `Breadcrumbs.Nav` prop of `aria-label` has been removed to `Breadcrumbs`
  - `Breadcrumbs.CollapsibleList` has been renamed to `Breadcrumbs.List`
  - `Breadcrumbs.ListItem` has been renamed to `Breadcrumbs.Item`
  
  🤖 All the above changes can be handled by running codemod
  
  ⚠️ As `onAction` has been removed from `Breadcrumbs.Item`, it requires to change manually `onAction` usage based on examples provided in the v8 upgrade guide.
  
  ⚠️ As `Breadcrumbs.CollapsibleList` has been removed, all overflow functionality provided by this component has been removed too. Now overflow functionality is provided by List system and requires to switch to `BreadcrumbsModel` manually.
- [#1785](https://github.com/Workday/canvas-kit/pull/1785) We've removed any IE11 specific code including any polyfills. This means your application will no longer run in IE11 and fail to bootstrap with an error and a white screen. Do not upgrade to this version if your application needs to support IE11.
- [#1800](https://github.com/Workday/canvas-kit/pull/1800) - `ComponentStatesTable`, `permutateProps`, `StaticStates` and `propTypes` have been moved to `@workday/canvas-kit-react/testing`. 
  - `StaticStates` and `convertToStaticStates` have been moved from `@workday/canvas-kit-react/common` to `@workday/canvas-kit-react/testing`
  🤖 All the above changes can be handled by running codemod
- [#1863](https://github.com/Workday/canvas-kit/pull/1863) Optional breaking changes message. If your PR includes breaking changes. It is extremely rare to put breaking changes outside a `prerelease/major` branch. Anything in this section will show up in release notes. Remove this section if no breaking changes are present.
- [#1861](https://github.com/Workday/canvas-kit/pull/1861) We've updated all popup `CloseIcon` and `CloseButton` to default to `type=button`. We did this so
  these close buttons did not submit the forms unintentionally. Without this change, you have to
  manually add `type="button"` to these components if you wrap popup contents in a `form` element.
  While this is a very unlikely that a `CloseButton` was intentionally used as an implicit submit
  button, it is still a breaking change. This change effects the following components:
  
  - `Popup.CloseIcon`
  - `Dialog.CloseIcon`
  - `Modal.CloseIcon`
  - `Popup.CloseButton`
  - `Dialog.CloseButton`
  - `Modal.CloseButton`
- [#1874](https://github.com/Workday/canvas-kit/pull/1874) `ActionBar.OverflowButton` inside `ActionBar.List` is replaced with an `overflowButton` prop. So, now `ActionBar.List` with overflow behavior requires to pass an overflow button component as a `overflowButton` prop. 
  
  ```tsx
  <ActionBar.List overflowButton={<ActionBar.OverflowButton aria-label="More actions" />} />
  ```
  
  🤖 This change can be handled by using codemod.
- [#1880](https://github.com/Workday/canvas-kit/pull/1880) The `LoadingAnimation` component has been renamed to `LoadingDots` and its slash import is now `@workday/canvas-kit-react/loading-dots` instead of `@workday/canvas-kit-react/loading-animation`.

### Components

- fix: Remove default imports from components ([#1634](https://github.com/Workday/canvas-kit/pull/1634)) ([@mannycarrera4](https://github.com/mannycarrera4))
  We've updated some of our components to remove default exports. This matches what most of our component are doing.
  
  Some component will now have to be imported like this: `import { export1 } from "module-name";`
- chore: Bump csstype to v3 and update style prop types ([#1673](https://github.com/Workday/canvas-kit/pull/1673)) ([@alanbsmith](https://github.com/alanbsmith))
- feat: Add Grid component ([#1646](https://github.com/Workday/canvas-kit/pull/1646)) ([@josh-bagwell](https://github.com/josh-bagwell), Manuel Carrera, Alan B Smith)
  We've updated some of our components to remove default exports. This matches what most of our component are doing.
- feat(preview): Create type components ([#1626](https://github.com/Workday/canvas-kit/pull/1626)) ([@RayRedGoose](https://github.com/RayRedGoose))
  The next changes have been made:
  - Added new `Box` component props to support font and text styles, added variant name value support to `color` prop.
  - Created basic `Text` component with `level`, `size` props to set type levels and `isTruncated` prop to have ellipsis overflow text.
  - Created specific level components: `Title`, `Heading`, `BodyText` and `Subtext`. 
  - Created `Label` text component.
- feat: Add responsive styles to Modal ([#1700](https://github.com/Workday/canvas-kit/pull/1700)) ([@mannycarrera4](https://github.com/mannycarrera4))
- docs(layout): Improve Grid documentation ([#1716](https://github.com/Workday/canvas-kit/pull/1716)) ([@jamesfan](https://github.com/jamesfan), Raisa Primerova, Manuel Carrera)
- feat: Grid Space Tokens ([#1722](https://github.com/Workday/canvas-kit/pull/1722)) ([@josh-bagwell](https://github.com/josh-bagwell), Manuel Carrera, Alan B Smith)
  We've updated some of our components to remove default exports. This matches what most of our component are doing.
- fix(menu): Update CKR Menu (Main) to use depth 3  ([#1768](https://github.com/Workday/canvas-kit/pull/1768)) ([@RayRedGoose](https://github.com/RayRedGoose), Alan B Smith, Alan B Smith)
- feat: Soft deprecation of Drawer, Menu (preview), Layout ([#1747](https://github.com/Workday/canvas-kit/pull/1747)) ([@RayRedGoose](https://github.com/RayRedGoose))
- feat(breadcrumbs): Add List system to Breadcrumbs with promotion to main ([#1724](https://github.com/Workday/canvas-kit/pull/1724)) ([@RayRedGoose](https://github.com/RayRedGoose), [@jamesfan](https://github.com/jamesfan), [@alanbsmith](https://github.com/alanbsmith), [@mannycarrera4](https://github.com/mannycarrera4))
- chore: Remove IE11 specific code ([#1785](https://github.com/Workday/canvas-kit/pull/1785)) ([@mannycarrera4](https://github.com/mannycarrera4), manuel.carrera)
- fix: Update Modal styles on smaller screen sizes ([#1815](https://github.com/Workday/canvas-kit/pull/1815)) ([@mannycarrera4](https://github.com/mannycarrera4), manuel.carrera)
  On smaller screen sizes (min-width of 320px to a max-width of 767px) the follow styles change on the Modal:
  - borderRadius on the `Modal.Card` has been reduced: `8px` -> `24px`
  - Overall padding between the edge of the card and its contents has been reduced: `32px` -> `24px`
  - Spacing between `Moda.Heading` and `Modal.Body` has been reduced: `24px` -> `16px`
- feat: Refactor, reorganize, and expand style props ([#1827](https://github.com/Workday/canvas-kit/pull/1827)) ([@alanbsmith](https://github.com/alanbsmith))
- feat: Components and utilities to testing package ([#1800](https://github.com/Workday/canvas-kit/pull/1800)) ([@mannycarrera4](https://github.com/mannycarrera4), manuel.carrera, [@alanbsmith](https://github.com/alanbsmith))
- fix: Add style prop doc examples to build-mdx script ([#1848](https://github.com/Workday/canvas-kit/pull/1848)) ([@alanbsmith](https://github.com/alanbsmith))
- feat(breadcrumbs): Update Breadcrumbs aria props, examples, and a11y guidance ([#1850](https://github.com/Workday/canvas-kit/pull/1850)) ([@RayRedGoose](https://github.com/RayRedGoose))
  Changes: 
  - Added requirement of `aria-label` for `nav` element in `Breadcrumbs` component.
  - Added requirement of `aria-label` for overflow button.
  - Limited overflow button render: it renders only when `overflowButtonProps` containing at least `aria-label` prop passed to `Breadcrumbs.List`.
- feat: Add `useCloseOnTargetHidden` popup hook ([#1836](https://github.com/Workday/canvas-kit/pull/1836)) ([@stefano-puzzuoli](https://github.com/stefano-puzzuoli), [@NicholasBoll](https://github.com/NicholasBoll))
  If you need a popup to close when the target element is no longer visible (useful for tooltips and dropdown menus), there's now a 'useCloseOnTargetHidden` popup hook. This will close the popup when less than 50% of the target element is visible. This hook uses an [IntersectionObserver](https://developer.mozilla.org/en-US/docs/Web/API/Intersection_Observer_API).
- feat: Add new compound status indicator ([#1851](https://github.com/Workday/canvas-kit/pull/1851)) ([@mannycarrera4](https://github.com/mannycarrera4), manuel.carrera, [@NicholasBoll](https://github.com/NicholasBoll), [@jamesfan](https://github.com/jamesfan), [@willklein](https://github.com/willklein))
  We've created a compound component version of our `StatusIndicator` which you can find under our `preview` components. This new API will allow for more composability and ergonomic API. With the new component, the default styling is to have sentenced cased text for better accessibility.
- fix: Update modal padding and event keys to match modern browsers ([#1863](https://github.com/Workday/canvas-kit/pull/1863)) ([@mannycarrera4](https://github.com/mannycarrera4), manuel.carrera)
  Optional release note message. Changelog and release summaries will contain a pull request title. This section will add additional notes under that title. This section is not a summary, but something extra to point out in release notes. An example might be calling out breaking changes in a labs component or minor visual changes that need visual regression updates. Remove this section if no additional release notes are required.
- feat: New Segmented Control component ([#1819](https://github.com/Workday/canvas-kit/pull/1819)) ([@RayRedGoose](https://github.com/RayRedGoose), [@mannycarrera4](https://github.com/mannycarrera4), [@NicholasBoll](https://github.com/NicholasBoll))
- fix: Popup close buttons no longer interfere with forms ([#1861](https://github.com/Workday/canvas-kit/pull/1861)) ([@NicholasBoll](https://github.com/NicholasBoll), [@mannycarrera4](https://github.com/mannycarrera4))
- refactor(preview): Remove equal size hook in SegmentedControl ([#1869](https://github.com/Workday/canvas-kit/pull/1869)) ([@RayRedGoose](https://github.com/RayRedGoose))
- fix: Update modal padding and margin on smaller screen sizes ([#1867](https://github.com/Workday/canvas-kit/pull/1867)) ([@mannycarrera4](https://github.com/mannycarrera4), manuel.carrera)
- refactor(action-bar): Overflow button replacement by a prop ([#1874](https://github.com/Workday/canvas-kit/pull/1874)) ([@RayRedGoose](https://github.com/RayRedGoose))
- feat: Responsive Styles Support ([#1779](https://github.com/Workday/canvas-kit/pull/1779)) ([@josh-bagwell](https://github.com/josh-bagwell), [@alanbsmith](https://github.com/alanbsmith))
- chore(loading-dots): Rename Loading Animation to be Loading Dots ([#1880](https://github.com/Workday/canvas-kit/pull/1880)) ([@willklein](https://github.com/willklein))

### Dependencies

- chore: Upgrade to React 18 ([#1636](https://github.com/Workday/canvas-kit/pull/1636)) ([@RayRedGoose](https://github.com/RayRedGoose))
- chore: Bump Storybook to 6.5 version with react 18 support ([#1655](https://github.com/Workday/canvas-kit/pull/1655)) ([@RayRedGoose](https://github.com/RayRedGoose))

### Documentation

- docs: Separate Text MDX into separate MDXes ([#1843](https://github.com/Workday/canvas-kit/pull/1843)) ([@jamesfan](https://github.com/jamesfan))
- docs: Clean up v8 Upgrade Guide ([#1788](https://github.com/Workday/canvas-kit/pull/1788)) ([@jamesfan](https://github.com/jamesfan))
- docs: Add React 18 Upgrade to v8 upgrade guide ([#1857](https://github.com/Workday/canvas-kit/pull/1857)) ([@RayRedGoose](https://github.com/RayRedGoose), [@mannycarrera4](https://github.com/mannycarrera4), [@NicholasBoll](https://github.com/NicholasBoll), [@jamesfan](https://github.com/jamesfan))
- docs: Updating Responsive Styles Support Section of V8 Guide ([#1853](https://github.com/Workday/canvas-kit/pull/1853)) ([@josh-bagwell](https://github.com/josh-bagwell))
- docs: Fix examples for Menu (Main) ([#1860](https://github.com/Workday/canvas-kit/pull/1860)) ([@jamesfan](https://github.com/jamesfan))
- docs: Update Segmented Control (Preview) docs ([#1870](https://github.com/Workday/canvas-kit/pull/1870)) ([@jamesfan](https://github.com/jamesfan), [@RayRedGoose](https://github.com/RayRedGoose))
- chore: Removing component status page ([#1886](https://github.com/Workday/canvas-kit/pull/1886)) ([@jaclynjessup](https://github.com/jaclynjessup))
- docs: Improve Text component docs ([#1840](https://github.com/Workday/canvas-kit/pull/1840)) ([@alanbsmith](https://github.com/alanbsmith), James Fan)

### Infrastructure

- fix(codemod): Add support for v8 param to codemod ([#1787](https://github.com/Workday/canvas-kit/pull/1787)) ([@jamesfan](https://github.com/jamesfan))
- ci: Attempt to fix forward-merge Chromatic ([@NicholasBoll](https://github.com/NicholasBoll))
- ci: Add cypress version to canary builds ([@NicholasBoll](https://github.com/NicholasBoll))

### Types

- feat: Add StyleProp types ([#1868](https://github.com/Workday/canvas-kit/pull/1868)) ([@alanbsmith](https://github.com/alanbsmith))
- fix: Fix a model's TConfig type and add tests ([#1875](https://github.com/Workday/canvas-kit/pull/1875)) ([@NicholasBoll](https://github.com/NicholasBoll))

### Utilities

- chore: Deprecate old utility functions and minor type updates ([#1884](https://github.com/Workday/canvas-kit/pull/1884)) ([@NicholasBoll](https://github.com/NicholasBoll))


## [v7.4.3](https://github.com/Workday/canvas-kit/releases/tag/v7.4.3) (2022-10-31)

### Components

- fix: Correctly call keyboard click events when Preview Menu has headers ([#1879](https://github.com/Workday/canvas-kit/pull/1879)) ([@vibdev](https://github.com/vibdev))


## [v7.4.2](https://github.com/Workday/canvas-kit/releases/tag/v7.4.2) (2022-10-25)

### Documentation

- docs: Fix multiSelectionManager import in Collections example ([#1871](https://github.com/Workday/canvas-kit/pull/1871)) ([@jamesfan](https://github.com/jamesfan))

### Infrastructure

- ci: Add debug logging to forward merge workflow ([@NicholasBoll](https://github.com/NicholasBoll))


## [v7.4.1](https://github.com/Workday/canvas-kit/releases/tag/v7.4.1) (2022-10-13)

### Documentation

- docs: Remove dependency on Storybook utils from CustomStyles example ([#1844](https://github.com/Workday/canvas-kit/pull/1844)) ([@jamesfan](https://github.com/jamesfan))

### Infrastructure

- ci: Fix popup tests and ci bugs ([#1846](https://github.com/Workday/canvas-kit/pull/1846)) ([@NicholasBoll](https://github.com/NicholasBoll))


## [v7.4.0](https://github.com/Workday/canvas-kit/releases/tag/v7.4.0) (2022-10-12)

### Components

- feat: Add menu headers for grouping items ([#1822](https://github.com/Workday/canvas-kit/pull/1822)) ([@vibdev](https://github.com/vibdev), [@NicholasBoll](https://github.com/NicholasBoll))
  Adds the ability to mark `<MenuItems>` as headers using the `isHeader` attribute. This allows users to group menu items logically. It updates the code used for keyboard shortcuts to ignore any items marked as a header.
- feat: Add support for opening stories in Tesseract ([#1829](https://github.com/Workday/canvas-kit/pull/1829)) ([@anicholls](https://github.com/anicholls))

### Infrastructure

- ci: Fixing to make workflow valid-name needed for each if ([#1842](https://github.com/Workday/canvas-kit/pull/1842)) ([@jaclynjessup](https://github.com/jaclynjessup))
- ci: Forward merge commits that skip releases ([@NicholasBoll](https://github.com/NicholasBoll))


## [v7.3.18](https://github.com/Workday/canvas-kit/releases/tag/v7.3.18) (2022-10-10)

### Infrastructure

- ci: Updates to Project Board Actions ([#1834](https://github.com/Workday/canvas-kit/pull/1834)) ([@jaclynjessup](https://github.com/jaclynjessup))

### Test

- test: Fix flaky Cypress popup specification ([#1837](https://github.com/Workday/canvas-kit/pull/1837)) ([@NicholasBoll](https://github.com/NicholasBoll))


## [v7.3.17](https://github.com/Workday/canvas-kit/releases/tag/v7.3.17) (2022-10-07)

### Components

- fix: Error handling to fix TypeError bug on models used in responsive modals/popups ([#1831](https://github.com/Workday/canvas-kit/pull/1831)) ([@ahayes91](https://github.com/ahayes91))

### Infrastructure

- ci: Add token to close-related-issues workflow ([@NicholasBoll](https://github.com/NicholasBoll))


## [v7.3.16](https://github.com/Workday/canvas-kit/releases/tag/v7.3.16) (2022-10-06)

### Documentation

- docs: Add uncontrolled input example using React Hook Form ([#1820](https://github.com/Workday/canvas-kit/pull/1820)) ([@vibdev](https://github.com/vibdev))


## [v7.3.15](https://github.com/Workday/canvas-kit/releases/tag/v7.3.15) (2022-10-04)

### Components

- fix: Update `useReturnFocus` to change focus if target is visible ([#1709](https://github.com/Workday/canvas-kit/pull/1709)) ([@NicholasBoll](https://github.com/NicholasBoll), [@alanbsmith](https://github.com/alanbsmith))


## [v7.3.14](https://github.com/Workday/canvas-kit/releases/tag/v7.3.14) (2022-10-04)

### Documentation

- docs: Update Modal examples ([#1621](https://github.com/Workday/canvas-kit/pull/1621)) ([@emroller16](https://github.com/emroller16), [@jamesfan](https://github.com/jamesfan))

### Infrastruture

- ci: Close related issues with pull requests ([#1817](https://github.com/Workday/canvas-kit/pull/1817)) ([@NicholasBoll](https://github.com/NicholasBoll))


## [v7.3.13](https://github.com/Workday/canvas-kit/releases/tag/v7.3.13) (2022-09-28)

### Tests

- test(menu): Add missing test case for tabbing out of a control ([#1733](https://github.com/Workday/canvas-kit/pull/1733)) ([@smopur](https://github.com/smopur))


## [v7.3.12](https://github.com/Workday/canvas-kit/releases/tag/v7.3.12) (2022-09-28)

### Components

- fix(popup): Fix return focus timing for tooltips and focus events ([#1806](https://github.com/Workday/canvas-kit/pull/1806)) ([@NicholasBoll](https://github.com/NicholasBoll))

### Documentation

- docs: Remove stale references to Icon Buttons ([#1814](https://github.com/Workday/canvas-kit/pull/1814)) ([@jamesfan](https://github.com/jamesfan))

### Infrastructure

- chore: Adding Epic issue template ([#1811](https://github.com/Workday/canvas-kit/pull/1811)) ([@jaclynjessup](https://github.com/jaclynjessup), [@NicholasBoll](https://github.com/NicholasBoll))


## [v7.3.11](https://github.com/Workday/canvas-kit/releases/tag/v7.3.11) (2022-09-27)

### Components

- fix(combobox): Override z-index only when focus state ([#1752](https://github.com/Workday/canvas-kit/pull/1752)) ([@chaiwattsw](https://github.com/chaiwattsw))

### Documentation

- docs: Make release category easier to change in PR template ([#1804](https://github.com/Workday/canvas-kit/pull/1804)) ([@NicholasBoll](https://github.com/NicholasBoll))

### Infrastructure

- chore: Update pull request template ([#1750](https://github.com/Workday/canvas-kit/pull/1750)) ([@alanbsmith](https://github.com/alanbsmith))


## [v7.3.10](https://github.com/Workday/canvas-kit/releases/tag/v7.3.10) (2022-09-23)

### Components

- fix: Remove use of style to style border radius on TertiaryButton ([#1803](https://github.com/Workday/canvas-kit/pull/1803)) ([@mannycarrera4](https://github.com/mannycarrera4))
  We were using `style` to apply border radius which prevent users from overwriting styles. Using `borderRadius` allows for customization.


## [v7.3.9](https://github.com/Workday/canvas-kit/releases/tag/v7.3.9) (2022-09-23)

### Infrastructure

- fix: Update create-component scripts ([#1719](https://github.com/Workday/canvas-kit/pull/1719)) ([@vibdev](https://github.com/vibdev))
  Updates the create create-component script to generate components using the new 7.x functions. It also updates the generated stories to use mdx.


## [v7.3.8](https://github.com/Workday/canvas-kit/releases/tag/v7.3.8) (2022-09-22)

### Components

- fix: Extend BaseButtonProps to our buttons and export utility functions ([#1775](https://github.com/Workday/canvas-kit/pull/1775)) ([@mannycarrera4](https://github.com/mannycarrera4))
  - You can now overwrite styles using style properties from `Box` on `PrimaryButton`, `SecondaryButton`, `TertiaryButton` and `DeleteButton`. This allows you to customize styles more easily.
  - We're exporting utility functions `getMinWidthStyles` and `getPaddingStyles` to help those making custom buttons


## [v7.3.7](https://github.com/Workday/canvas-kit/releases/tag/v7.3.7) (2022-09-21)

### Infrastructure

- fix(common): Add support for class components to createComponent ([#1786](https://github.com/Workday/canvas-kit/pull/1786)) ([@anicholls](https://github.com/anicholls))


## [v7.3.6](https://github.com/Workday/canvas-kit/releases/tag/v7.3.6) (2022-09-21)

### Documentation

- fix: Remove spellcheck from togglable password field ([#1782](https://github.com/Workday/canvas-kit/pull/1782)) ([@vibdev](https://github.com/vibdev))


## [v7.3.5](https://github.com/Workday/canvas-kit/releases/tag/v7.3.5) (2022-09-20)

### Components

- fix: Add PopperProps to PopupPopper props ([#1772](https://github.com/Workday/canvas-kit/pull/1772)) ([@alanbsmith](https://github.com/alanbsmith))


## [v7.3.4](https://github.com/Workday/canvas-kit/releases/tag/v7.3.4) (2022-09-16)

### Components

- chore: Add custom lint rule to encourage CK slash imports ([#1762](https://github.com/Workday/canvas-kit/pull/1762)) ([@alanbsmith](https://github.com/alanbsmith))


## [v6.8.15](https://github.com/Workday/canvas-kit/releases/tag/v6.8.15) (2022-09-15)

### Components

- fix: Add PopperProps to PopupPopper props ([#1772](https://github.com/Workday/canvas-kit/pull/1772)) ([@alanbsmith](https://github.com/alanbsmith))
## [v7.3.3](https://github.com/Workday/canvas-kit/releases/tag/v7.3.3) (2022-09-15)

### Components

- fix: Enable to use size prop in SegmentedControl.Button component ([#1766](https://github.com/Workday/canvas-kit/pull/1766)) ([@RayRedGoose](https://github.com/RayRedGoose))


## [v7.3.2](https://github.com/Workday/canvas-kit/releases/tag/v7.3.2) (2022-09-15)

### Documentation

- docs: Add initial maintaining doc ([#1764](https://github.com/Workday/canvas-kit/pull/1764)) ([@alanbsmith](https://github.com/alanbsmith))


## [v7.3.1](https://github.com/Workday/canvas-kit/releases/tag/v7.3.1) (2022-09-09)

### Components

- fix: Prevent focus ring from getting cut off in Popup.Body ([#1727](https://github.com/Workday/canvas-kit/pull/1727)) ([@mannycarrera4](https://github.com/mannycarrera4))


## [v7.3.0](https://github.com/Workday/canvas-kit/releases/tag/v7.3.0) (2022-08-31)

### Components

- feat(labs): Add expandable container component ([#1562](https://github.com/Workday/canvas-kit/pull/1562)) ([@giulialubet](https://github.com/giulialubet))
- fix: Update avatar on expandable component ([#1739](https://github.com/Workday/canvas-kit/pull/1739)) ([@mannycarrera4](https://github.com/mannycarrera4))
- feat(labs): New compound toast component ([#1432](https://github.com/Workday/canvas-kit/pull/1432)) ([@ckaptan](https://github.com/ckaptan))
- fix: Update Toast import statements ([#1760](https://github.com/Workday/canvas-kit/pull/1760)) ([@alanbsmith](https://github.com/alanbsmith))


## [v7.2.11](https://github.com/Workday/canvas-kit/releases/tag/v7.2.11) (2022-08-31)

### Components

- fix(pagination): Fixes onPageChange regression ([#1748](https://github.com/Workday/canvas-kit/pull/1748)) ([@alanbsmith](https://github.com/alanbsmith))

### Infastructure

- ci: Update secret to new token for project board actions ([#1757](https://github.com/Workday/canvas-kit/pull/1757)) ([@jaclynjessup](https://github.com/jaclynjessup))

### Infrastructure

- ci: Update project board automations ([@jaclynjessup](https://github.com/jaclynjessup))


## [v7.2.10](https://github.com/Workday/canvas-kit/releases/tag/v7.2.10) (2022-08-29)

### Components

- fix(menu): Fix issue with color change on menu item icon hover ([#1744](https://github.com/Workday/canvas-kit/pull/1744)) ([@RayRedGoose](https://github.com/RayRedGoose))


## [v7.2.9](https://github.com/Workday/canvas-kit/releases/tag/v7.2.9) (2022-08-16)

### Infrastructure

- ci: Add project board automations ([#1729](https://github.com/Workday/canvas-kit/pull/1729)) ([@jaclynjessup](https://github.com/jaclynjessup))


## [v7.2.8](https://github.com/Workday/canvas-kit/releases/tag/v7.2.8) (2022-08-15)

### Components

- fix: Change link URL to non-interactive examples ([#1731](https://github.com/Workday/canvas-kit/pull/1731)) ([@stefano-puzzuoli](https://github.com/stefano-puzzuoli))


## [v7.2.7](https://github.com/Workday/canvas-kit/releases/tag/v7.2.7) (2022-08-12)

### Components

- fix: Ignore tabIndex to take elements out of the focus order ([#1723](https://github.com/Workday/canvas-kit/pull/1723)) ([@smopur](https://github.com/smopur))
  Fixes tabbing out of a a control where elements in the control are excluded from the tab order


## [v7.2.6](https://github.com/Workday/canvas-kit/releases/tag/v7.2.6) (2022-08-11)

### Documentation

- docs: Fix RadioGroup Basic example ([#1726](https://github.com/Workday/canvas-kit/pull/1726)) ([@alanbsmith](https://github.com/alanbsmith))


## [v7.2.5](https://github.com/Workday/canvas-kit/releases/tag/v7.2.5) (2022-07-28)

### Infrastructure

- fix: Remove circular dependencies between monorepo packages ([#1697](https://github.com/Workday/canvas-kit/pull/1697)) ([@NicholasBoll](https://github.com/NicholasBoll))
  In order to remove circular dependencies without any breaking changes, we removed the restriction on `SearchForm`, `Combobox`, and `AutoCompleteList` (labs components) that restricted children to `MenuItem` components (preview component). This removes the Typescript error if you feed these components children that are not `MenuItem`.


## [v7.2.4](https://github.com/Workday/canvas-kit/releases/tag/v7.2.4) (2022-07-27)

### Infrastructure

- ci: Allow auto-merging of the yarn.lock file ([@NicholasBoll](https://github.com/NicholasBoll))


## [v6.8.14](https://github.com/Workday/canvas-kit/releases/tag/v6.8.14) (2022-07-27)

### Infrastructure

- ci: Allow auto-merging of the yarn.lock file ([@NicholasBoll](https://github.com/NicholasBoll))
## [v7.2.3](https://github.com/Workday/canvas-kit/releases/tag/v7.2.3) (2022-07-27)

### Documentation

- fix: Set types import direction for sub-directory packages ([#1695](https://github.com/Workday/canvas-kit/pull/1695)) ([@RayRedGoose](https://github.com/RayRedGoose))

### Infrastructure

- ci: Fix forward-merge script and optimize release/forward-merge jobs ([@NicholasBoll](https://github.com/NicholasBoll))
- ci: Ignore Storybook test on forward-merge ([@NicholasBoll](https://github.com/NicholasBoll))
- ci: Remove extra manual bump step ([@NicholasBoll](https://github.com/NicholasBoll))


## [v7.2.2](https://github.com/Workday/canvas-kit/releases/tag/v7.2.2) (2022-07-27)

### Components

- fix: Add missing `Popper` props to `Popup.Popper` ([#1701](https://github.com/Workday/canvas-kit/pull/1701)) ([@PrajwalBorkar](https://github.com/PrajwalBorkar))

### Documentation

- fix: Set types import direction for sub-directory packages ([#1695](https://github.com/Workday/canvas-kit/pull/1695)) ([@RayRedGoose](https://github.com/RayRedGoose))

### Infrastructure

- ci: Fix forward-merge script and optimize release/forward-merge jobs ([@NicholasBoll](https://github.com/NicholasBoll))


## [v6.8.13](https://github.com/Workday/canvas-kit/releases/tag/v6.8.13) (2022-07-22)

### Documentation

- fix: Set types import direction for sub-directory packages ([#1695](https://github.com/Workday/canvas-kit/pull/1695)) ([@RayRedGoose](https://github.com/RayRedGoose))


## [v7.2.1](https://github.com/Workday/canvas-kit/releases/tag/v7.2.1) (2022-07-22)




## [v6.8.12](https://github.com/Workday/canvas-kit/releases/tag/v6.8.12) (2022-07-21)

### Infrastructure

- ci: Fix forward-merge script and optimize release/forward-merge jobs ([@NicholasBoll](https://github.com/NicholasBoll))
## [v7.2.0](https://github.com/Workday/canvas-kit/releases/tag/v7.2.0) (2022-07-21)

### Components

- feat(collection): Add grid model and examples ([#1628](https://github.com/Workday/canvas-kit/pull/1628)) ([@NicholasBoll](https://github.com/NicholasBoll))

### Infrastructure

- ci: Fix release and forward-merge CI interactions ([@NicholasBoll](https://github.com/NicholasBoll))


## [v6.8.11](https://github.com/Workday/canvas-kit/releases/tag/v6.8.11) (2022-07-20)

### Infrastructure

- ci: Fixing issues with forward-merge script ([@NicholasBoll](https://github.com/NicholasBoll))
- ci: Fix release and forward-merge CI interactions ([@NicholasBoll](https://github.com/NicholasBoll))
## [v7.1.5](https://github.com/Workday/canvas-kit/releases/tag/v7.1.5) (2022-07-20)

### Components

- fix(pagination): Remove aria-relevant attr ([#1659](https://github.com/Workday/canvas-kit/pull/1659)) ([@alanbsmith](https://github.com/alanbsmith))
- Throw CI errors in forward-merge script ([@NicholasBoll](https://github.com/NicholasBoll))
- fix(button): Make icon-only tertiary button themeable ([#1677](https://github.com/Workday/canvas-kit/pull/1677)) ([@RayRedGoose](https://github.com/RayRedGoose))
  We added `isThemeable` prop to `TertiaryButton` to allow applying theme colors for icon-only variant. Because default icon button doesn't use default theme colors, it makes icon-only `TertiaryButton` not themeable.

### Documenation

- docs: Update ActionBar upgrade guide docs ([#1687](https://github.com/Workday/canvas-kit/pull/1687)) ([@alanbsmith](https://github.com/alanbsmith))

### Infrastructure

- ci: Add post-merge yarn install and add merge pr instructions ([@NicholasBoll](https://github.com/NicholasBoll))
- ci: Add command logging to forward-merge ([@NicholasBoll](https://github.com/NicholasBoll))
- ci: Fix forward-merge logic to move install out of conflict code ([@NicholasBoll](https://github.com/NicholasBoll))
- ci: Fix forward-merge command line processing ([@NicholasBoll](https://github.com/NicholasBoll))
- ci: Fix forward-merge command line processing ([@NicholasBoll](https://github.com/NicholasBoll))
- ci: Fix issues with forward merge script when run locally ([@NicholasBoll](https://github.com/NicholasBoll))
- ci: Fixing issues with forward-merge script ([@NicholasBoll](https://github.com/NicholasBoll))
- ci: Add CI button to release minor versions [no release] ([#1683](https://github.com/Workday/canvas-kit/pull/1683)) ([@NicholasBoll](https://github.com/NicholasBoll))
- ci: Add version override to manual release action ([@NicholasBoll](https://github.com/NicholasBoll))


## [v6.8.10](https://github.com/Workday/canvas-kit/releases/tag/v6.8.10) (2022-07-13)
## [v7.1.4](https://github.com/Workday/canvas-kit/releases/tag/v7.1.4) (2022-07-12)

### Components

- fix(radio): Align radio group button ([#1441](https://github.com/Workday/canvas-kit/pull/1441)) ([@karapalumbo](https://github.com/karapalumbo))
- fix(skeleton): Move simulation code block within loading condition ([#1676](https://github.com/Workday/canvas-kit/pull/1676)) ([@anishatulai](https://github.com/anishatulai))


## [v7.1.3](https://github.com/Workday/canvas-kit/releases/tag/v7.1.3) (2022-07-11)

### Components

- fix(action-bar): Fix focus issue in ActionBar ([#1666](https://github.com/Workday/canvas-kit/pull/1666)) ([@RayRedGoose](https://github.com/RayRedGoose))


## [v7.1.2](https://github.com/Workday/canvas-kit/releases/tag/v7.1.2) (2022-07-07)

### Components

- chore: Bump support to next major version ([@NicholasBoll](https://github.com/NicholasBoll))
- fix(pagination): Remove aria-relevant attr ([#1659](https://github.com/Workday/canvas-kit/pull/1659)) ([@alanbsmith](https://github.com/alanbsmith))
- Throw CI errors in forward-merge script ([@NicholasBoll](https://github.com/NicholasBoll))

### Infrastructure

- ci: Add automated forward merge ([#1662](https://github.com/Workday/canvas-kit/pull/1662)) ([@NicholasBoll](https://github.com/NicholasBoll))
- ci: Add yarn install step after forward merge attempt ([@NicholasBoll](https://github.com/NicholasBoll))
- ci: Add post-merge yarn install and add merge pr instructions ([@NicholasBoll](https://github.com/NicholasBoll))
- ci: Add command logging to forward-merge ([@NicholasBoll](https://github.com/NicholasBoll))
- ci: Fix forward-merge logic to move install out of conflict code ([@NicholasBoll](https://github.com/NicholasBoll))
- ci: Fix forward-merge command line processing ([@NicholasBoll](https://github.com/NicholasBoll))
- ci: Fix forward-merge command line processing ([@NicholasBoll](https://github.com/NicholasBoll))
- ci: Fix issues with forward merge script when run locally ([@NicholasBoll](https://github.com/NicholasBoll))
- ci: Add automated forward merge ([#1662](https://github.com/Workday/canvas-kit/pull/1662)) ([@NicholasBoll](https://github.com/NicholasBoll))
- ci: Add yarn install step after forward merge attempt ([@NicholasBoll](https://github.com/NicholasBoll))


## [v7.1.1](https://github.com/Workday/canvas-kit/releases/tag/v7.1.1) (2022-06-30)

### Components

- fix(pagination): Remove console warning ([#1657](https://github.com/Workday/canvas-kit/pull/1657)) ([@jamesfan](https://github.com/jamesfan))


## [v7.1.0](https://github.com/Workday/canvas-kit/releases/tag/v7.1.0) (2022-06-28)

### Components

- chore: Bump prerelease/minor to new major version ([@NicholasBoll](https://github.com/NicholasBoll))
- feat: Add useModalityType hook and add modality support to tabs ([#1523](https://github.com/Workday/canvas-kit/pull/1523)) ([@NicholasBoll](https://github.com/NicholasBoll))


## [v7.0.15](https://github.com/Workday/canvas-kit/releases/tag/v7.0.15) (2022-06-28)

### Components

- docs(examples): Add example for SegmentedControl with text buttons ([#1623](https://github.com/Workday/canvas-kit/pull/1623)) ([@RayRedGoose](https://github.com/RayRedGoose))


## [v7.0.14](https://github.com/Workday/canvas-kit/releases/tag/v7.0.14) (2022-06-22)

### Components

- fix(button): Make PageButton in Pagination themable ([#1648](https://github.com/Workday/canvas-kit/pull/1648)) ([@mannycarrera4](https://github.com/mannycarrera4))


## [v7.0.13](https://github.com/Workday/canvas-kit/releases/tag/v7.0.13) (2022-06-20)




## [v7.0.12](https://github.com/Workday/canvas-kit/releases/tag/v7.0.12) (2022-06-20)

### Documentation

- chore: Update repository fields for NPM ([#1642](https://github.com/Workday/canvas-kit/pull/1642)) ([@willklein](https://github.com/willklein))


## [v7.0.11](https://github.com/Workday/canvas-kit/releases/tag/v7.0.11) (2022-06-20)

### Dependencies

- fix: Update yarn.lock dependencies for icons and TypeScript ([#1640](https://github.com/Workday/canvas-kit/pull/1640)) ([@willklein](https://github.com/willklein))

### Documentation

- docs: Update SidePanel right origin story ([#1644](https://github.com/Workday/canvas-kit/pull/1644)) ([@willklein](https://github.com/willklein))


## [v7.0.10](https://github.com/Workday/canvas-kit/releases/tag/v7.0.10) (2022-06-16)

### Dependencies

- chore: Bump design-assets-types to latest ([#1639](https://github.com/Workday/canvas-kit/pull/1639)) ([@willklein](https://github.com/willklein))


## [v7.0.9](https://github.com/Workday/canvas-kit/releases/tag/v7.0.9) (2022-06-16)

### Documentation

- fix: Update remaining Emotion 11 imports ([#1638](https://github.com/Workday/canvas-kit/pull/1638)) ([@willklein](https://github.com/willklein))
  Updated documentation for `@workday/canvas-kit-react-fonts` to correctly import utilities from Emotion 11 rather than Emotion 10.


## [v7.0.8](https://github.com/Workday/canvas-kit/releases/tag/v7.0.8) (2022-06-08)

### Documentation

- docs(action-bar): Add delete action example to ActionBar ([#1629](https://github.com/Workday/canvas-kit/pull/1629)) ([@RayRedGoose](https://github.com/RayRedGoose))


## [v7.0.7](https://github.com/Workday/canvas-kit/releases/tag/v7.0.7) (2022-06-03)

### Components

- fix: Add inverse variant to checkbox and radio ([#1617](https://github.com/Workday/canvas-kit/pull/1617)) ([@mannycarrera4](https://github.com/mannycarrera4))
  We've added `variant="inverse"` to our `Radio` and `CheckBox` components


## [v7.0.6](https://github.com/Workday/canvas-kit/releases/tag/v7.0.6) (2022-06-03)

### Components

- test(select): Reduce sensitivity of scrolling test ([#1613](https://github.com/Workday/canvas-kit/pull/1613)) ([@jamesfan](https://github.com/jamesfan))
- fix(preview): Make removable pill accessible ([#1616](https://github.com/Workday/canvas-kit/pull/1616)) ([@mannycarrera4](https://github.com/mannycarrera4))


## [v7.0.5](https://github.com/Workday/canvas-kit/releases/tag/v7.0.5) (2022-05-25)

### Documentation

- fix(banner): Fix RTL Sticky Banner story ([#1609](https://github.com/Workday/canvas-kit/pull/1609)) ([@vibdev](https://github.com/vibdev))


## [v7.0.4](https://github.com/Workday/canvas-kit/releases/tag/v7.0.4) (2022-05-25)

### Documentation

- fix(search-form): Show autocomplete list and filter by includes in example ([#1610](https://github.com/Workday/canvas-kit/pull/1610)) ([@6r3al](https://github.com/6r3al))


## [v7.0.3](https://github.com/Workday/canvas-kit/releases/tag/v7.0.3) (2022-05-24)

### Codemods

- fix(codemod): Support multiple imports from canvas-kit ([#1607](https://github.com/Workday/canvas-kit/pull/1607)) ([@NicholasBoll](https://github.com/NicholasBoll))


## [v7.0.2](https://github.com/Workday/canvas-kit/releases/tag/v7.0.2) (2022-05-24)

### Components

- fix(action-bar): Remove subcomponents from ActionBar.Item ([#1606](https://github.com/Workday/canvas-kit/pull/1606)) ([@RayRedGoose](https://github.com/RayRedGoose))


## [v7.0.1](https://github.com/Workday/canvas-kit/releases/tag/v7.0.1) (2022-05-23)

### Documentation

- docs: Clean up upgrade docs for base button example ([#1603](https://github.com/Workday/canvas-kit/pull/1603)) ([@mannycarrera4](https://github.com/mannycarrera4))


## [v7.0.0](https://github.com/Workday/canvas-kit/releases/tag/v7.0.0) (2022-05-18)

### BREAKING CHANGES

- [#1359](https://github.com/Workday/canvas-kit/pull/1359) This change updates the banner component to use the compound component pattern. For more information, please see the V7 migration guide.
- [#1396](https://github.com/Workday/canvas-kit/pull/1396) Change `fixed` prop from component to `position` to set container position (`fixed` position has been set as default).
- [#1329](https://github.com/Workday/canvas-kit/pull/1329) Status Indicators currently truncate when they reach their max width of `150px`. After receiving
  requests to increase this, we have upped it by 25% to `200px`.
- [#1409](https://github.com/Workday/canvas-kit/pull/1409) Canvas Kit will require teams to be on version ^17.x or at least 16.14 for backwards compatibility and we will remove the jsx pragma and use of css props. This does not mean consumers can’t use the css prop, just that internally we will stop using it. This would require teams to upgrade other parts of their app  including  React, potentially Babel and any other side effects that come with it.
- [#1442](https://github.com/Workday/canvas-kit/pull/1442) All findings and changes have been outlines [here](https://github.com/Workday/canvas-kit/discussions/1453)
- [#1456](https://github.com/Workday/canvas-kit/pull/1456) We are hard deprecating `CookieBanner`, `Header` and `PageHeader`. If you would like to migrate off of these components you can find them under our [Example](https://workday.github.io/canvas-kit/?path=/story/examples-cookiebanner-react--basic) section in storybook
- [#1460](https://github.com/Workday/canvas-kit/pull/1460) Flex, Box and Stack will no longer be imported from `@workday/canvas-kit-labs-react`. They will now be imported from `@workday/canvas-kit-react/layout`
- [#1477](https://github.com/Workday/canvas-kit/pull/1477) -  Combined Icon Buttons with Primary, Secondary, and Tertiary buttons
  - Remove IconButton component
  -  Add a new XS, L sizes
  -  Removed the `toggled` prop when migrating over Icon Buttons
  - Converted `SegmentedControl` into a compound component and it no longer renders `IconButton` as children
  - Changed the values of `IconPosition`: `left` | `right` - > `start` | `end`
  - Refactored `AccentIcon`, `AppletIcon`, `Graphic`, `Icon`, `Svg`, `SystemIcon`, and `SystemIconCircle` to use create component and remove `iconRef` prop and now just pass the ref forward
  - Remove `dataLabel` prop from `PrimaryButton` and `SecondaryButton`
- [#1547](https://github.com/Workday/canvas-kit/pull/1547) - Upgrade Typescript to 4.1 and drop support for Typescript <4
  - `Popup.Body` is an overflow container. If your popup buttons are inside the `Popup.Body` element (our examples did this), you will need to move those buttons outside the `Popup.Body` element, otherwise the focus rings may be cut off. See migration guide for more information.
  - Changed the signature of model callbacks and guards. This is handled by our codemod
    - Before:
      - `shouldUpdate({data, state})`
      - `onUpdate({data, prevState})`
    - After:
      - `shouldUpdate(data, state)`
      - `onUpdate(data, prevState)`
- [#1587](https://github.com/Workday/canvas-kit/pull/1587) Removed the data wrapper around the `event` in `show` and `hide` events. The arguments are not commonly used, however.
  
  ```tsx
  // v6
  const model = usePopupModel({
    onShow({ data: { event }, prevState }) {
      console.log(event);
    }
  })
  
  // v7
  const model = usePopupModel({
    onShow(event, prevState) {
      console.log(event);
    }
  })
  ```
  
  🤖 The codemod will update all inline guards and callbacks like in this example. If a guard or
  callback was defined outside the model config block, it will not be covered by the codemod.
- [#1585](https://github.com/Workday/canvas-kit/pull/1585) This PR contains breaking changes because using new ActionBar requires restructure old version and adding ActionBar.List as sub-component of ActionBar. This changes are covered by codemod but using an overflow behavior requires manual implementation.

### Codemods

- fix(codemod): Add JSXExpressionContainer support to V7 IconButton codemod ([#1558](https://github.com/Workday/canvas-kit/pull/1558)) ([@josh-bagwell](https://github.com/josh-bagwell))

### Components

- refactor(banner): Update Banner to use the compound component pattern ([#1359](https://github.com/Workday/canvas-kit/pull/1359)) ([@vibdev](https://github.com/vibdev))
- fix(side-panel): Add tooltip to toggle button for side panel ([#1401](https://github.com/Workday/canvas-kit/pull/1401)) ([@mannycarrera4](https://github.com/mannycarrera4))
- feat(action-bar): Refactor ActionBar component ([#1396](https://github.com/Workday/canvas-kit/pull/1396)) ([@RayRedGoose](https://github.com/RayRedGoose))
- feat: Increase max width of Status Indicator, add prop and examples ([#1329](https://github.com/Workday/canvas-kit/pull/1329)) ([@anicholls](https://github.com/anicholls))
- feat(modal): Add support for scrolling a modal ([#1259](https://github.com/Workday/canvas-kit/pull/1259)) ([@NicholasBoll](https://github.com/NicholasBoll))
- chore!: Hard deprecate Header, Page Header and Cookie Banner  ([#1456](https://github.com/Workday/canvas-kit/pull/1456)) ([@mannycarrera4](https://github.com/mannycarrera4))
- chore: Migrate Flex, Stack and Box to main under layout  ([#1460](https://github.com/Workday/canvas-kit/pull/1460)) ([@mannycarrera4](https://github.com/mannycarrera4))
- fix(modal): Remove x axis scrollbar ([@NicholasBoll](https://github.com/NicholasBoll))
- fix(modal): Correct overflow value ([@NicholasBoll](https://github.com/NicholasBoll))
- fix(modal): Update Modal full-overflow for IE11 ([@NicholasBoll](https://github.com/NicholasBoll))
- chore: Combine Icon Buttons with Primary, Secondary and Tertiary ([#1477](https://github.com/Workday/canvas-kit/pull/1477)) ([@mannycarrera4](https://github.com/mannycarrera4))
- feat(common): Update depth tokens ([#1517](https://github.com/Workday/canvas-kit/pull/1517)) ([@RayRedGoose](https://github.com/RayRedGoose))
- fix(button): Update padding for buttons ([#1532](https://github.com/Workday/canvas-kit/pull/1532)) ([@mannycarrera4](https://github.com/mannycarrera4))
- fix(popup): Remove containerElement prop from Popper ([#1524](https://github.com/Workday/canvas-kit/pull/1524)) ([@RayRedGoose](https://github.com/RayRedGoose))
- fix(toast): Add aria attributes to alert toast ([#1536](https://github.com/Workday/canvas-kit/pull/1536)) ([@RayRedGoose](https://github.com/RayRedGoose))
- fix(button): Updated stories to match spec ([#1539](https://github.com/Workday/canvas-kit/pull/1539)) ([@josh-bagwell](https://github.com/josh-bagwell))
- feat(select): Accept custom render method prop for selected option ([#1512](https://github.com/Workday/canvas-kit/pull/1512)) ([@giulialubet](https://github.com/giulialubet))
- chore: Update accent, applet, and system icon deps ([#1554](https://github.com/Workday/canvas-kit/pull/1554)) ([@alanbsmith](https://github.com/alanbsmith))
- fix: Update codemod to run all transforms ([#1563](https://github.com/Workday/canvas-kit/pull/1563)) ([@mannycarrera4](https://github.com/mannycarrera4))
- feat: Add collection system ([#1547](https://github.com/Workday/canvas-kit/pull/1547)) ([@NicholasBoll](https://github.com/NicholasBoll))
  We've added a collection system to help our users create custom components like
- fix(layout): Update reentrant imports for layout components ([#1574](https://github.com/Workday/canvas-kit/pull/1574)) ([@mannycarrera4](https://github.com/mannycarrera4))
- feat(preview): Add Pill component ([#1542](https://github.com/Workday/canvas-kit/pull/1542)) ([@mannycarrera4](https://github.com/mannycarrera4))
  We've added a new Pill component. Pills are used to visually label objects on a page for quick recognition. They’re offered as both static, read-only and interactive elements. They allow users to input a section, filter a list or table, or label information to help with scanning and organization.
- chore(disclosure): Remove event data wrapper in disclosure events ([#1587](https://github.com/Workday/canvas-kit/pull/1587)) ([@NicholasBoll](https://github.com/NicholasBoll))
  Optional release note message. Changelog and release summaries will contain a pull request title. This section will add additional notes under that title. This section is not a summary, but something extra to point out in release notes. An example might be calling out breaking changes in a labs component or minor visual changes that need visual regression updates. Remove this section if no additional release notes are required.
- feat(action-bar): Add menu to ActionBar ([#1585](https://github.com/Workday/canvas-kit/pull/1585)) ([@RayRedGoose](https://github.com/RayRedGoose))
  Optional release note message. Changelog and release summaries will contain a pull request title. This section will add additional notes under that title. This section is not a summary, but something extra to point out in release notes. An example might be calling out breaking changes in a labs component or minor visual changes that need visual regression updates. Remove this section if no additional release notes are required.
- test: Fix test failure due to a github automerge issue ([@NicholasBoll](https://github.com/NicholasBoll))
- fix: Update codemods to handle different imports ([#1567](https://github.com/Workday/canvas-kit/pull/1567)) ([@mannycarrera4](https://github.com/mannycarrera4))
- feat(button): Add ExternalHyperlink and missing stories for Hyperlinks ([#1430](https://github.com/Workday/canvas-kit/pull/1430)) ([@vibdev](https://github.com/vibdev))
- fix(action-bar): Make hidden buttons non-interactive ([#1592](https://github.com/Workday/canvas-kit/pull/1592)) ([@RayRedGoose](https://github.com/RayRedGoose))

### Dependencies

- chore: Upgrade to React 17 and refactor our css prop ([#1409](https://github.com/Workday/canvas-kit/pull/1409)) ([@mannycarrera4](https://github.com/mannycarrera4))
- chore: Upgrade to emotion 11, typescript 4.1 and necessary linting deps ([#1442](https://github.com/Workday/canvas-kit/pull/1442)) ([@mannycarrera4](https://github.com/mannycarrera4))

### Documentation

- fix: Fix imports in examples ([#1568](https://github.com/Workday/canvas-kit/pull/1568)) ([@jamesfan](https://github.com/jamesfan))
- docs: Clean up component docs ([#1584](https://github.com/Workday/canvas-kit/pull/1584)) ([@jamesfan](https://github.com/jamesfan))
- docs: Update Migration guide with tabs changes ([#1581](https://github.com/Workday/canvas-kit/pull/1581)) ([@NicholasBoll](https://github.com/NicholasBoll))
- docs: Clean up v7 migration guide ([#1550](https://github.com/Workday/canvas-kit/pull/1550)) ([@jamesfan](https://github.com/jamesfan))
- docs: Rename Migration Guides to Upgrade Guides ([#1591](https://github.com/Workday/canvas-kit/pull/1591)) ([@jamesfan](https://github.com/jamesfan))
- docs: Fix docs to account for v7 changes ([#1595](https://github.com/Workday/canvas-kit/pull/1595)) ([@jamesfan](https://github.com/jamesfan))

### Infrastructure

- chore: Initial setup for v7 ([#1387](https://github.com/Workday/canvas-kit/pull/1387)) ([@mannycarrera4](https://github.com/mannycarrera4))
- ci: Update prerelease/major build number to avoid duplicate versions ([@NicholasBoll](https://github.com/NicholasBoll))
- fix: Fix build mdx script to better handle splitprops files ([#1575](https://github.com/Workday/canvas-kit/pull/1575)) ([@jamesfan](https://github.com/jamesfan))


## [v6.8.9](https://github.com/Workday/canvas-kit/releases/tag/v6.8.9) (2022-05-18)

### Components

- fix(action-bar): Update styled function to support RTL ([#1534](https://github.com/Workday/canvas-kit/pull/1534)) ([@alanbsmith](https://github.com/alanbsmith))
- fix: Add RTL support to FormField.Label ([#1541](https://github.com/Workday/canvas-kit/pull/1541)) ([@alanbsmith](https://github.com/alanbsmith))


### Components

- fix(action-bar): Update styled function to support RTL ([#1534](https://github.com/Workday/canvas-kit/pull/1534)) ([@alanbsmith](https://github.com/alanbsmith))
## [v6.8.8](https://github.com/Workday/canvas-kit/releases/tag/v6.8.8) (2022-05-18)

### Components

- fix(popup): Exclude disabled elements from isFocusable ([#1564](https://github.com/Workday/canvas-kit/pull/1564)) ([@derek-h-kim](https://github.com/derek-h-kim))


## [v6.8.7](https://github.com/Workday/canvas-kit/releases/tag/v6.8.7) (2022-05-18)

### Components

- fix(table): Refactor TableRow to use createComponent ([#1590](https://github.com/Workday/canvas-kit/pull/1590)) ([@alanbsmith](https://github.com/alanbsmith))


## [v6.8.6](https://github.com/Workday/canvas-kit/releases/tag/v6.8.6) (2022-05-16)


## [v6.8.5](https://github.com/Workday/canvas-kit/releases/tag/v6.8.5) (2022-05-12)

### Documentation

- docs: Fix link in TESTING.mdx ([#1576](https://github.com/Workday/canvas-kit/pull/1576)) ([@Keysox](https://github.com/Keysox))


## [v6.8.4](https://github.com/Workday/canvas-kit/releases/tag/v6.8.4) (2022-04-28)

### Components

- fix(combobox): Add "overflow: hidden" to MenuContainer ([#1560](https://github.com/Workday/canvas-kit/pull/1560)) ([@jsvossen](https://github.com/jsvossen))


## [v6.8.3](https://github.com/Workday/canvas-kit/releases/tag/v6.8.3) (2022-04-22)

### Codemods

- fix(codemod): Limit specifier renaming to Canvas Kit imports ([#1546](https://github.com/Workday/canvas-kit/pull/1546)) ([@willklein](https://github.com/willklein))
  Fixed code mods that improperly rename non-Canvas Kit components as well as Canvas Kit sub-components. This typically includes non-Canvas Kit `Header` components and Canvas Kit's `Skeleton.Header` being improperly renamed in the JSX, but solves for all future cases of Canvas Kit component names.


## [v5.3.17](https://github.com/Workday/canvas-kit/releases/tag/v5.3.17) (2022-04-14)

### Components

- fix: Add RTL support to FormField.Label ([#1541](https://github.com/Workday/canvas-kit/pull/1541)) ([@alanbsmith](https://github.com/alanbsmith))


## [v5.3.16](https://github.com/Workday/canvas-kit/releases/tag/v5.3.16) (2022-04-06)
## [v6.8.2](https://github.com/Workday/canvas-kit/releases/tag/v6.8.2) (2022-04-05)

### Assets

- fix(common): Update brand assets url ([#1529](https://github.com/Workday/canvas-kit/pull/1529)) ([@alanbsmith](https://github.com/alanbsmith))


## [v6.8.1](https://github.com/Workday/canvas-kit/releases/tag/v6.8.1) (2022-04-05)

### Components

- fix(button): Update disabled background for tertiary button ([#1530](https://github.com/Workday/canvas-kit/pull/1530)) ([@mannycarrera4](https://github.com/mannycarrera4))


## [v6.8.0](https://github.com/Workday/canvas-kit/releases/tag/v6.8.0) (2022-04-04)

### Components

- fix(banner): Convert Banner to a functional component ([#1520](https://github.com/Workday/canvas-kit/pull/1520)) ([@NicholasBoll](https://github.com/NicholasBoll))


## [v5.3.15](https://github.com/Workday/canvas-kit/releases/tag/v5.3.15) (2022-04-01)

### Components

- fix(banner): Convert Banner to a functional component ([#1520](https://github.com/Workday/canvas-kit/pull/1520)) ([@NicholasBoll](https://github.com/NicholasBoll))
## [v6.7.2](https://github.com/Workday/canvas-kit/releases/tag/v6.7.2) (2022-03-30)

### Components

- fix(avatar): Resetting imageLoaded when new url is provided ([#1521](https://github.com/Workday/canvas-kit/pull/1521)) ([@BillGeoghegan](https://github.com/BillGeoghegan))


## [v6.7.1](https://github.com/Workday/canvas-kit/releases/tag/v6.7.1) (2022-03-23)

### Components

- fix(layout): Pass key to Stack.Item when using shouldWrapChildren ([#1518](https://github.com/Workday/canvas-kit/pull/1518)) ([@alanbsmith](https://github.com/alanbsmith))


## [v6.7.0](https://github.com/Workday/canvas-kit/releases/tag/v6.7.0) (2022-03-21)

### Components

- fix: Update usePopupTarget to apply Refs to elements not class instance ([#1514](https://github.com/Workday/canvas-kit/pull/1514)) ([@jaslloyd](https://github.com/jaslloyd))


## [v5.3.14](https://github.com/Workday/canvas-kit/releases/tag/v5.3.14) (2022-03-21)

### Components

- fix: Update usePopupTarget to apply Refs to elements not class instance ([#1514](https://github.com/Workday/canvas-kit/pull/1514)) ([@jaslloyd](https://github.com/jaslloyd))
## [v6.6.1](https://github.com/Workday/canvas-kit/releases/tag/v6.6.1) (2022-03-18)

### Components

- fix(action-bar): Update CSS selector to fix spacing bug ([#1510](https://github.com/Workday/canvas-kit/pull/1510)) ([@alanbsmith](https://github.com/alanbsmith))
  This change updates the CSS selector for the `ChildrenContainer`. We're using [the same selector as what's used in Stack](https://github.com/Workday/canvas-kit/blob/master/modules/labs-react/layout/lib/utils/stack.ts#L10). It is also now SSR-safe by avoiding applying styles to `style` tags. If you were compensating for this bug by adding space for non-button elements in the ActionBar, you'll need to remove that adjustment.


## [v6.6.0](https://github.com/Workday/canvas-kit/releases/tag/v6.6.0) (2022-03-07)

### Components

- fix: Set overflowX and overflowY to cater for IE11 scrolling bug ([#1494](https://github.com/Workday/canvas-kit/pull/1494)) ([@ahayes91](https://github.com/ahayes91))


## [v5.3.13](https://github.com/Workday/canvas-kit/releases/tag/v5.3.13) (2022-03-02)

### Components

- fix: Set overflowX and overflowY to cater for IE11 scrolling bug ([#1494](https://github.com/Workday/canvas-kit/pull/1494)) ([@ahayes91](https://github.com/ahayes91))


## [v6.5.1](https://github.com/Workday/canvas-kit/releases/tag/v6.5.1) (2022-02-24)

### Components

- fix: Fix Box valid prop passing ([#1488](https://github.com/Workday/canvas-kit/pull/1488)) ([@alanbsmith](https://github.com/alanbsmith))


## [v6.5.0](https://github.com/Workday/canvas-kit/releases/tag/v6.5.0) (2022-02-23)

### Components

- feat(search-form): Allow onSubmit when input is empty ([#1439](https://github.com/Workday/canvas-kit/pull/1439)) ([@sophiasun311](https://github.com/sophiasun311))
- feat(BrandAssets): Add alt property to Workday logos. ([#1446](https://github.com/Workday/canvas-kit/pull/1446)) ([@renato-rossi](https://github.com/renato-rossi))


## [v6.4.6](https://github.com/Workday/canvas-kit/releases/tag/v6.4.6) (2022-02-23)

### Components

- fix(combobox): Use correct role for live region ([#1466](https://github.com/Workday/canvas-kit/pull/1466)) ([@anicholls](https://github.com/anicholls))


## [v6.4.5](https://github.com/Workday/canvas-kit/releases/tag/v6.4.5) (2022-02-17)

### Components

- fix: Fix Primary button example ([#1481](https://github.com/Workday/canvas-kit/pull/1481)) ([@alanbsmith](https://github.com/alanbsmith))


## [v6.4.4](https://github.com/Workday/canvas-kit/releases/tag/v6.4.4) (2022-02-17)

### Components

- fix: Fix button imports ([#1479](https://github.com/Workday/canvas-kit/pull/1479)) ([@alanbsmith](https://github.com/alanbsmith))

## [v5.3.12](https://github.com/Workday/canvas-kit/releases/tag/v5.3.12) (2022-02-16)

### Components

- fix(combobox): Use correct role for live region ([#1466](https://github.com/Workday/canvas-kit/pull/1466)) ([@anicholls](https://github.com/anicholls))


## [v6.4.3](https://github.com/Workday/canvas-kit/releases/tag/v6.4.3) (2022-02-16)

### Documentation

- docs: Remove CSS Radio stories ([#1476](https://github.com/Workday/canvas-kit/pull/1476)) ([@alanbsmith](https://github.com/alanbsmith))


## [v6.4.2](https://github.com/Workday/canvas-kit/releases/tag/v6.4.2) (2022-02-15)

### Components

- fix(tabs): Add back the extending bottom border ([#1474](https://github.com/Workday/canvas-kit/pull/1474)) ([@NicholasBoll](https://github.com/NicholasBoll))


## [v6.4.1](https://github.com/Workday/canvas-kit/releases/tag/v6.4.1) (2022-02-14)




## [v6.4.0](https://github.com/Workday/canvas-kit/releases/tag/v6.4.0) (2022-02-12)

### Components

- fix(popup): Restore overflow y and x with `useDisableBodyScroll` ([#1470](https://github.com/Workday/canvas-kit/pull/1470)) ([@NicholasBoll](https://github.com/NicholasBoll))

### Documentation

- docs(switch): Fix error switch example id ([@NicholasBoll](https://github.com/NicholasBoll))


## [v5.3.11](https://github.com/Workday/canvas-kit/releases/tag/v5.3.11) (2022-02-11)

### Components

- fix(popup): Restore overflow y and x with `useDisableBodyScroll` ([#1470](https://github.com/Workday/canvas-kit/pull/1470)) ([@NicholasBoll](https://github.com/NicholasBoll))

## [v6.3.11](https://github.com/Workday/canvas-kit/releases/tag/v6.3.11) (2022-02-11)

### Documentation

- docs: Correct typo in README file ([#1464](https://github.com/Workday/canvas-kit/pull/1464)) ([@mani11](https://github.com/mani11))


## [v5.3.10](https://github.com/Workday/canvas-kit/releases/tag/v5.3.10) (2022-02-09)

### Documentation

- docs(switch): Fix error switch example id ([@NicholasBoll](https://github.com/NicholasBoll))


## [v6.3.10](https://github.com/Workday/canvas-kit/releases/tag/v6.3.10) (2022-02-08)

### Documentation

- docs(side-panel): Fix padding in header ([#1459](https://github.com/Workday/canvas-kit/pull/1459)) ([@emroller16](https://github.com/emroller16))


## [v6.3.9](https://github.com/Workday/canvas-kit/releases/tag/v6.3.9) (2022-02-01)

### Components

- fix(popup-stack): Fix popup element removal when adapter is used ([#1450](https://github.com/Workday/canvas-kit/pull/1450)) ([@NicholasBoll](https://github.com/NicholasBoll))


## [v6.3.8](https://github.com/Workday/canvas-kit/releases/tag/v6.3.8) (2022-02-01)




## [v6.3.7](https://github.com/Workday/canvas-kit/releases/tag/v6.3.7) (2022-01-27)

### Components

- fix(preview): Preview FormField.Hint error text not the correct color ([#1445](https://github.com/Workday/canvas-kit/pull/1445)) ([@vibdev](https://github.com/vibdev))


## [v6.3.6](https://github.com/Workday/canvas-kit/releases/tag/v6.3.6) (2022-01-20)

### Documentation

- docs: Add examples for Select and TextInput with Formik ([#1435](https://github.com/Workday/canvas-kit/pull/1435)) ([@alanbsmith](https://github.com/alanbsmith))


## [v6.3.5](https://github.com/Workday/canvas-kit/releases/tag/v6.3.5) (2022-01-19)




## [v6.3.4](https://github.com/Workday/canvas-kit/releases/tag/v6.3.4) (2022-01-19)

### Components

- fix(popup): Fix body scrolling using useInitialFocus ([#1415](https://github.com/Workday/canvas-kit/pull/1415)) ([@NicholasBoll](https://github.com/NicholasBoll))
- fix: Allow repositioning of PopperJS instances ([#1424](https://github.com/Workday/canvas-kit/pull/1424)) ([@NicholasBoll](https://github.com/NicholasBoll))


## [v5.3.9](https://github.com/Workday/canvas-kit/releases/tag/v5.3.9) (2022-01-19)

### Components

- fix: Allow repositioning of PopperJS instances ([#1424](https://github.com/Workday/canvas-kit/pull/1424)) ([@NicholasBoll](https://github.com/NicholasBoll))

## [v6.3.3](https://github.com/Workday/canvas-kit/releases/tag/v6.3.3) (2022-01-14)

### Test

- test: Remove enzyme ([#1418](https://github.com/Workday/canvas-kit/pull/1418)) ([@NicholasBoll](https://github.com/NicholasBoll))


## [v6.3.2](https://github.com/Workday/canvas-kit/releases/tag/v6.3.2) (2022-01-14)

### Dependencies

- chore: Remove colors dependency/upgrade dependencies ([#1413](https://github.com/Workday/canvas-kit/pull/1413)) ([@NicholasBoll](https://github.com/NicholasBoll))


## [v6.3.1](https://github.com/Workday/canvas-kit/releases/tag/v6.3.1) (2022-01-13)


## [v5.3.8](https://github.com/Workday/canvas-kit/releases/tag/v5.3.8) (2022-01-13)

### Components

- chore: Add screenful to lockfile ([@NicholasBoll](https://github.com/NicholasBoll))
- fix(popup): Fix body scrolling using useInitialFocus ([#1415](https://github.com/Workday/canvas-kit/pull/1415)) ([@NicholasBoll](https://github.com/NicholasBoll))



## [v6.3.0](https://github.com/Workday/canvas-kit/releases/tag/v6.3.0) (2022-01-13)

### Hooks

- feat(common): Remove uuid and update unique id generation ([#1408](https://github.com/Workday/canvas-kit/pull/1408)) ([@NicholasBoll](https://github.com/NicholasBoll))
  **NOTE for jest snapshots**: This change removes the `uuid` package and instead will generate a one-time client seed and then create auto-incrementing ids. This change will not break UI or automated UI tests. It will break snapshot tests however. Previously, the only way to get stable ids for snapshot tests was to mock the `uuid` module. This was an implementation detail. To make snapshots work again, add the following to your jest setup file:

  ```ts
  import {setUniqueSeed, resetUniqueIdCount} from '@workday/canvas-kit-react/common';

  beforeEach(() => {
    setUniqueSeed('a'); // force set the seed
    resetUniqueIdCount(); // reset the unique id count
  });
  ```

  This will ensure each Jest snapshot has ids that look like `a0` and `a1` and will be the same every time the snapshot is run. Do not use these methods in production though - it may lead to inaccessible applications due to IDREF collisions.

### Infrastructure

- ci: Fix scripts ([@NicholasBoll](https://github.com/NicholasBoll))
- ci: Fix build script calls ([@NicholasBoll](https://github.com/NicholasBoll))


## [v6.2.3](https://github.com/Workday/canvas-kit/releases/tag/v6.2.3) (2022-01-13)

### Components

- fix(side-panel): Remove console.log ([#1417](https://github.com/Workday/canvas-kit/pull/1417)) ([@alanbsmith](https://github.com/alanbsmith))


## [v6.2.2](https://github.com/Workday/canvas-kit/releases/tag/v6.2.2) (2022-01-10)

### Infrastructure

- chore: Pin colors to version 1.4.0 ([#1411](https://github.com/Workday/canvas-kit/pull/1411)) ([@Parker-Ledoux](https://github.com/Parker-Ledoux))


## [v6.2.1](https://github.com/Workday/canvas-kit/releases/tag/v6.2.1) (2022-01-07)

### Components

- fix(search-form): Remove default autocomplete ([#1407](https://github.com/Workday/canvas-kit/pull/1407)) ([@sheenasi](https://github.com/sheenasi))


## [v6.2.0](https://github.com/Workday/canvas-kit/releases/tag/v6.2.0) (2022-01-03)

### Components

- fix(popup-stack): Add support for the fullscreen API ([#1403](https://github.com/Workday/canvas-kit/pull/1403)) ([@NicholasBoll](https://github.com/NicholasBoll))
  Fullscreen support was added to all Popups. 3 new hooks were added to help support fullscreen in whatever way you see fit:
  - `useTransferOnFullscreenEnter`: Use if your popup should remain open and be transfer into the fullscreen element
  - `useTransferOnFullscreenExit`: Use if your popup should remain open and transfer out of the fullscreen element back to the body element
  - `useCloseOnFullscreenExit`: Use if your popup should close when fullscreen is exited
- chore: Add screenful to lockfile ([@NicholasBoll](https://github.com/NicholasBoll))


## [v5.3.7](https://github.com/Workday/canvas-kit/releases/tag/v5.3.7) (2022-01-03)

### Components

- fix(popup-stack): Add support for the fullscreen API ([#1403](https://github.com/Workday/canvas-kit/pull/1403)) ([@NicholasBoll](https://github.com/NicholasBoll))
  Fullscreen support was added to all Popups. 3 new hooks were added to help support fullscreen in whatever way you see fit:
  - `useTransferOnFullscreenEnter`: Use if your popup should remain open and be transfer into the fullscreen element
  - `useTransferOnFullscreenExit`: Use if your popup should remain open and transfer out of the fullscreen element back to the body element
  - `useCloseOnFullscreenExit`: Use if your popup should close when fullscreen is exited

## [v6.1.5](https://github.com/Workday/canvas-kit/releases/tag/v6.1.5) (2021-12-22)

### Documentation

- docs: Add CookieBanner example ([#1402](https://github.com/Workday/canvas-kit/pull/1402)) ([@RayRedGoose](https://github.com/RayRedGoose))


## [v6.1.4](https://github.com/Workday/canvas-kit/releases/tag/v6.1.4) (2021-12-17)

### Documentation

- docs: Add ExtractProps to the v5 migration guide ([#1397](https://github.com/Workday/canvas-kit/pull/1397)) ([@NicholasBoll](https://github.com/NicholasBoll))


## [v5.3.6](https://github.com/Workday/canvas-kit/releases/tag/v5.3.6) (2021-12-17)

### Components

- chore: Bump uuid to stable non deprecated version ([#1367](https://github.com/Workday/canvas-kit/pull/1367)) ([@mannycarrera4](https://github.com/mannycarrera4))

### Documentation

- docs: Add ExtractProps to the v5 migration guide ([#1397](https://github.com/Workday/canvas-kit/pull/1397)) ([@NicholasBoll](https://github.com/NicholasBoll))

### Revert

- fix: Revert uuid upgrade to get releases working ([#1371](https://github.com/Workday/canvas-kit/pull/1371)) ([@NicholasBoll](https://github.com/NicholasBoll))
## [v6.1.3](https://github.com/Workday/canvas-kit/releases/tag/v6.1.3) (2021-12-17)

### Components

- fix(tabs): Fix Dynamic Tabs example ([#1398](https://github.com/Workday/canvas-kit/pull/1398)) ([@NicholasBoll](https://github.com/NicholasBoll))


## [v6.1.2](https://github.com/Workday/canvas-kit/releases/tag/v6.1.2) (2021-12-14)

### Components

- fix(tabs): Remove gutter from tabs overflow menu ([#1378](https://github.com/Workday/canvas-kit/pull/1378)) ([@mannycarrera4](https://github.com/mannycarrera4))


## [v6.1.1](https://github.com/Workday/canvas-kit/releases/tag/v6.1.1) (2021-12-10)

### Infrastructure

- chore: Have verify action to wait on visual tests ([#1385](https://github.com/Workday/canvas-kit/pull/1385)) ([@mannycarrera4](https://github.com/mannycarrera4))
- chore: Remove unused and uneeded dependencies ([#1388](https://github.com/Workday/canvas-kit/pull/1388)) ([@NicholasBoll](https://github.com/NicholasBoll))
  - Storybook knobs are removed and all stories use [Storybook Controls](https://storybook.js.org/docs/react/essentials/controls) instead. This includes the `theme` override. See the PR for more details.
  - Storybook Readme addon was removed. This addon is no longer maintained. The Readme tab in the Storybook plugin panel was replaced with a custom addon that links to the Readme in Github. This allows us to more easily upgrade Storybook.


## [v6.1.0](https://github.com/Workday/canvas-kit/releases/tag/v6.1.0) (2021-12-07)

### Components

- feat(labs): Add new compound component for text area and form field  ([#1308](https://github.com/Workday/canvas-kit/pull/1308)) ([@vibdev](https://github.com/vibdev))
- fix: Add formik and yup back to preview dev deps ([#1376](https://github.com/Workday/canvas-kit/pull/1376)) ([@alanbsmith](https://github.com/alanbsmith))


## [v6.0.7](https://github.com/Workday/canvas-kit/releases/tag/v6.0.7) (2021-12-06)

### Components

- Bump support to next major version ([@](https://github.com/))
- chore: Fix support release ([@NicholasBoll](https://github.com/NicholasBoll))
- fix(tooltip): Add delay to Tooltip show and hide ([#1339](https://github.com/Workday/canvas-kit/pull/1339)) ([@wooksauce](https://github.com/wooksauce))
  This change could cause visual regression tests to fail if a screen shot is taken expecting a tooltip to show immediately. Your visual regression will either have to add an explicit wait of 300ms, or change the delay to 1ms only under test.
- fix(LoadingAnimation): Add support for RTL ([#1349](https://github.com/Workday/canvas-kit/pull/1349)) ([@vibdev](https://github.com/vibdev))
  Possible visual regression if you have overrides to get the old version working for RTL.
- fix(popup): Fix PopupCard styles to be more easily overridden ([#1352](https://github.com/Workday/canvas-kit/pull/1352)) ([@NicholasBoll](https://github.com/NicholasBoll))
- chore: Bump uuid to stable non deprecated version ([#1367](https://github.com/Workday/canvas-kit/pull/1367)) ([@mannycarrera4](https://github.com/mannycarrera4))

### Infrastructure

- ci: Fix npm tagging in release script ([@NicholasBoll](https://github.com/NicholasBoll))

### Revert

- fix: Revert uuid upgrade to get releases working ([#1371](https://github.com/Workday/canvas-kit/pull/1371)) ([@NicholasBoll](https://github.com/NicholasBoll))


## [v6.0.6](https://github.com/Workday/canvas-kit/releases/tag/v6.0.6) (2021-12-06)

### Documentation

- docs: Add headers examples to Storybook ([#1366](https://github.com/Workday/canvas-kit/pull/1366)) ([@RayRedGoose](https://github.com/RayRedGoose))


## [v6.0.5](https://github.com/Workday/canvas-kit/releases/tag/v6.0.5) (2021-11-24)

### Components

- docs(popup): Fix typo in JSDoc description for useReturnFocus ([@RayRedGoose](https://github.com/RayRedGoose))


## [v6.0.4](https://github.com/Workday/canvas-kit/releases/tag/v6.0.4) (2021-11-23)

### Infrastructure

- ci: Add parallel PR verification [skip-release] ([#1354](https://github.com/Workday/canvas-kit/pull/1354)) ([@NicholasBoll](https://github.com/NicholasBoll))


## [v6.0.3](https://github.com/Workday/canvas-kit/releases/tag/v6.0.3) (2021-11-23)

### Components

- fix(tabs): Fix focusability of the More button ([#1350](https://github.com/Workday/canvas-kit/pull/1350)) ([@NicholasBoll](https://github.com/NicholasBoll))

## [v5.3.5](https://github.com/Workday/canvas-kit/releases/tag/v5.3.5) (2021-11-23)

### Components

- fix(popup): Fix PopupCard styles to be more easily overridden ([#1352](https://github.com/Workday/canvas-kit/pull/1352)) ([@NicholasBoll](https://github.com/NicholasBoll))

## [v5.3.4](https://github.com/Workday/canvas-kit/releases/tag/v5.3.4) (2021-11-22)

### Components

- fix(LoadingAnimation): Add support for RTL ([#1349](https://github.com/Workday/canvas-kit/pull/1349)) ([@vibdev](https://github.com/vibdev))
  Possible visual regression if you have overrides to get the old version working for RTL.


## [v5.3.3](https://github.com/Workday/canvas-kit/releases/tag/v5.3.3) (2021-11-19)

### Components

- fix(tooltip): Add delay to Tooltip show and hide ([#1339](https://github.com/Workday/canvas-kit/pull/1339)) ([@wooksauce](https://github.com/wooksauce))
  This change could cause visual regression tests to fail if a screen shot is taken expecting a tooltip to show immediately. Your visual regression will either have to add an explicit wait of 300ms, or change the delay to 1ms only under test.
## [v6.0.1](https://github.com/Workday/canvas-kit/releases/tag/v6.0.1) (2021-11-17)

### Infrastructure

- ci: Fix major release process to detect breaking changes ([@NicholasBoll](https://github.com/NicholasBoll))
- fix: Fix codemod command ([#1346](https://github.com/Workday/canvas-kit/pull/1346)) ([@NicholasBoll](https://github.com/NicholasBoll))


## [v6.0.0](https://github.com/Workday/canvas-kit/releases/tag/v6.0.0) (2021-11-16)

### BREAKING CHANGES

- [#1201](https://github.com/Workday/canvas-kit/pull/1201) Optional breaking changes message. If your PR includes breaking changes. It is extremely rare to put breaking changes outside a `prerelease/v*` branch. Anything in this section will show up in release notes. Remove this section if no breaking changes are present.
- [#1276](https://github.com/Workday/canvas-kit/pull/1276) `CanvasDepthValue` is renamed to `CanvasDepthValues` for consistency. This change is handled automatically by the v6 codemod. Please refer to the V6 upgrade guide for more information.
- [#1319](https://github.com/Workday/canvas-kit/pull/1319) This change updates the theme breakpoint values and the media query breakpoints used in `ActionBar`. For more information, please see the V6 upgrade guide.
- [#1331](https://github.com/Workday/canvas-kit/pull/1331) This change updates our `PrimaryButton` styles. For more information, please see the V6 upgrade guide.
- [#1332](https://github.com/Workday/canvas-kit/pull/1332) This change updates our `SecondaryButton` styles. For more information, please see the V6 upgrade guide.
- [#1338](https://github.com/Workday/canvas-kit/pull/1338) This change updates our `TertiaryButton` styles. For more information, please see the V6 upgrade guide.
- [#1325](https://github.com/Workday/canvas-kit/pull/1325) Tabs API was updated to support a more generic selection model for all lists.
  - `model.events.activate({tab})` -> `model.events.select({id})`
  - `model.state.activeTab` -> `model.state.selectedKeys[0]`
  - `useTabsModel({onActivate})` -> `useTabsModel({onSelect})`
  - `useTabsModel({shouldActivate})` -> `useTabsModel({shouldSelect})`

### Components

- feat(page-header): Deprecate PageHeader ([#1247](https://github.com/Workday/canvas-kit/pull/1247)) ([@alanbsmith](https://github.com/alanbsmith))
- feat(cookie-banner): Deprecate CookieBanner ([#1265](https://github.com/Workday/canvas-kit/pull/1265)) ([@alanbsmith](https://github.com/alanbsmith))
- feat: Rename SearchBar to SearchForm and move package ([#1267](https://github.com/Workday/canvas-kit/pull/1267)) ([@alanbsmith](https://github.com/alanbsmith))
- feat: Deprecate Header and Global Header ([#1273](https://github.com/Workday/canvas-kit/pull/1273)) ([@alanbsmith](https://github.com/alanbsmith))
- feat(labs): Add new compound component for text inputs ([#1201](https://github.com/Workday/canvas-kit/pull/1201)) ([@vibdev](https://github.com/vibdev))
- feat(button): Update PrimaryButton for v6 ([#1331](https://github.com/Workday/canvas-kit/pull/1331)) ([@alanbsmith](https://github.com/alanbsmith))
- feat(button): Update SecondaryButton for v6 ([#1332](https://github.com/Workday/canvas-kit/pull/1332)) ([@alanbsmith](https://github.com/alanbsmith))
- feat(button): Update Tertiary Buttons for v6 ([#1338](https://github.com/Workday/canvas-kit/pull/1338)) ([@alanbsmith](https://github.com/alanbsmith))
- feat(tabs): Add overflow support to tabs ([#1325](https://github.com/Workday/canvas-kit/pull/1325)) ([@NicholasBoll](https://github.com/NicholasBoll))
- chore: Fix major release ([@NicholasBoll](https://github.com/NicholasBoll))
- chore: Fix support release ([@NicholasBoll](https://github.com/NicholasBoll))

### Documentation

- docs: Clean up V6 migration guide ([#1343](https://github.com/Workday/canvas-kit/pull/1343)) ([@alanbsmith](https://github.com/alanbsmith))

### Infrastructure

- fix: Update codemod to support output streaming ([#1340](https://github.com/Workday/canvas-kit/pull/1340)) ([@alanbsmith](https://github.com/alanbsmith))

### Utilites

- feat: Update depth tokens ([#1276](https://github.com/Workday/canvas-kit/pull/1276)) ([@alanbsmith](https://github.com/alanbsmith))

### Utilities

- feat(common): Update theme breakpoints ([#1319](https://github.com/Workday/canvas-kit/pull/1319)) ([@alanbsmith](https://github.com/alanbsmith))


### Components

- feat(page-header): Deprecate PageHeader ([#1247](https://github.com/Workday/canvas-kit/pull/1247)) ([@alanbsmith](https://github.com/alanbsmith))
- feat(cookie-banner): Deprecate CookieBanner ([#1265](https://github.com/Workday/canvas-kit/pull/1265)) ([@alanbsmith](https://github.com/alanbsmith))
- feat: Rename SearchBar to SearchForm and move package ([#1267](https://github.com/Workday/canvas-kit/pull/1267)) ([@alanbsmith](https://github.com/alanbsmith))
- feat: Deprecate Header and Global Header ([#1273](https://github.com/Workday/canvas-kit/pull/1273)) ([@alanbsmith](https://github.com/alanbsmith))
- feat(labs): Add new compound component for text inputs ([#1201](https://github.com/Workday/canvas-kit/pull/1201)) ([@vibdev](https://github.com/vibdev))
  Optional release note message. Changelog and release summaries will contain a pull request title. This section will add additional notes under that title. This section is not a summary, but something extra to point out in release notes. An example might be calling out breaking changes in a labs component or minor visual changes that need visual regression updates. Remove this section if no additional release notes are required.
- feat(button): Update PrimaryButton for v6 ([#1331](https://github.com/Workday/canvas-kit/pull/1331)) ([@alanbsmith](https://github.com/alanbsmith))
- feat(button): Update SecondaryButton for v6 ([#1332](https://github.com/Workday/canvas-kit/pull/1332)) ([@alanbsmith](https://github.com/alanbsmith))
- feat(button): Update Tertiary Buttons for v6 ([#1338](https://github.com/Workday/canvas-kit/pull/1338)) ([@alanbsmith](https://github.com/alanbsmith))
- feat(tabs): Add overflow support to tabs ([#1325](https://github.com/Workday/canvas-kit/pull/1325)) ([@NicholasBoll](https://github.com/NicholasBoll))
  Optional release note message. Changelog and release summaries will contain a pull request title. This section will add additional notes under that title. This section is not a summary, but something extra to point out in release notes. An example might be calling out breaking changes in a labs component or minor visual changes that need visual regression updates. Remove this section if no additional release notes are required.

### Documentation

- docs: Clean up V6 migration guide ([#1343](https://github.com/Workday/canvas-kit/pull/1343)) ([@alanbsmith](https://github.com/alanbsmith))

### Infrastructure

- fix: Update codemod to support output streaming ([#1340](https://github.com/Workday/canvas-kit/pull/1340)) ([@alanbsmith](https://github.com/alanbsmith))

### Utilites

- feat: Update depth tokens ([#1276](https://github.com/Workday/canvas-kit/pull/1276)) ([@alanbsmith](https://github.com/alanbsmith))

### Utilities

- feat(common): Update theme breakpoints ([#1319](https://github.com/Workday/canvas-kit/pull/1319)) ([@alanbsmith](https://github.com/alanbsmith))


## [v5.3.2](https://github.com/Workday/canvas-kit/releases/tag/v5.3.2) (2021-11-16)

### Infrastructure

- ci: Fix npm tagging in release script ([@NicholasBoll](https://github.com/NicholasBoll))


## [v5.3.1](https://github.com/Workday/canvas-kit/releases/tag/v5.3.1) (2021-11-16)

### Components

- Bump support to next major version ([@](https://github.com/))
- chore: Fix support release ([@NicholasBoll](https://github.com/NicholasBoll))


## [v5.2.12](https://github.com/Workday/canvas-kit/releases/tag/v5.2.12) (2021-11-10)

### Documentation

- docs: Add Version Support section to Readme ([#1337](https://github.com/Workday/canvas-kit/pull/1337)) ([@alanbsmith](https://github.com/alanbsmith))


## [v5.2.11](https://github.com/Workday/canvas-kit/releases/tag/v5.2.11) (2021-11-09)

### Components

- fix(tooltip): Fix findEllipsisElement IE11 ([#1330](https://github.com/Workday/canvas-kit/pull/1330)) ([@alorek](https://github.com/alorek))


## [v5.2.10](https://github.com/Workday/canvas-kit/releases/tag/v5.2.10) (2021-11-03)

### Components

- fix(tabs): Allow consumers to style the selected tab ([#1327](https://github.com/Workday/canvas-kit/pull/1327)) ([@sachinmorajkar](https://github.com/sachinmorajkar))


## [v5.2.9](https://github.com/Workday/canvas-kit/releases/tag/v5.2.9) (2021-10-21)

### Components

- Update Licence ([@jpante](https://github.com/jpante))


## [v5.2.8](https://github.com/Workday/canvas-kit/releases/tag/v5.2.8) (2021-10-07)

### Documentation

- docs: Remove travis badge ([#1299](https://github.com/Workday/canvas-kit/pull/1299)) ([@theiliad](https://github.com/theiliad))
- docs: Re-order content and fix links ([#1286](https://github.com/Workday/canvas-kit/pull/1286)) ([@willklein](https://github.com/willklein))
  Improved Contributing Guidelines
- docs(pagination): Update Pagination MDX to adhere to standardized template ([#1295](https://github.com/Workday/canvas-kit/pull/1295)) ([@jamesfan](https://github.com/jamesfan))
- docs: Fix miscellaneous content issues with MDX docs ([#1304](https://github.com/Workday/canvas-kit/pull/1304)) ([@jamesfan](https://github.com/jamesfan))

### Infrastructure

- ci: Fix New Issue workflow job ([@NicholasBoll](https://github.com/NicholasBoll))
- ci: Fix automerge by changing token to PAT ([@NicholasBoll](https://github.com/NicholasBoll))
- ci: Add support for skip release ([@NicholasBoll](https://github.com/NicholasBoll))
- ci: Update forward merge job to be once a day ([@NicholasBoll](https://github.com/NicholasBoll))


## [v5.2.7](https://github.com/Workday/canvas-kit/releases/tag/v5.2.7) (2021-09-30)

### Components

- docs(menu): Fix Menu examples to be self-contained and SSR-safe ([#1291](https://github.com/Workday/canvas-kit/pull/1291)) ([@jamesfan](https://github.com/jamesfan))


## [v5.2.6](https://github.com/Workday/canvas-kit/releases/tag/v5.2.6) (2021-09-24)

### Components

- fix(combobox): Add keyboard navigation autoscroll to ComboBox menu ([#1269](https://github.com/Workday/canvas-kit/pull/1269)) ([@BillGeoghegan](https://github.com/BillGeoghegan))

### Infrastructure

- ci: Change forward-merge to use PAT to trigger PR job' ([@NicholasBoll](https://github.com/NicholasBoll))


## [v5.2.5](https://github.com/Workday/canvas-kit/releases/tag/v5.2.5) (2021-09-23)

### Infrastructure

- ci: Fix canary publish job ([@NicholasBoll](https://github.com/NicholasBoll))
- ci: Fix canary publish message ([@NicholasBoll](https://github.com/NicholasBoll))


## [v5.2.4](https://github.com/Workday/canvas-kit/releases/tag/v5.2.4) (2021-09-23)

### Components

- docs(tabs): Update Tabs MDX to adhere to standardized template [skip ci] ([#1279](https://github.com/Workday/canvas-kit/pull/1279)) ([@jamesfan](https://github.com/jamesfan))

### Infrastructure

- ci: Add automerge job [skip ci] ([@NicholasBoll](https://github.com/NicholasBoll))
- ci: Update GA job names to help with branch checks [skip ci] ([@NicholasBoll](https://github.com/NicholasBoll))
- ci: Add prerelease canary builds ([@NicholasBoll](https://github.com/NicholasBoll))
  This change updates branch names for automated release management. Branch renames are as follows:

  - `support/v4.x` -> `support`
  - `prerelease/v5.3` -> `prerelease/minor`
  - `prerelease/v6` -> `prerelease/major`

  We renamed the `support` branch which could conflict with local refs. You may need to run the following if you've contributed to Canvas Kit in the past:
  ```
  git remote prune upstream
  ```
  Change `upstream` to whichever remote `Workday/canvas-kit` belongs to


## [v5.2.3](https://github.com/Workday/canvas-kit/releases/tag/v5.2.3) (2021-09-22)

### Components

- fix: Update import of static states when creating labs component ([#1266](https://github.com/Workday/canvas-kit/pull/1266)) ([@mannycarrera4](https://github.com/mannycarrera4))


## [v5.2.2](https://github.com/Workday/canvas-kit/releases/tag/v5.2.2) (2021-09-21)

### Components

- Fix: Fix PR template to include correct category shield ([@NicholasBoll](https://github.com/NicholasBoll))


## [v5.2.1](https://github.com/Workday/canvas-kit/releases/tag/v5.2.1) (2021-09-20)

### Components

- fix(tooltip): Fix OverflowTooltip with SVG in IE11 ([#1263](https://github.com/Workday/canvas-kit/pull/1263)) ([@NicholasBoll](https://github.com/NicholasBoll))
- chore: Update pull request template ([#1268](https://github.com/Workday/canvas-kit/pull/1268)) ([@NicholasBoll](https://github.com/NicholasBoll))

### Infrastructure

- ci: Add prefix to forward-merge job ([@NicholasBoll](https://github.com/NicholasBoll))
- ci: Update forward merge script ([@NicholasBoll](https://github.com/NicholasBoll))
- ci: Add automation to releases ([#1272](https://github.com/Workday/canvas-kit/pull/1272)) ([@NicholasBoll](https://github.com/NicholasBoll))
  This commit changes the interaction of contributors to Canvas Kit. All patches will be automatically released. In order to accomplish this, a new pull request link job is run to make sure that all features target a prerelease branch. For example, if you create a new pull request that adds a feature and the current version of Canvas Kit is `v5.2.0`, the target branch should be `prerelease/minor` instead of `master`. Don't worry, the pull request lint job will prevent mistakes. Also the Canvas Kit team can help by changing the base branch of your pull requests.
- ci: Add npm debug information ([@NicholasBoll](https://github.com/NicholasBoll))
- ci: Fix npm publish for release ([@NicholasBoll](https://github.com/NicholasBoll))
- ci: Fix npm token ([@NicholasBoll](https://github.com/NicholasBoll))
- ci: Fix npm publish ([@NicholasBoll](https://github.com/NicholasBoll))
- ci: Fix build process ([@NicholasBoll](https://github.com/NicholasBoll))
- ci: Fix push GH token ([@NicholasBoll](https://github.com/NicholasBoll))


## v5.2.0 (2021-09-08)

### Components

- fix(toast): Update to properly render rtl ([#1229](https://github.com/Workday/canvas-kit/pull/1229)) [@JaredWF](https://github.com/JaredWF)
- fix: Update search bar to properly render rtl ([#1231](https://github.com/Workday/canvas-kit/pull/1231)) [@JaredWF](https://github.com/JaredWF)
- fix(side-panel): Fix SidePanel RTL support ([#1234](https://github.com/Workday/canvas-kit/pull/1234)) [@alanbsmith](https://github.com/alanbsmith)
- feat(icon): Add shouldMirror prop to icons ([#1246](https://github.com/Workday/canvas-kit/pull/1246)) [@alanbsmith](https://github.com/alanbsmith)

### Hooks

- feat(labs): Add convertToStaticStates to useThemeRTL ([#1216](https://github.com/Workday/canvas-kit/pull/1216)) [@vibdev](https://github.com/vibdev)

### Docs

- docs: Update inter-linking to match Canvas Site ([#1220](https://github.com/Workday/canvas-kit/pull/1220)) [@NicholasBoll](https://github.com/NicholasBoll)
- docs: Update SidePanel docs to MDX ([#1236](https://github.com/Workday/canvas-kit/pull/1236)) [@alanbsmith](https://github.com/alanbsmith)
- docs: Update various issues prevent docs mdx files from being rendered remotely ([#1238](https://github.com/Workday/canvas-kit/pull/1238)) [@anicholls](https://github.com/anicholls)
- docs: Improve Variant/Type/State docs ([#1243](https://github.com/Workday/canvas-kit/pull/1243)) [@anicholls](https://github.com/anicholls)

### Infrastructure

- chore: Bump path-parse from 1.0.6 to 1.0.7 ([#1211](https://github.com/Workday/canvas-kit/pull/1211)) [@dependabot](https://github.com/dependabot)
- ci: Add Chromatic baseline to support branches ([#1219](https://github.com/Workday/canvas-kit/pull/1219)) [@NicholasBoll](https://github.com/NicholasBoll)
- fix: Fix create-component README template ([#1235](https://github.com/Workday/canvas-kit/pull/1235)) [@alanbsmith](https://github.com/alanbsmith)
- chore(table): Update polished package to fix security warning ([#1242](https://github.com/Workday/canvas-kit/pull/1242)) [@NicholasBoll](https://github.com/NicholasBoll)

## v5.1.0 (2021-08-16)

### Components

- fix(form-field): Updates legend to be direct child of FieldSet ([#1146](https://github.com/Workday/canvas-kit/pull/1146)) [@sahlhoff](https://github.com/sahlhoff)
- fix(popup): Fix RTL rendering for popups ([#1183](https://github.com/Workday/canvas-kit/pull/1183)) [@NicholasBoll](https://github.com/NicholasBoll)
- fix(combobox): Add type attribute and remove tabindex attribute ([#1172](https://github.com/Workday/canvas-kit/pull/1172)) [@vibdev](https://github.com/vibdev)
- test(popup): Add visual tests for RTL in Modal and Popup ([#1159](https://github.com/Workday/canvas-kit/pull/1159)) [@NicholasBoll](https://github.com/NicholasBoll)
- fix(menu): Fix Menu item icon colors ([#1157](https://github.com/Workday/canvas-kit/pull/1157)) [@sahlhoff](https://github.com/sahlhoff)
- fix: Fix changeFocus to take any input and Dialog/Modal to accept model config ([#1154](https://github.com/Workday/canvas-kit/pull/1154)) [@NicholasBoll](https://github.com/NicholasBoll)

### Hooks & Utils

- fix(common): Remove @ts-ignore from ExtractProps ([#1189](https://github.com/Workday/canvas-kit/pull/1189)) [@NicholasBoll](https://github.com/NicholasBoll)
- feat(common): Add useThemeRTL hook ([#1041](https://github.com/Workday/canvas-kit/pull/1041)) [@vibdev](https://github.com/vibdev)

### Docs

- fix(menu): Update readme to show correct import for menu item ([#1208](https://github.com/Workday/canvas-kit/pull/1208)) [@karapalumbo](https://github.com/karapalumbo)
- docs: Fix prop tables. Also add spec table to Modal ([#1155](https://github.com/Workday/canvas-kit/pull/1155)) [@NicholasBoll](https://github.com/NicholasBoll)
- docs: Add MDX docs and examples for Indicator components ([#1169](https://github.com/Workday/canvas-kit/pull/1169)) [@jamesfan](https://github.com/jamesfan)
- docs: Remove incorrect info on ExtractProps ([#1180](https://github.com/Workday/canvas-kit/pull/1180)) [@NicholasBoll](https://github.com/NicholasBoll)
- docs: Update MDX doc for Card and add MDX doc and examples for Table ([#1185](https://github.com/Workday/canvas-kit/pull/1185)) [@jamesfan](https://github.com/jamesfan)
- docs: Update Breadcrumbs stories to mdx ([#1206](https://github.com/Workday/canvas-kit/pull/1206)) [@alanbsmith](https://github.com/alanbsmith)
- docs(popup): Add Popper note and args table of subcomponents ([#1205](https://github.com/Workday/canvas-kit/pull/1205)) [@NicholasBoll](https://github.com/NicholasBoll)
- docs: Update common readme ([#1186](https://github.com/Workday/canvas-kit/pull/1186)) [@NicholasBoll](https://github.com/NicholasBoll)
- docs: Update Breadcrumbs stories from review feedback ([#1210](https://github.com/Workday/canvas-kit/pull/1210)) [@alanbsmith](https://github.com/alanbsmith)
- docs(popup): Update custom target example to accept ref ([#1209](https://github.com/Workday/canvas-kit/pull/1209)) [@divyanshu023](https://github.com/divyanshu023)
- docs: Add menu mdx docs ([#1203](https://github.com/Workday/canvas-kit/pull/1203)) [@sahlhoff](https://github.com/sahlhoff)
- fix: Fix misc. MDX fixes ([#1188](https://github.com/Workday/canvas-kit/pull/1188)) [@anicholls](https://github.com/anicholls)
- fix: Fix broken link in pagination.stories.mdx ([#1178](https://github.com/Workday/canvas-kit/pull/1178)) [@stuartmccoll](https://github.com/stuartmccoll)

### Infrastructure

- feat: Add comments in DTS files for JSDoc ([#1207](https://github.com/Workday/canvas-kit/pull/1207)) [@NicholasBoll](https://github.com/NicholasBoll)
- fix: Add support for React 17 in main ([#1182](https://github.com/Workday/canvas-kit/pull/1182)) [@alanbsmith](https://github.com/alanbsmith)
- chore: Update incorrect prop names ([#1181](https://github.com/Workday/canvas-kit/pull/1181)) [@NicholasBoll](https://github.com/NicholasBoll)
- ci: Add forward merge job ([#1173](https://github.com/Workday/canvas-kit/pull/1173)) [@NicholasBoll](https://github.com/NicholasBoll)
- ci: Add pull request title check ([#1153](https://github.com/Workday/canvas-kit/pull/1153)) [@NicholasBoll](https://github.com/NicholasBoll)
- chore: Bump prismjs from 1.23.0 to 1.24.0 ([#1129](https://github.com/Workday/canvas-kit/pull/1129)) [@dependabot](https://github.com/dependabot)
- ci: Delete main.yml [@NicholasBoll](https://github.com/NicholasBoll)

## v4.8.3 (2021-08-13)

### Components

- fix(combobox): Add type attribute and remove tabindex attribute ([#1172](https://github.com/Workday/canvas-kit/pull/1172)) [@vibdev](https://github.com/vibdev)
- fix(popup): Fix RTL rendering for popups ([#1183](https://github.com/Workday/canvas-kit/pull/1183)) [@NicholasBoll](https://github.com/NicholasBoll)

### Infrastructure

- ci: Add pull request title check ([#1153](https://github.com/Workday/canvas-kit/pull/1153)) [@NicholasBoll](https://github.com/NicholasBoll)
- ci: Add forward-merge job [@NicholasBoll](https://github.com/NicholasBoll)

## v5.0.4 (2021-07-12)

### Components

- feat(common): Add HTML attribute interface to ExtractProps ([#1147](https://github.com/Workday/canvas-kit/pull/1147)) [@NicholasBoll](https://github.com/NicholasBoll)

### Docs
- docs: Fix changelog issues [@anicholls](https://github.com/anicholls)

## v4.8.2 (2021-07-12)
### Infrastructure

- ci: Add additional check so support releases aren't treated as latest [@anicholls](https://github.com/anicholls)
- fix: Convert focus-trap-js to TS file to fix module-not-found error ([#1149](https://github.com/Workday/canvas-kit/pull/1149)) [@NicholasBoll](https://github.com/NicholasBoll)

## v5.0.3 (2021-07-09)

### Components

- docs: Convert Buttons category stories to use mdx ([#1127](https://github.com/Workday/canvas-kit/pull/1127)) [@anicholls](https://github.com/anicholls)
- docs: Add MDX docs and examples for Input components ([#1128](https://github.com/Workday/canvas-kit/pull/1128)) [@jamesfan](https://github.com/jamesfan)
- fix(tooltip): Fix overflow ellipsis detection ([#1132](https://github.com/Workday/canvas-kit/pull/1132)) [@NicholasBoll](https://github.com/NicholasBoll)
- fix(modal): Fix focus trap when Modal contains an iframe ([#1135](https://github.com/Workday/canvas-kit/pull/1135))

### Docs

- docs: Fix codemod link in v5 migration guide [@anicholls](https://github.com/anicholls)

### Infrastructure

- build: Pull component mdx + examples into docs module during build ([#1130](https://github.com/Workday/canvas-kit/pull/1130)) [@anicholls](https://github.com/anicholls)[@NicholasBoll](https://github.com/NicholasBoll)
- feat: Add storybook utils to labs common ([#1136](https://github.com/Workday/canvas-kit/pull/1136)) [@vibdev](https://github.com/vibdev)

## v4.8.1 (2021-07-08)

### Components

- fix(combobox): Modify combobox to accept empty string as initialValue ([#1116](https://github.com/Workday/canvas-kit/pull/1116)) [@bsaggese14](https://github.com/bsaggese14)
- fix(tooltip): Fix overflow ellipsis detection ([#1132](https://github.com/Workday/canvas-kit/pull/1132)) [@NicholasBoll](https://github.com/NicholasBoll)
- fix(modal): Fix focus trap when Modal contains an iframe ([#1135](https://github.com/Workday/canvas-kit/pull/1135)) [@NicholasBoll](https://github.com/NicholasBoll)
- fix(breadcrumbs): Fix onAction bugs in Breadcrumbs ([#1073](https://github.com/Workday/canvas-kit/pull/1073)) [@alanbsmith](https://github.com/alanbsmith)
- fix(checkbox): Fix Checkbox width bug ([#1139](https://github.com/Workday/canvas-kit/pull/1139)) [@alanbsmith](https://github.com/alanbsmith)

## v5.0.2 (2021-06-22)

### Components

- feat(combobox): Modify combobox to accept empty string as initialValue ([#1116](https://github.com/workday/canvas-kit/pull/1116)) [@bsaggese14](https://github.com/bsaggese14)
- fix: Add missing exports for CKR bundle ([#1118](https://github.com/workday/canvas-kit/pull/1118)) [@anicholls](https://github.com/anicholls)
- fix(tokens): Fixes color token exports ([#1110](https://github.com/workday/canvas-kit/pull/1110)) [@alanbsmith](https://github.com/alanbsmith)
- fix(popup): Remove ref forwarding requirement in Popup.Target ([#1115](https://github.com/Workday/canvas-kit/pull/1115)) [@NicholasBoll](https://github.com/NicholasBoll)

## 5.0.1 (2021-06-16)

### Docs

- docs: Update readme links to use mdx ([#1103](https://github.com/Workday/canvas-kit/pull/1103)) [@jpante](https://github.com/jpante)
- docs: Update old labs references ([#1105](https://github.com/Workday/canvas-kit/pull/1105)) [@anicholls](https://github.com/anicholls)

### Infrastructure

- build: Remove baseUrl and paths from tsconfig ([#1107](https://github.com/Workday/canvas-kit/pull/1107)) [@anicholls](https://github.com/anicholls)
- chore: Fix circular dep in preview module ([#1104](https://github.com/Workday/canvas-kit/pull/1104)) [@anicholls](https://github.com/anicholls)

## v4.8.0 (2021-06-16)

### Components

- feat(checkbox): Add aria-checked for accessibility and testability ([#1045](https://github.com/Workday/canvas-kit/pull/1045)) [@svagi](https://github.com/svagi)
- feat(comboxbox):Added default maxHeight to autocomplete container ([#1079](https://github.com/Workday/canvas-kit/pull/1079)) [@sraj](https://github.com/sraj)
- fix(combobox): Fix Combobox RTL issue ([#1064](https://github.com/Workday/canvas-kit/pull/1064)) [@alanbsmith](https://github.com/alanbsmith)
- fix(popup): Allow popups to be owners of each other ([#1054](https://github.com/Workday/canvas-kit/pull/1054)) [@csongnguyen](https://github.com/csongnguyen)
- fix(popup): Allow tooltips to close alongside modals on click outside ([#1074](https://github.com/Workday/canvas-kit/pull/1074)) [@csongnguyen](https://github.com/csongnguyen)
- fix(tabs): Fix aria-selected for unselected tabs ([#1033](https://github.com/Workday/canvas-kit/pull/1033)) [@angadkaflay](https://github.com/angadkaflay)
- fix(tooltip): Allow aria-label pass-through in muted tooltips ([#1037](https://github.com/Workday/canvas-kit/pull/1037)) [@NicholasBoll](https://github.com/NicholasBoll)

### Docs

- docs: Add better documentation to the `as` prop ([#1046](https://github.com/Workday/canvas-kit/pull/1046)) [@NicholasBoll](https://github.com/NicholasBoll)
- docs: Popup accessible example ([#1056](https://github.com/Workday/canvas-kit/pull/1056)) [@csongnguyen](https://github.com/csongnguyen)

### Infrastructure

- chore: Bump y18n from 3.2.1 to 3.2.2 ([#1011](https://github.com/Workday/canvas-kit/pull/1011)) [@dependabot](https://github.com/dependabot)
- chore: Bump elliptic from 6.5.3 to 6.5.4 ([#993](https://github.com/Workday/canvas-kit/pull/993)) [@dependabot](https://github.com/dependabot)
- chore: Upgrade storybook to v6.2.9 ([#1055](https://github.com/Workday/canvas-kit/pull/1055)) [@anicholls](https://github.com/anicholls)
- chore: Bump ssri, ua-parser-js, handlebars, lodash, and hosted-git-info ([#1049](https://github.com/Workday/canvas-kit/pull/1049)) [@dependabot](https://github.com/dependabot)
- ci: Fix font-loading issue by predownloading [@NicholasBoll](https://github.com/NicholasBoll)
- ci: Fix Tooltip flaky visual test ([#1035](https://github.com/Workday/canvas-kit/pull/1035)) [@NicholasBoll](https://github.com/NicholasBoll)
- ci: Upgrade to node 14 ([#1044](https://github.com/Workday/canvas-kit/pull/1044)) [@NicholasBoll](https://github.com/NicholasBoll)
- feat: Add package version in Storybook ([#1082](https://github.com/Workday/canvas-kit/pull/1082)) [@mihaelamiches](https://github.com/mihaelamiches)

## 5.0.0 (2021-06-10)

The changes below include the changes made across all 5.0.0 beta and rc versions (`v5.0.0-beta.0 - v5.0.0-rc.0`).

To review the breaking changes made in this release, check out the [v5.0.0 Upgrade Guide](./modules/docs/mdx/5.0-UPGRADE-GUIDE.mdx). Use our new [codemod utility](./modules/codemod) to make the update as smooth as possible.

### Components

- fix(common): Remove unintended whitespace around bdo tag in IE11 ([#868](https://github.com/Workday/canvas-kit/pull/868)) [@vibdev](https://github.com/vibdev)
- feat(common): Spread additional props on CanvasProvider [@NicholasBoll](https://github.com/NicholasBoll)
- chore(tabs): Convert to a compound component utility functions ([#953](https://github.com/Workday/canvas-kit/pull/953)) [@NicholasBoll](https://github.com/NicholasBoll)
- feat(tabs): Update Tabs list model to support passing index position ([#990](https://github.com/Workday/canvas-kit/pull/990)) [@omasrii](https://github.com/omasrii)
- fix: Allow refs to be passed to createComponent components ([#1009](https://github.com/Workday/canvas-kit/pull/1009)) [@NicholasBoll](https://github.com/NicholasBoll)
- chore: Update spacing tokens + codemod ([#1010](https://github.com/Workday/canvas-kit/pull/1010)) [@alanbsmith](https://github.com/alanbsmith)
- chore: Refactor Button to use createComponent ([#1017](https://github.com/Workday/canvas-kit/pull/1017)) [@NicholasBoll](https://github.com/NicholasBoll)
- chore: Rename core packages to tokens and add codemod ([#1020](https://github.com/Workday/canvas-kit/pull/1020)) [@alanbsmith](https://github.com/alanbsmith)
- chore(card): Convert to a Compound Component and create codemod ([#1028](https://github.com/Workday/canvas-kit/pull/1028)) [@NicholasBoll](https://github.com/NicholasBoll)
- fix(tabs): Fix aria-selected for unselected tabs ([#1033](https://github.com/Workday/canvas-kit/pull/1033)) [@angadkaflay](https://github.com/angadkaflay)
- ci: Fix Tooltip flaky visual test ([#1035](https://github.com/Workday/canvas-kit/pull/1035)) [@NicholasBoll](https://github.com/NicholasBoll)
- fix(tooltip): Allow aria-label pass-through in muted tooltips ([#1037](https://github.com/Workday/canvas-kit/pull/1037)) [@NicholasBoll](https://github.com/NicholasBoll)
- docs: Add better documentation to the `as` prop ([#1046](https://github.com/Workday/canvas-kit/pull/1046)) [@NicholasBoll](https://github.com/NicholasBoll)
- docs(tabs): Update single tabs panel example ([#1047](https://github.com/Workday/canvas-kit/pull/1047)) [@NicholasBoll](https://github.com/NicholasBoll)
- docs: Update Create Compound Component docs ([#1048](https://github.com/Workday/canvas-kit/pull/1048)) [@NicholasBoll](https://github.com/NicholasBoll)
- fix(popup): Allow popups to be owners of each other ([#1054](https://github.com/Workday/canvas-kit/pull/1054)) [@csongnguyen](https://github.com/csongnguyen)
- fix(combobox): Fix Combobox RTL issue ([#1064](https://github.com/Workday/canvas-kit/pull/1064)) [@alanbsmith](https://github.com/alanbsmith)
- refactor(button): Button recategorization ([#1034](https://github.com/Workday/canvas-kit/pull/1034)) [@anicholls](https://github.com/anicholls)
- fix(popup): Allow tooltips to close alongside modals on click outside ([#1074](https://github.com/Workday/canvas-kit/pull/1074)) [@csongnguyen](https://github.com/csongnguyen)
- refactor: Move InputProvider from tokens to common ([#1076](https://github.com/Workday/canvas-kit/pull/1076)) [@anicholls](https://github.com/anicholls)
- feat(common): Add Box Component ([#1027](https://github.com/Workday/canvas-kit/pull/1027)) [@alanbsmith](https://github.com/alanbsmith)
- feat(comboxbox):Added default maxHeight to autocomplete container ([#1079](https://github.com/Workday/canvas-kit/pull/1079)) [@sraj](https://github.com/sraj)
- feat: Forward refs for input components ([#1068](https://github.com/Workday/canvas-kit/pull/1068)) [@jamesfan](https://github.com/jamesfan)
- feat(checkbox): Add aria-checked for accessibility and testability ([#1045](https://github.com/Workday/canvas-kit/pull/1045)) [@svagi](https://github.com/svagi)
- docs: Popup accessible example ([#1056](https://github.com/Workday/canvas-kit/pull/1056)) [@csongnguyen](https://github.com/csongnguyen)
- chore: Upgrade Card to use Box ([#1086](https://github.com/Workday/canvas-kit/pull/1086)) [@NicholasBoll](https://github.com/NicholasBoll)
- refactor(popup): Convert Popup to a compound component ([#1065](https://github.com/Workday/canvas-kit/pull/1065)) [@NicholasBoll](https://github.com/NicholasBoll)
- fix(skeleton): Change skeleton animation to fade in and out ([#1084](https://github.com/Workday/canvas-kit/pull/1084)) [@willklein](https://github.com/willklein)
- fix: Refactor/modal compound component ([#1091](https://github.com/Workday/canvas-kit/pull/1091)) [@NicholasBoll](https://github.com/NicholasBoll)
- feat: Remove Preview/Tokens & Upgrade CKR Labs Type Hierarchy ([#1078](https://github.com/Workday/canvas-kit/pull/1078)) [@alanbsmith](https://github.com/alanbsmith)
- fix: Fix type upgrade issues ([#1098](https://github.com/Workday/canvas-kit/pull/1098)) [@alanbsmith](https://github.com/alanbsmith)
- docs: Update migration and Popup docs ([#1095](https://github.com/Workday/canvas-kit/pull/1095)) [@NicholasBoll](https://github.com/NicholasBoll)

### Infrastructure

- feat: Add compound component utility functions ([#946](https://github.com/Workday/canvas-kit/pull/946)) [@NicholasBoll](https://github.com/NicholasBoll)
- test: Add verifyComponent test helper and fix test types ([#958](https://github.com/Workday/canvas-kit/pull/958)) [@NicholasBoll](https://github.com/NicholasBoll)
- docs: Add compound Component Creation Doc ([#950](https://github.com/Workday/canvas-kit/pull/950)) [@NicholasBoll](https://github.com/NicholasBoll)
- chore: Add slash imports ([#992](https://github.com/Workday/canvas-kit/pull/992)) [@anicholls](https://github.com/anicholls)
- docs: Relocate supplemental docs to new docs module ([#998](https://github.com/Workday/canvas-kit/pull/998)) [@anicholls](https://github.com/anicholls)
- chore: Deprecate CKCSS and update migration guide ([#1000](https://github.com/Workday/canvas-kit/pull/1000)) [@anicholls](https://github.com/anicholls)
- fix: Scope buttonRef codemod to only Button components ([#1022](https://github.com/Workday/canvas-kit/pull/1022)) [@NicholasBoll](https://github.com/NicholasBoll)
- fix: Fix slash import paths ([#1038](https://github.com/Workday/canvas-kit/pull/1038)) [@NicholasBoll](https://github.com/NicholasBoll)
- chore: Remove package.json from create component script ([#1039](https://github.com/Workday/canvas-kit/pull/1039)) [@NicholasBoll](https://github.com/NicholasBoll)
- chore: Bump y18n from 3.2.1 to 3.2.2 ([#1011](https://github.com/Workday/canvas-kit/pull/1011)) [@dependabot](https://github.com/dependabot)
- chore: Bump elliptic from 6.5.3 to 6.5.4 ([#993](https://github.com/Workday/canvas-kit/pull/993)) [@dependabot](https://github.com/dependabot)
- ci: Upgrade to node 14 ([#1044](https://github.com/Workday/canvas-kit/pull/1044)) [@NicholasBoll](https://github.com/NicholasBoll)
- chore: Upgrade storybook to v6.2.9 ([#1055](https://github.com/Workday/canvas-kit/pull/1055)) [@anicholls](https://github.com/anicholls)
- chore: Bump ssri, ua-parser-js, handlebars, lodash, and hosted-git-info ([#1049](https://github.com/Workday/canvas-kit/pull/1049)) [@dependabot](https://github.com/dependabot)
- feat: Add Canvas Kit Preview and focus the purpose of CK Labs ([#1069](https://github.com/Workday/canvas-kit/pull/1069)) [@anicholls](https://github.com/anicholls)
- feat: Add package version in Storybook ([#1082](https://github.com/Workday/canvas-kit/pull/1082)) [@mihaelamiches](https://github.com/mihaelamiches)
- docs: Review v5 migration guide ([#1089](https://github.com/Workday/canvas-kit/pull/1089)) [@jamesfan](https://github.com/jamesfan)
- fix: Update canvas-kit-react package.json ([#1099](https://github.com/Workday/canvas-kit/pull/1099)) [@alanbsmith](https://github.com/alanbsmith)

## 5.0.0-rc.0 (2021-06-07)

### Components

- fix(tabs): Fix aria-selected for unselected tabs ([#1033](https://github.com/Workday/canvas-kit/pull/1033)) [@angadkaflay](https://github.com/angadkaflay)
- fix(tooltip): Allow aria-label pass-through in muted tooltips ([#1037](https://github.com/Workday/canvas-kit/pull/1037)) [@NicholasBoll](https://github.com/NicholasBoll)
- fix(popup): Allow popups to be owners of each other ([#1054](https://github.com/Workday/canvas-kit/pull/1054)) [@csongnguyen](https://github.com/csongnguyen)
- fix(combobox): Fix Combobox RTL issue ([#1064](https://github.com/Workday/canvas-kit/pull/1064)) [@alanbsmith](https://github.com/alanbsmith)
- refactor: Button recategorization ([#1034](https://github.com/Workday/canvas-kit/pull/1034)) [@anicholls](https://github.com/anicholls)
- fix(popup): Allow tooltips to close alongside modals on click outside ([#1074](https://github.com/Workday/canvas-kit/pull/1074)) [@csongnguyen](https://github.com/csongnguyen)
- fix: Move InputProvider from tokens to common ([#1076](https://github.com/Workday/canvas-kit/pull/1076)) [@anicholls](https://github.com/anicholls)
- feat(common): Add Box Component [@alanbsmith](https://github.com/alanbsmith)
- feat(comboxbox):Added default maxHeight to autocomplete container ([#1079](https://github.com/Workday/canvas-kit/pull/1079)) [@sraj](https://github.com/sraj)
- feat: Forward refs for input components ([#1068](https://github.com/Workday/canvas-kit/pull/1068)) [@jamesfan](https://github.com/jamesfan)
- feat(checkbox): Add aria-checked for accessibility and testability ([#1045](https://github.com/Workday/canvas-kit/pull/1045)) [@svagi](https://github.com/svagi)
- chore: Upgrade Card to use Box ([#1086](https://github.com/Workday/canvas-kit/pull/1086)) [@NicholasBoll](https://github.com/NicholasBoll)
- refactor(popup): Convert Popup to a compound component ([#1065](https://github.com/Workday/canvas-kit/pull/1065)) [@NicholasBoll](https://github.com/NicholasBoll)
- fix(skeleton): Change skeleton animation to fade in and out ([#1084](https://github.com/Workday/canvas-kit/pull/1084)) [@willklein](https://github.com/willklein)
- fix: Refactor/modal compound component ([#1091](https://github.com/Workday/canvas-kit/pull/1091)) [@NicholasBoll](https://github.com/NicholasBoll)
- feat: Remove Preview/Tokens & Upgrade CKR Labs Type Hierarchy ([#1078](https://github.com/Workday/canvas-kit/pull/1078)) [@alanbsmith](https://github.com/alanbsmith)

### Documentation

- docs: Add better documentation to the `as` prop ([#1046](https://github.com/Workday/canvas-kit/pull/1046)) [@NicholasBoll](https://github.com/NicholasBoll)
- docs(tabs): Update single tabs panel example ([#1047](https://github.com/Workday/canvas-kit/pull/1047)) [@NicholasBoll](https://github.com/NicholasBoll)
- docs: Update Create Compound Component docs ([#1048](https://github.com/Workday/canvas-kit/pull/1048)) [@NicholasBoll](https://github.com/NicholasBoll)
- docs: Popup accessible example ([#1056](https://github.com/Workday/canvas-kit/pull/1056)) [@csongnguyen](https://github.com/csongnguyen)
- docs: Review v5 migration guide ([#1089](https://github.com/Workday/canvas-kit/pull/1089)) [@jamesfan](https://github.com/jamesfan)

### Infrastructure

- chore: Bump y18n from 3.2.1 to 3.2.2 ([#1011](https://github.com/Workday/canvas-kit/pull/1011)) [@dependabot](https://github.com/dependabot)
- chore: Bump elliptic from 6.5.3 to 6.5.4 ([#993](https://github.com/Workday/canvas-kit/pull/993)) [@dependabot](https://github.com/dependabot)
- ci: Fix Tooltip flaky visual test ([#1035](https://github.com/Workday/canvas-kit/pull/1035)) [@NicholasBoll](https://github.com/NicholasBoll)
- ci: Upgrade to node 14 ([#1044](https://github.com/Workday/canvas-kit/pull/1044)) [@NicholasBoll](https://github.com/NicholasBoll)
- chore: Upgrade storybook to v6.2.9 ([#1055](https://github.com/Workday/canvas-kit/pull/1055)) [@anicholls](https://github.com/anicholls)
- chore: Bump ssri, ua-parser-js, handlebars, lodash, and hosted-git-info ([#1049](https://github.com/Workday/canvas-kit/pull/1049)) [@dependabot](https://github.com/dependabot)
- fix: Prevent finding matches on the wrong imports (buttons codemod) [@anicholls](https://github.com/anicholls)
- feat: Add Canvas Kit Preview and focus the purpose of CK Labs [@anicholls](https://github.com/anicholls)
- fix: Update yarn.lock [@alanbsmith](https://github.com/alanbsmith)
- ci: Fix font-loading issue by predownloading [@NicholasBoll](https://github.com/NicholasBoll)
- feat: Add package version in Storybook ([#1082](https://github.com/Workday/canvas-kit/pull/1082)) [@mihaelamiches](https://github.com/mihaelamiches)

## 5.0.0-beta.2 (2021-04-26)

### Components

- chore(card): Convert to a Compound Component and create codemod ([#1028](https://github.com/Workday/canvas-kit/pull/1028)) [@NicholasBoll](https://github.com/NicholasBoll)

### Infrastructure

- fix: Fix slash import paths ([#1038](https://github.com/Workday/canvas-kit/pull/1038)) [@NicholasBoll](https://github.com/NicholasBoll)
- chore: Remove package.json from create component script ([#1039](https://github.com/Workday/canvas-kit/pull/1039)) [@NicholasBoll](https://github.com/NicholasBoll)

## 5.0.0-beta.1 (2021-04-12)

### Components

- feat(common): Spread additional props on CanvasProvider [@NicholasBoll](https://github.com/NicholasBoll)
- chore(tabs): Convert to a compound component utility functions ([#953](https://github.com/Workday/canvas-kit/pull/953)) [@NicholasBoll](https://github.com/NicholasBoll)
- feat(tabs): Update Tabs list model to support passing index position ([#990](https://github.com/Workday/canvas-kit/pull/990)) [@omasrii](https://github.com/omasrii)
- fix: Allow refs to be passed to createComponent components ([#1009](https://github.com/Workday/canvas-kit/pull/1009)) [@NicholasBoll](https://github.com/NicholasBoll)
- chore: Refactor Button to use createComponent ([#1017](https://github.com/Workday/canvas-kit/pull/1017)) [@NicholasBoll](https://github.com/NicholasBoll)

### Codemods

- chore: Add slash imports ([#992](https://github.com/Workday/canvas-kit/pull/992)) [@anicholls](https://github.com/anicholls)
- chore: Update spacing tokens + codemod ([#1010](https://github.com/Workday/canvas-kit/pull/1010)) [@alanbsmith](https://github.com/alanbsmith)
- fix: Scope buttonRef codemod to only Button components ([#1022](https://github.com/Workday/canvas-kit/pull/1022)) [@NicholasBoll](https://github.com/NicholasBoll)
- chore: Rename core packages to tokens and add codemod [@alanbsmith](https://github.com/alanbsmith)
- fix: Updates jscodeshift build directories [@alanbsmith](https://github.com/alanbsmith)

### Infrastructure

#### Docs

- docs: Add compound Component Creation Doc ([#950](https://github.com/Workday/canvas-kit/pull/950)) [@NicholasBoll](https://github.com/NicholasBoll)
- docs: Update v5 migration TOC and ordering [@anicholls](https://github.com/anicholls)
- docs: Relocate supplemental docs to new docs module ([#998](https://github.com/Workday/canvas-kit/pull/998)) [@anicholls](https://github.com/anicholls)
- chore: Deprecate CKCSS and update migration guide ([#1000](https://github.com/Workday/canvas-kit/pull/1000)) [@anicholls](https://github.com/anicholls)

#### Testing

- test: Add verifyComponent test helper and fix test types ([#958](https://github.com/Workday/canvas-kit/pull/958)) [@NicholasBoll](https://github.com/NicholasBoll)

#### CI

- ci: Fix error in prerelease logic in publish-canary script [@anicholls](https://github.com/anicholls)
- ci: Update setup-node action and remove custom matcher ([#994](https://github.com/Workday/canvas-kit/pull/994)) [@NicholasBoll](https://github.com/NicholasBoll)
- ci: Fix canary dist-tag for prerelease canaries in slack message ([#1003](https://github.com/Workday/canvas-kit/pull/1003)) [@anicholls](https://github.com/anicholls)

## v4.7.0 (2021-04-12)

### Components
- fix(select): Fix undesired scrolling when activating the menu ([#1016](https://github.com/Workday/canvas-kit/pull/1016)) [@jamesfan](https://github.com/jamesfan)

### Infrastructure
- docs: Fix Github Pages story link in Specifications ([#1005](https://github.com/Workday/canvas-kit/pull/1005)) [@NicholasBoll](https://github.com/NicholasBoll)
- fix: Fix specification story links [@NicholasBoll](https://github.com/NicholasBoll)

### CSS

- feat: Add basic primary theme support to CSS components ([#995](https://github.com/Workday/canvas-kit/pull/995)) [@aaronanderson](https://github.com/aaronanderson)

## v4.6.0 (2021-03-19)

### Components

- feat(popup): Add OverflowTooltip and update Popup behaviors to match a11y specs ([#980](https://github.com/Workday/canvas-kit/pull/980)) [@NicholasBoll](https://github.com/NicholasBoll)

### Infrastructure

- fix(modal): Update readme with correct import ([#988](https://github.com/Workday/canvas-kit/pull/988)) [@mannycarrera4](https://github.com/mannycarrera4)
- chore: Bump prismjs from 1.17.1 to 1.23.0 ([#986](https://github.com/Workday/canvas-kit/pull/986)) [@dependabot](https://github.com/dependabot)
- ci: Update setup-node action and remove custom matcher ([#994](https://github.com/Workday/canvas-kit/pull/994)) [@NicholasBoll](https://github.com/NicholasBoll)

## v4.5.1 (2021-02-26)

### Components

- fix(popup): Fix Popup icon RTL bug ([#983](https://github.com/Workday/canvas-kit/pull/983)) [@alanbsmith](https://github.com/alanbsmith)
- fix(side-panel): Fix keyframes animation ([#984](https://github.com/Workday/canvas-kit/pull/984)) [@alanbsmith](https://github.com/alanbsmith)

### Infrastructure

- chore: Update peerDependencies to support React 17 ([#974](https://github.com/Workday/canvas-kit/pull/974)) [@alanbsmith](https://github.com/alanbsmith)
- docs: Update Component Status doc guideline links ([#979](https://github.com/Workday/canvas-kit/pull/979)) [@NicholasBoll](https://github.com/NicholasBoll)
- docs(toast): Update Toast docs ([#982](https://github.com/Workday/canvas-kit/pull/982)) [@alanbsmith](https://github.com/alanbsmith)


## 4.5.0 (2021-02-16)

### Components
- fix(tabs): Remove event.preventDefault from TabList [#969](https://github.com/Workday/canvas-kit/pull/969) [@NicholasBoll](https://github.com/NicholasBoll)
- feat(Pagination): Update Pagination component (see notes) [#954](https://github.com/Workday/canvas-kit/pull/954)  [@alanbsmith](https://github.com/alanbsmith)
- feat: Add closeButtonAriaLabel to Modal Component [#959](https://github.com/Workday/canvas-kit/pull/959) [@UltraTempest](https://github.com/UltraTempest)
- feat(skeleton): Add option for different skeleton colors [#939](https://github.com/Workday/canvas-kit/pull/939) [@stefanuros](https://github.com/stefanuros)
- feat(badge): Add custom limit to CountBadge [#935](https://github.com/Workday/canvas-kit/pull/935) [@alanbsmith](https://github.com/alanbsmith)

### Hooks
- feat(common): Add useIsRTL hook to common module [#971](https://github.com/Workday/canvas-kit/pull/971) [@alanbsmith](https://github.com/alanbsmith)

### Infrastructure
- fix: Add crossorigin to font preloads [#967](https://github.com/Workday/canvas-kit/pull/967) [@NicholasBoll](https://github.com/NicholasBoll)
- ci: Use pull_request_target in GH Actions [@NicholasBoll](https://github.com/NicholasBoll)
- docs: Fix Story names and extra imports [#966](https://github.com/Workday/canvas-kit/pull/966) [@NicholasBoll](https://github.com/NicholasBoll)
- docs: Improve documentation [#964](https://github.com/Workday/canvas-kit/pull/964) [@NicholasBoll](https://github.com/NicholasBoll)
- ci: Remove jest code-coverage threshold [#957](https://github.com/Workday/canvas-kit/pull/957) [@alanbsmith](https://github.com/alanbsmith)
- docs: Add compound component doc [#937](https://github.com/Workday/canvas-kit/pull/937) [@NicholasBoll](https://github.com/NicholasBoll)
- feat: Add window config option to inherit or override mono font family [#916](https://github.com/Workday/canvas-kit/pull/916) [@anicholls](https://github.com/anicholls)
- chore: Bump ini from 1.3.5 to 1.3.7 [#931](https://github.com/Workday/canvas-kit/pull/931) [@NicholasBoll](https://github.com/NicholasBoll)
- chore: Update @workday/canvas-system-icons-web dependency [#940](https://github.com/Workday/canvas-kit/pull/940) [@alanbsmith](https://github.com/alanbsmith)
- chore(form-field): Update FormField Readme [#930](https://github.com/Workday/canvas-kit/pull/930) [@alanbsmith](https://github.com/alanbsmith)
- fix: Fix create component scripts [#929](https://github.com/Workday/canvas-kit/pull/929) [@jamesfan](https://github.com/jamesfan)
- docs: Standardize README badges for Labs components [#928](https://github.com/Workday/canvas-kit/pull/928) [@jamesfan](https://github.com/jamesfan)

### Notes

- Update Pagination component  [#954](https://github.com/Workday/canvas-kit/pull/954)
  - This is a breaking change in this Labs component. Please refer to the [migration guide](https://github.com/Workday/canvas-kit/blob/master/modules/react/pagination/MIGRATION_GUIDE.md) for more information on how to upgrade.

## 5.0.0-beta.0 (2021-01-27)

### Infrastructure
- feat: Add compound component utility functions ([#946](https://github.com/Workday/canvas-kit/pull/946)) [@NicholasBoll](https://github.com/NicholasBoll)
- build: Re-enable canary builds for prerelease/v5 [@anicholls](https://github.com/anicholls)

### Components

- fix(common): Remove unintended whitespace around bdo tag in IE11 ([#868](https://github.com/Workday/canvas-kit/pull/868)) [@vibdev](https://github.com/vibdev)

## 4.4.2 (2020-12-09)

### Components
- fix(menu): Remove minimum width and collapse around the content ([#922](https://github.com/Workday/canvas-kit/pull/922)) [@willklein](https://github.com/willklein)
- fix(common): Fix mouseFocusBehavior type issue ([#926](https://github.com/Workday/canvas-kit/pull/926)) [@NicholasBoll](https://github.com/NicholasBoll)

### Infrastructure
- feat: Upgrade Storybook to v6.1.3 ([#897](https://github.com/Workday/canvas-kit/pull/897)) [@anicholls](https://github.com/anicholls)
- fix: Add Emotion dependency to fix transient dep issue ([#917](https://github.com/Workday/canvas-kit/pull/917)) [@anicholls](https://github.com/anicholls)
- fix: Re-enable postcss for storybook builds to transpile svg-load ([#919](https://github.com/Workday/canvas-kit/pull/919)) [@anicholls](https://github.com/anicholls)

## 4.4.1 (2020-11-20)

### Components
- fix(color-picker): Detect different formats of `#ffffff` ([#884](https://github.com/Workday/canvas-kit/pull/884)) [@NicholasBoll](https://github.com/NicholasBoll)
- docs(popup): Fix usePopup hook example docs ([#911](https://github.com/Workday/canvas-kit/pull/911)) [@Parker-Ledoux](https://github.com/Parker-Ledoux)
- fix(select): Allow a single option ([#914](https://github.com/Workday/canvas-kit/pull/914)) [@NicholasBoll](https://github.com/NicholasBoll)

### Infrastructure
- ci: Use exec instead of node-cmd ([#908](https://github.com/Workday/canvas-kit/pull/908)) [@lychyi](https://github.com/lychyi)
- chore: Fix create component scripts ([#912](https://github.com/Workday/canvas-kit/pull/912)) [@Parker-Ledoux](https://github.com/Parker-Ledoux)

## 4.4.0 (2020-11-13)

### Components
- feat: Add SidePanel to labs ([#866](https://github.com/Workday/canvas-kit/pull/866)) [@lychyi](https://github.com/lychyi)
- fix(button): Fix accent colors on IconButton when toggled on ([#895](https://github.com/Workday/canvas-kit/pull/895)) [@jamesfan](https://github.com/jamesfan)
- fix(side-panel): Update Toggle spacing ([#902](https://github.com/Workday/canvas-kit/pull/902)) [@lychyi](https://github.com/lychyi)
- feat(labs): Add Tabs component ([#569](https://github.com/Workday/canvas-kit/pull/569)) [@darcar31](https://github.com/darcar31)

### Infrastructure
- docs: Remove universal selector for section elements ([#896](https://github.com/Workday/canvas-kit/pull/896)) [@lychyi](https://github.com/lychyi)
- chore: Update publish-canary.js [@lychyi](https://github.com/lychyi)
- ci: Increase buffer size for publish cmd ([#903](https://github.com/Workday/canvas-kit/pull/903)) [@lychyi](https://github.com/lychyi)

### Notes
With the #895, if you're using a toggleable `IconButton` component, you will experience visual diffs for the following icons (they were not rendering properly prior, they should now look correct when "toggled" on):

```
adHocDelivery
alarmClockPlus
alarmClock
boxPlus
boxTextCheck
boxTextPlus
boxTextSearch
boxTextUser
cArea100
cAreaLayered
cAreaStacked
cBar100
cBarClustered
cBarStacked
cBubble
cColumn100
cColumnClustered
cColumnLine
cColumnStacked
cDualLine
cPie
cScatter
calendarUser
cameraPlus
cardView
clipboardBlankCheck
clipboardCheck
commentActive
dashboardExpenses
documentCandidateSearch
documentsCheck
flashAuto
fontSize
highlight
jobInfo
lockPlus
manageDelivery
orderedList
pill
qrCode
receipts
region
reportParameter
rowsCheck
rowsPlus
select
timeOffBalance
time
timelinePerson
unlink
userForward
userPlus
workbook
```
#### Before Fix

![image](https://user-images.githubusercontent.com/146020/97763546-27001e80-1ac9-11eb-854d-58e2fd94637e.png)

#### After Fix

![image](https://user-images.githubusercontent.com/146020/97763552-2a93a580-1ac9-11eb-9988-6eb468fdfeef.png)


## 4.3.1 (2020-10-22)

### Components
- refactor(select): Convert more of Select to FC and improve code style ([#827](https://github.com/Workday/canvas-kit/pull/827)) [@jamesfan](https://github.com/jamesfan)
- fix(popup): Cannot read property 'createContainer' of undefined ([#889](https://github.com/Workday/canvas-kit/pull/889)) [@mannycarrera4](https://github.com/mannycarrera4)
- fix(modal): Add exception to modal enter animation ([#867](https://github.com/Workday/canvas-kit/pull/867)) [@NicholasBoll](https://github.com/NicholasBoll)
- fix(menu): Update MenuItem icon styles ([#885](https://github.com/Workday/canvas-kit/pull/885)) [@alanbsmith](https://github.com/alanbsmith)

### Infrastructure
- docs: Fix broken links in Storybook ([#876](https://github.com/Workday/canvas-kit/pull/876)) [@NicholasBoll](https://github.com/NicholasBoll)


## 4.3.0 (2020-10-09)

### Components
- fix(popup-stack): Move adapter var to popup-stack global namespace ([#865](https://github.com/Workday/canvas-kit/pull/865)) [@csongnguyen](https://github.com/csongnguyen)
- feat(badge): Add canvas-kit-css-badge to canvas-kit-css ([#860](https://github.com/Workday/canvas-kit/pull/860)) [@alanbsmith](https://github.com/alanbsmith)
- fix(color-picker): Separate popup from color picker ([#846](https://github.com/Workday/canvas-kit/pull/846)) [@mannycarrera4](https://github.com/mannycarrera4)
- docs(core): Update core CSS border-radius docs ([#871](https://github.com/Workday/canvas-kit/pull/871)) [@alanbsmith](https://github.com/alanbsmith)
- docs(popup): Change language around use of usePopupStack ([#874](https://github.com/Workday/canvas-kit/pull/874)) [@NicholasBoll](https://github.com/NicholasBoll)
- feat(popup): Add previousFocusRef to useCloseOnEscape hook ([#873](https://github.com/Workday/canvas-kit/pull/873)) [@alanbsmith](https://github.com/alanbsmith)
- fix(drawer): Add support for word wrapping in IE11 ([#879](https://github.com/Workday/canvas-kit/pull/879)) [@alanbsmith](https://github.com/alanbsmith)
- feat(breadcrumbs): Add Breadcrumbs component ([#776](https://github.com/Workday/canvas-kit/pull/776)) [@alanbsmith](https://github.com/alanbsmith)

### Infrastructure
- fix: Revert prismjs from 1.21.0 back to 1.17.1 ([#870](https://github.com/Workday/canvas-kit/pull/870)) [@jamesfan](https://github.com/jamesfan)

## 4.2.0 (2020-09-15)

### Components
- fix(color-picker): Fix IE rendering for color picker swatchbook ([#832](https://github.com/Workday/canvas-kit/pull/832)) [@jtschult](https://github.com/jtschult)
- feat(menu): exported MenuProps ([#829](https://github.com/Workday/canvas-kit/pull/829)) [@rileymiller](https://github.com/rileymiller)
- docs(segmented-control): Remove reference to labs ([#839](https://github.com/Workday/canvas-kit/pull/839)) [@lychyi](https://github.com/lychyi)
- fix(select): Prevent disabled options from being keyboard-focused ([#837](https://github.com/Workday/canvas-kit/pull/837)) [@jamesfan](https://github.com/jamesfan)
- fix(color-picker): Remove data attributes ([#838](https://github.com/Workday/canvas-kit/pull/838)) [@lychyi](https://github.com/lychyi)
- feat(color-picker): Update and export default color set ([#831](https://github.com/Workday/canvas-kit/pull/831)) [@jtschult](https://github.com/jtschult)
- test: Add cypress test for placeholder in input and text area component ([#841](https://github.com/Workday/canvas-kit/pull/841)) [@mannycarrera4](https://github.com/mannycarrera4)
- fix(select): Replace disabled attribute on options with aria-disabled ([#844](https://github.com/Workday/canvas-kit/pull/844)) [@jamesfan](https://github.com/jamesfan)
- fix(modal): Bump focus-trap-js to 1.1.0 and add test ([#857](https://github.com/Workday/canvas-kit/pull/857)) [@alexandrzavalii](https://github.com/alexandrzavalii)
- fix(form-field): Fix legend overflow bug (IE11) ([#853](https://github.com/Workday/canvas-kit/pull/853)) [@lychyi](https://github.com/lychyi)

### Infrastructure
- docs: Create suggestion template ([#819](https://github.com/Workday/canvas-kit/pull/819)) [@jpante](https://github.com/jpante)
- docs: Create spike issue template ([#818](https://github.com/Workday/canvas-kit/pull/818)) [@jpante](https://github.com/jpante)
- ci: Add new issues into Backlog project ([#823](https://github.com/Workday/canvas-kit/pull/823)) [@NicholasBoll](https://github.com/NicholasBoll)
- docs: Update CHANGELOG w/ correct release dates ([#821](https://github.com/Workday/canvas-kit/pull/821)) [@lychyi](https://github.com/lychyi)
- chore: Bump prismjs from 1.17.1 to 1.21.0 ([#826](https://github.com/Workday/canvas-kit/pull/826)) [@dependabot](https://github.com/dependabot)
- chore: Bump node-fetch from 2.6.0 to 2.6.1 ([#854](https://github.com/Workday/canvas-kit/pull/854)) [@dependabot](https://github.com/dependabot)

## 4.1.2 (2020-08-04)

### Components
- fix(skeleton): Remove aria-live and add loading text content ([#804](https://github.com/Workday/canvas-kit/pull/804)) [@NicholasBoll](https://github.com/NicholasBoll)
- fix(menu): Auto scroll to selected menu item if necessary ([#812](https://github.com/Workday/canvas-kit/pull/812)) [@NicholasBoll](https://github.com/NicholasBoll)
- test(menu): Fix assertion name to be more clear [@NicholasBoll](https://github.com/NicholasBoll)
- docs(skeleton): Update to remove mention of aria-live ([#814](https://github.com/Workday/canvas-kit/pull/814)) [@lychyi](https://github.com/lychyi)

### Infrastructure
- chore: Upgrade dependencies ([#811](https://github.com/Workday/canvas-kit/pull/811)) [@NicholasBoll](https://github.com/NicholasBoll)

## 4.0.3 (2020-08-04)

### Components
- fix(skeleton): Remove aria-live and add loading text content ([#804](https://github.com/Workday/canvas-kit/pull/804)) [@NicholasBoll](https://github.com/NicholasBoll)
- fix(menu): Auto scroll to selected menu item if necessary ([#812](https://github.com/Workday/canvas-kit/pull/812)) [@NicholasBoll](https://github.com/NicholasBoll)
- test(menu): Fix assertion name to be more clear [@NicholasBoll](https://github.com/NicholasBoll)
- docs(skeleton): Update to remove mention of aria-live ([#814](https://github.com/Workday/canvas-kit/pull/814)) [@lychyi](https://github.com/lychyi)

## 3.9.3 (2020-08-04)

### Components
- fix(skeleton): Remove aria-live and add loading text content ([#804](https://github.com/Workday/canvas-kit/pull/804)) [@NicholasBoll](https://github.com/NicholasBoll)
- fix(menu): Auto scroll to selected menu item if necessary ([#812](https://github.com/Workday/canvas-kit/pull/812)) [@NicholasBoll](https://github.com/NicholasBoll)
- test(menu): Fix assertion name to be more clear [@NicholasBoll](https://github.com/NicholasBoll)
- docs(skeleton): Update to remove mention of aria-live ([#814](https://github.com/Workday/canvas-kit/pull/814)) [@lychyi](https://github.com/lychyi)

## 4.1.1 (2020-07-27)

### Components

- fix(select): Fix undesired scrolling when activating menu ([#795](https://github.com/Workday/canvas-kit/pull/795)) [@jamesfan](https://github.com/jamesfan)
- fix: Update Popup readme example ([#798](https://github.com/Workday/canvas-kit/pull/798)) [@alanbsmith](https://github.com/alanbsmith)
- fix(select): Support required and aria-required ([#797](https://github.com/Workday/canvas-kit/pull/797)) [@jamesfan](https://github.com/jamesfan)
- fix(color-picker): Prevent enter key forwarding to next focus target ([#799](https://github.com/Workday/canvas-kit/pull/799)) [@NicholasBoll](https://github.com/NicholasBoll)
- fix(select): Add cancelAnimationFrame to unmount ([#803](https://github.com/Workday/canvas-kit/pull/803)) [@jamesfan](https://github.com/jamesfan)
- fix(menu): Delay focus to prevent scrolling ([#802](https://github.com/Workday/canvas-kit/pull/802)) [@NicholasBoll](https://github.com/NicholasBoll)

## 4.0.2 (2020-07-24)

### Components
- fix(menu): Delay focus to prevent scrolling ([#802](https://github.com/Workday/canvas-kit/pull/802)) [@NicholasBoll](https://github.com/NicholasBoll)

## 3.9.2 (2020-07-21)

### Components
- fix(button): Remove literal fontFamily ([#787](https://github.com/Workday/canvas-kit/pull/787)) [@lychyi](https://github.com/lychyi)

## 4.1.0 (2020-07-17)

### Components
- test(radio): Fix prop table logic ([#748](https://github.com/Workday/canvas-kit/pull/748)) [@lychyi](https://github.com/lychyi)
- fix(select): Fix theming colors for proper contrast ([#747](https://github.com/Workday/canvas-kit/pull/747)) [@jamesfan](https://github.com/jamesfan)
- test(skeleton): Add stories and enabled snapshots ([#720](https://github.com/Workday/canvas-kit/pull/720)) [@mannycarrera4](https://github.com/mannycarrera4)
- chore: Add iconRef to Icon components ([#707](https://github.com/Workday/canvas-kit/pull/707)) [@alanbsmith](https://github.com/alanbsmith)
- chore(popup-stack): Fix repo url in package.json ([#753](https://github.com/Workday/canvas-kit/pull/753)) [@lychyi](https://github.com/lychyi)
- fix(select): Fix a11y issues ([#764](https://github.com/Workday/canvas-kit/pull/764)) [@jamesfan](https://github.com/jamesfan)
- fix(select): Fix typeahead behavior and scrolling ([#754](https://github.com/Workday/canvas-kit/pull/754)) [@jamesfan](https://github.com/jamesfan)
- feat(popup): Add getAnchorClientRect prop for custom positioning ([#765](https://github.com/Workday/canvas-kit/pull/765)) [@luislikescoffee](https://github.com/luislikescoffee)
- fix: Add explicit arg to initEvent in ComboBox and header SearchBar ([#767](https://github.com/Workday/canvas-kit/pull/767)) [@lychyi](https://github.com/lychyi)
- test(text-area): Added placeholder with value unit test ([#772](https://github.com/Workday/canvas-kit/pull/772)) [@amritbhullar](https://github.com/amritbhullar)
- refactor(form-field): Update error message color ([#774](https://github.com/Workday/canvas-kit/pull/774)) [@jamesfan](https://github.com/jamesfan)
- feat(combobox): Allow grouping of listbox items ([#535](https://github.com/Workday/canvas-kit/pull/535)) [@vibdev](https://github.com/vibdev)
- fix(menu): Fix style so item is not truncated in IE11 ([#777](https://github.com/Workday/canvas-kit/pull/777)) [@mannycarrera4](https://github.com/mannycarrera4)
- fix(avatar): Fix undesired halo around Dark variant ([#783](https://github.com/Workday/canvas-kit/pull/783)) [@6r3al](https://github.com/6r3al)

### Infrastructure
- fix: Address various publish-canary.js bugs ([#749](https://github.com/Workday/canvas-kit/pull/749)) [@lychyi](https://github.com/lychyi)
- docs: Added Workday Design page to README file ([#737](https://github.com/Workday/canvas-kit/pull/737)) [@tiarebalbi](https://github.com/tiarebalbi)
- ci: Fix canary regex to grab version ([#758](https://github.com/Workday/canvas-kit/pull/758)) [@anicholls](https://github.com/anicholls)
- feat: Support SSR ([#649](https://github.com/Workday/canvas-kit/pull/649)) [@anicholls](https://github.com/anicholls)

### Theming
- refactor(common): Update pickForegroundColor to use fallback color logic ([#752](https://github.com/Workday/canvas-kit/pull/752)) [@donovangini](https://github.com/donovangini)

### Breaking Changes:
- feat(popup-stack): Add adapter API to integrate with other popup systems ([#782](https://github.com/Workday/canvas-kit/pull/782)) [@NicholasBoll](https://github.com/NicholasBoll)

This is a potentially breaking  change if you use `usePopupStack` and `ReactDOM.createPortal(contents, document.body)`:
We added `createContainer` to `PopupStack`. React no longer controls the element that is given to the the `PopupStack`. The `PopupStack` will now create a containing element that your content should render into. If you recognize this pattern, you'll need to render into `stackRef.current` instead of `document.body`.

Before:
```tsx
const ref = React.createRef<HTMLDivElement>(null);

usePopupStack(ref)

React.createPortal(contents, document.body)
```

Now
```tsx
const stackRef = usePopupStack()

React.createPortal(contents, stackRef.current)
```

## 4.0.1 (2020-07-08)

### Components
- fix(combobox): Add explicit arg to initEvent in ComboBox and header SearchBar ([#767](https://github.com/Workday/canvas-kit/pull/767)) [@lychyi](https://github.com/lychyi)

## 3.9.1 (2020-07-07)

### Components
- fix(combobox): Add explicit arg to initEvent in ComboBox and header SearchBar ([#767](https://github.com/Workday/canvas-kit/pull/767)) [@lychyi](https://github.com/lychyi)

## 4.0.0 (2020-06-15)

The changes below are the consolidation of changes made across all 4.0.0 beta versions (`v4.0.0-beta.0-5`).

To review the breaking changes made in this release, check out the [v4.0.0 Upgrade Guide](./modules/docs/mdx/4.0-UPGRADE-GUIDE.mdx).

### Infrastructure
- ci: Release canary builds for prerelease branches ([#481](https://github.com/Workday/canvas-kit/pull/481)) [@anicholls](https://github.com/anicholls)
- ci: Fix prerelease canary builds ([#501](https://github.com/Workday/canvas-kit/pull/501)) [@anicholls](https://github.com/anicholls)
- feat: Add script for easy promotion of labs components ([#522](https://github.com/Workday/canvas-kit/pull/522)) [@anicholls](https://github.com/anicholls)
- chore: Manage dependencies ([#533](https://github.com/Workday/canvas-kit/pull/533)) [@anicholls](https://github.com/anicholls)
- fix: Remove SyntheticEvent type usage ([#499](https://github.com/Workday/canvas-kit/pull/499)) [@donovangini](https://github.com/donovangini)
- refactor: Destructure default props ([#525](https://github.com/Workday/canvas-kit/pull/525)) [@mannycarrera4](https://github.com/mannycarrera4)
- chore: Upgrade packages to fix vulnerabilities ([#531](https://github.com/Workday/canvas-kit/pull/531)) [@anicholls](https://github.com/anicholls)
- feat(core): Add window configuration option to inherit font family ([#553](https://github.com/Workday/canvas-kit/pull/553)) [@anicholls](https://github.com/anicholls)
- fix: Add type checking to PRs and fix type errors ([#609](https://github.com/Workday/canvas-kit/pull/609)) [@NicholasBoll](https://github.com/NicholasBoll)
- ci: Use sha in prerelease version to avoid duplicates ([#616](https://github.com/Workday/canvas-kit/pull/616)) [@anicholls](https://github.com/anicholls)
- ci: Trim sha before using it for canary preid ([#619](https://github.com/Workday/canvas-kit/pull/619)) [@anicholls](https://github.com/anicholls)
- ci: Fix version regex for canary publish ([#622](https://github.com/Workday/canvas-kit/pull/622)) [@anicholls](https://github.com/anicholls)
- fix: Clean up ts3.5 files ([#630](https://github.com/Workday/canvas-kit/pull/630)) [@NicholasBoll](https://github.com/NicholasBoll)
- ci: Add script to announce trunk build failures in slack ([#628](https://github.com/Workday/canvas-kit/pull/628)) [@anicholls](https://github.com/anicholls)
- chore: Upgrade Babel and presets to support optional chaining ([#631](https://github.com/Workday/canvas-kit/pull/631)) [@NicholasBoll](https://github.com/NicholasBoll)
- chore: Fix version issue in beta build ([#644](https://github.com/Workday/canvas-kit/pull/644)) [@anicholls](https://github.com/anicholls)
- chore: Fix create-module and promote-module ([#660](https://github.com/Workday/canvas-kit/pull/660)) [@NicholasBoll](https://github.com/NicholasBoll)
- fix: Fix check-lockfile call during precommit linting ([#663](https://github.com/Workday/canvas-kit/pull/663)) [@jamesfan](https://github.com/jamesfan)
- ci: Improve canary builds & publish behavior ([#665](https://github.com/Workday/canvas-kit/pull/665)) [@anicholls](https://github.com/anicholls)
- docs: Clean up 4.0 migration guide ([#677](https://github.com/Workday/canvas-kit/pull/677)) [@anicholls](https://github.com/anicholls)
- fix: Cleanup after merging master into prerelease/v4 [@anicholls](https://github.com/anicholls)
- chore: Update canvas-colors-web dependencies ([#706](https://github.com/Workday/canvas-kit/pull/706)) [@anicholls](https://github.com/anicholls)

### Theming

- chore: Promote theming functions out of labs ([#558](https://github.com/Workday/canvas-kit/pull/558)) [@mannycarrera4](https://github.com/mannycarrera4)
- chore: Move theme functionality from labs to common ([#594](https://github.com/Workday/canvas-kit/pull/594)) [@mannycarrera4](https://github.com/mannycarrera4)
- fix(common): Improve theming API stability ([#593](https://github.com/Workday/canvas-kit/pull/593)) [@anicholls](https://github.com/anicholls)
- fix(common): Auto-generate contrast color for partial theme ([#700](https://github.com/Workday/canvas-kit/pull/700)) [@donovangini](https://github.com/donovangini)

### Components
- refactor(button): Simplify Button components and prep for theming ([#471](https://github.com/Workday/canvas-kit/pull/471)) [@anicholls](https://github.com/anicholls)
- refactor: Rename and move IconButtonToggleGroup to SegmentedControl ([#505](https://github.com/Workday/canvas-kit/pull/505)) [@anicholls](https://github.com/anicholls)
- fix(modal): Use React portals for accessibility fixes ([#419](https://github.com/Workday/canvas-kit/pull/419)) [@NicholasBoll](https://github.com/NicholasBoll)
- chore: Promote SegmentedControl out of labs ([#524](https://github.com/Workday/canvas-kit/pull/524)) [@anicholls](https://github.com/anicholls)
- fix(button): Misc. fixes after refactor ([#509](https://github.com/Workday/canvas-kit/pull/509)) [@anicholls](https://github.com/anicholls)
- feat(button): Add theming support to buttons ([#527](https://github.com/Workday/canvas-kit/pull/527)) [@anicholls](https://github.com/anicholls)
- refactor(button): TextButton design updates ([#540](https://github.com/Workday/canvas-kit/pull/540)) [@anicholls](https://github.com/anicholls)
- feat(button): Add Hyperlink component ([#541](https://github.com/Workday/canvas-kit/pull/541)) [@anicholls](https://github.com/anicholls)
- feat(tooltip): Refactor to a simpler API ([#528](https://github.com/Workday/canvas-kit/pull/528)) [@NicholasBoll](https://github.com/NicholasBoll)
- feat(core): Allow InputProvider to use a configurable container ([#546](https://github.com/Workday/canvas-kit/pull/546)) [@mannycarrera4](https://github.com/mannycarrera4)
- fix(button): Fix IconButton states and update TextButton CSS ([#577](https://github.com/Workday/canvas-kit/pull/577)) [@anicholls](https://github.com/anicholls)
- ci(tooltip): Fix chromatic flag ([#585](https://github.com/Workday/canvas-kit/pull/585)) [@NicholasBoll](https://github.com/NicholasBoll)
- fix: Rename prop labels to match aria labels ([#551](https://github.com/Workday/canvas-kit/pull/551)) [@mannycarrera4](https://github.com/mannycarrera4)
- fix(modal): Add missing aria-modal=true and add aria-label ([#588](https://github.com/Workday/canvas-kit/pull/588)) [@alexandrzavalii](https://github.com/alexandrzavalii)
- feat(button): Add href support ([#590](https://github.com/Workday/canvas-kit/pull/590)) [@anicholls](https://github.com/anicholls)
- fix(color-picker): Fix accessibility announcement for color input ([#639](https://github.com/Workday/canvas-kit/pull/639)) [@mannycarrera4](https://github.com/mannycarrera4)
- test(toast): Fix chromatic stories for toast ([#625](https://github.com/Workday/canvas-kit/pull/625)) [@mannycarrera4](https://github.com/mannycarrera4)
- fix(pagination): Provide aria live attribute for accessbility ([#620](https://github.com/Workday/canvas-kit/pull/620)) [@mannycarrera4](https://github.com/mannycarrera4)
- fix(avatar): Combine Avatar & AvatarButton and provide fallback image ([#614](https://github.com/Workday/canvas-kit/pull/614)) [@vibdev](https://github.com/vibdev)
- feat(select): Add theming to select in labs ([#648](https://github.com/Workday/canvas-kit/pull/648)) [@mannycarrera4](https://github.com/mannycarrera4)
- fix(avatar): Fix misalignment on ie11 ([#676](https://github.com/Workday/canvas-kit/pull/676)) [@alexandrzavalii](https://github.com/alexandrzavalii)
- fix(toast): Action link align on new line ([#682](https://github.com/Workday/canvas-kit/pull/682)) [@alexandrzavalii](https://github.com/alexandrzavalii)
- fix(button):  Update button readme with toolbar section ([#680](https://github.com/Workday/canvas-kit/pull/680)) [@mannycarrera4](https://github.com/mannycarrera4)
- feat(button): Add toolbar dropdown button ([#684](https://github.com/Workday/canvas-kit/pull/684)) [@mannycarrera4](https://github.com/mannycarrera4)
- test(card): Add stories and enable snapshots ([#708](https://github.com/Workday/canvas-kit/pull/708)) [@mannycarrera4](https://github.com/mannycarrera4)
- feat: Add a Popup Stack manager to Canvas Kit ([#670](https://github.com/Workday/canvas-kit/pull/670)) [@NicholasBoll](https://github.com/NicholasBoll)
- fix: Use theme contrast color for input "checks" ([#719](https://github.com/Workday/canvas-kit/pull/719)) [@anicholls](https://github.com/anicholls)
- fix(button): Misc. styling fixes and update to focusRing API ([#726](https://github.com/Workday/canvas-kit/pull/726)) [@anicholls](https://github.com/anicholls)
- fix(form-field): Fix default prop bug ([#702](https://github.com/Workday/canvas-kit/pull/702)) [@alanbsmith](https://github.com/alanbsmith)
- fix(segmented-control): Misc. fixes and story improvements ([#730](https://github.com/Workday/canvas-kit/pull/730)) [@anicholls](https://github.com/anicholls)
- fix(icon): Fix icon color references ([#733](https://github.com/Workday/canvas-kit/pull/733)) [@anicholls](https://github.com/anicholls)
- feat(select): Render menu using a portal ([#641](https://github.com/Workday/canvas-kit/pull/641)) [@jamesfan](https://github.com/jamesfan)

## 3.9.0 (2020-06-15)

### Infrastructure
- test: Improve snapshot infrastructure and organization ([#687](https://github.com/Workday/canvas-kit/pull/687)) [@anicholls](https://github.com/anicholls)
- chore: Bump websocket-extensions from 0.1.3 to 0.1.4 ([#703](https://github.com/Workday/canvas-kit/pull/703)) [@dependabot](https://github.com/dependabot)
- chore: Remove unneeded dependency ([#721](https://github.com/Workday/canvas-kit/pull/721)) [@NicholasBoll](https://github.com/NicholasBoll)

### Components
- fix(select): Fix miscellaneous UI issues ([#672](https://github.com/Workday/canvas-kit/pull/672)) [@jamesfan](https://github.com/jamesfan)
- test(select): Fix visual testing states for options ([#606](https://github.com/Workday/canvas-kit/pull/606)) [@jamesfan](https://github.com/jamesfan)
- test(avatar): Add snapshot tests for Avatar and AvatarButton ([#690](https://github.com/Workday/canvas-kit/pull/690)) [@anicholls](https://github.com/anicholls)
- test(tooltip): Add snapshot test for various placements ([#691](https://github.com/Workday/canvas-kit/pull/691)) [@anicholls](https://github.com/anicholls)
- test(status-indicator): Add snapshots ([#692](https://github.com/Workday/canvas-kit/pull/692)) [@anicholls](https://github.com/anicholls)
- test(modal): Add modal snapshots ([#693](https://github.com/Workday/canvas-kit/pull/693)) [@anicholls](https://github.com/anicholls)
- test(avatar): Fix visual regression threshold ([#723](https://github.com/Workday/canvas-kit/pull/723)) [@NicholasBoll](https://github.com/NicholasBoll)
- test(core): Add new stories and enable snapshots ([#696](https://github.com/Workday/canvas-kit/pull/696)) [@anicholls](https://github.com/anicholls)
- test(drawer): Add stories and snapshots for drawer ([#727](https://github.com/Workday/canvas-kit/pull/727)) [@mannycarrera4](https://github.com/mannycarrera4)
- feat(core): Add window configuration option to inherit font family ([#722](https://github.com/Workday/canvas-kit/pull/722)) [@anicholls](https://github.com/anicholls)
- test(side-panel): Add stories and enable snapshots ([#715](https://github.com/Workday/canvas-kit/pull/715)) [@mannycarrera4](https://github.com/mannycarrera4)
- ci(avatar): Fixed threshold setting ([#731](https://github.com/Workday/canvas-kit/pull/731)) [@NicholasBoll](https://github.com/NicholasBoll)
- test(status-indicator): Fix visual testing story icons ([#732](https://github.com/Workday/canvas-kit/pull/732)) [@anicholls](https://github.com/anicholls)
- chore(core): Update Labs Core stories and add snapshots ([#735](https://github.com/Workday/canvas-kit/pull/735)) [@alanbsmith](https://github.com/alanbsmith)

## 4.0.0-beta.5 (2020-06-12)

### Infrastructure
- docs: Clean up 4.0 migration guide ([#677](https://github.com/Workday/canvas-kit/pull/677)) [@anicholls](https://github.com/anicholls)
- fix: Cleanup after merging master into prerelease/v4 [@anicholls](https://github.com/anicholls)
- chore: Update canvas-colors-web dependencies ([#706](https://github.com/Workday/canvas-kit/pull/706)) [@anicholls](https://github.com/anicholls)

### Components
- fix(avatar): Fix misalignment on ie11 ([#676](https://github.com/Workday/canvas-kit/pull/676)) [@alexandrzavalii](https://github.com/alexandrzavalii)
- fix(toast): Action link align on new line ([#682](https://github.com/Workday/canvas-kit/pull/682)) [@alexandrzavalii](https://github.com/alexandrzavalii)
- fix(button):  Update button readme with toolbar section ([#680](https://github.com/Workday/canvas-kit/pull/680)) [@mannycarrera4](https://github.com/mannycarrera4)
- feat(button): Add toolbar dropdown button ([#684](https://github.com/Workday/canvas-kit/pull/684)) [@mannycarrera4](https://github.com/mannycarrera4)
- test(card): Add stories and enable snapshots ([#708](https://github.com/Workday/canvas-kit/pull/708)) [@mannycarrera4](https://github.com/mannycarrera4)
- fix(common): Auto-generate contrast color for partial theme ([#700](https://github.com/Workday/canvas-kit/pull/700)) [@donovangini](https://github.com/donovangini)
- feat: Add a Popup Stack manager to Canvas Kit ([#670](https://github.com/Workday/canvas-kit/pull/670)) [@NicholasBoll](https://github.com/NicholasBoll)
- fix: Use theme contrast color for input "checks" ([#719](https://github.com/Workday/canvas-kit/pull/719)) [@anicholls](https://github.com/anicholls)
- fix(button): Misc. styling fixes and update to focusRing API ([#726](https://github.com/Workday/canvas-kit/pull/726)) [@anicholls](https://github.com/anicholls)
- fix(form-field): Fix default prop bug ([#702](https://github.com/Workday/canvas-kit/pull/702)) [@alanbsmith](https://github.com/alanbsmith)
- fix(segmented-control): Misc. fixes and story improvements ([#730](https://github.com/Workday/canvas-kit/pull/730)) [@anicholls](https://github.com/anicholls)
- fix(icon): Fix icon color references ([#733](https://github.com/Workday/canvas-kit/pull/733)) [@anicholls](https://github.com/anicholls)
- feat(select): Render menu using a portal ([#641](https://github.com/Workday/canvas-kit/pull/641)) [@jamesfan](https://github.com/jamesfan)

## 3.8.0 (2020-05-22)

### Infrastructure
- docs: Remove rebase section for pull requests ([#647](https://github.com/Workday/canvas-kit/pull/647)) [@NicholasBoll](https://github.com/NicholasBoll)
- chore: Add invalid import rule ([#652](https://github.com/Workday/canvas-kit/pull/652)) [@alanbsmith](https://github.com/alanbsmith)
- fix: Fix incorrect dep listing ([#668](https://github.com/Workday/canvas-kit/pull/668)) [@lychyi](https://github.com/lychyi)
- chore: Add public config to create-component script ([#667](https://github.com/Workday/canvas-kit/pull/667)) [@alanbsmith](https://github.com/alanbsmith)

### Components
- feat(badge): Add CountBadge component ([#566](https://github.com/Workday/canvas-kit/pull/566)) [@alanbsmith](https://github.com/alanbsmith)
- fix: Add public access to Badge publish config ([#653](https://github.com/Workday/canvas-kit/pull/653)) [@alanbsmith](https://github.com/alanbsmith)
- fix: Align hover ripple for checkbox and radio components in IE11 ([#651](https://github.com/Workday/canvas-kit/pull/651)) [@lychyi](https://github.com/lychyi)
- fix(switch): Fix click target for switch ([#671](https://github.com/Workday/canvas-kit/pull/671)) [@mannycarrera4](https://github.com/mannycarrera4)

## 4.0.0-beta.4 (2020-05-20)

### Infrastructure
- chore: Fix create-module and promote-module ([#660](https://github.com/Workday/canvas-kit/pull/660)) [@NicholasBoll](https://github.com/NicholasBoll)
- fix: Fix check-lockfile call during precommit linting ([#663](https://github.com/Workday/canvas-kit/pull/663)) [@jamesfan](https://github.com/jamesfan)
- ci: Improve canary builds & publish behavior ([#665](https://github.com/Workday/canvas-kit/pull/665)) [@anicholls](https://github.com/anicholls)

### Components

- fix(avatar): Combine Avatar & AvatarButton and provide fallback image ([#614](https://github.com/Workday/canvas-kit/pull/614)) [@vibdev](https://github.com/vibdev)
- feat(select): Add theming to select in labs ([#648](https://github.com/Workday/canvas-kit/pull/648)) [@mannycarrera4](https://github.com/mannycarrera4)

## 4.0.0-beta.3 (2020-05-12)

### Infrastructure

- chore: Upgrade Babel and presets to support optional chaining ([#631](https://github.com/Workday/canvas-kit/pull/631)) [@NicholasBoll](https://github.com/NicholasBoll)
- chore: Fix version issue in beta build ([#644](https://github.com/Workday/canvas-kit/pull/644)) [@anicholls](https://github.com/anicholls)

### Components

- fix(pagination): Provide aria live attribute for accessbility ([#620](https://github.com/Workday/canvas-kit/pull/620)) [@mannycarrera4](https://github.com/mannycarrera4)

## 4.0.0-beta.2 (2020-05-11)

### Infrastructure

- chore: Upgrade packages to fix vulnerabilities ([#531](https://github.com/Workday/canvas-kit/pull/531)) [@anicholls](https://github.com/anicholls)
- feat(core): Add window configuration option to inherit font family ([#553](https://github.com/Workday/canvas-kit/pull/553)) [@anicholls](https://github.com/anicholls)
- fix: Add type checking to PRs and fix type errors ([#609](https://github.com/Workday/canvas-kit/pull/609)) [@NicholasBoll](https://github.com/NicholasBoll)
- ci: Use sha in prerelease version to avoid duplicates ([#616](https://github.com/Workday/canvas-kit/pull/616)) [@anicholls](https://github.com/anicholls)
- ci: Trim sha before using it for canary preid ([#619](https://github.com/Workday/canvas-kit/pull/619)) [@anicholls](https://github.com/anicholls)
- ci: Fix version regex for canary publish ([#622](https://github.com/Workday/canvas-kit/pull/622)) [@anicholls](https://github.com/anicholls)
- fix: Clean up ts3.5 files ([#630](https://github.com/Workday/canvas-kit/pull/630)) [@NicholasBoll](https://github.com/NicholasBoll)
- ci: Add script to announce trunk build failures in slack ([#628](https://github.com/Workday/canvas-kit/pull/628)) [@anicholls](https://github.com/anicholls)

### Theming

- chore: Promote theming functions out of labs ([#558](https://github.com/Workday/canvas-kit/pull/558)) [@mannycarrera4](https://github.com/mannycarrera4)
- chore: Move theme functionality from labs to common ([#594](https://github.com/Workday/canvas-kit/pull/594)) [@mannycarrera4](https://github.com/mannycarrera4)
- fix(common): Improve theming API stability ([#593](https://github.com/Workday/canvas-kit/pull/593)) [@anicholls](https://github.com/anicholls)

### Components

- fix(button): Fix IconButton states and update TextButton CSS ([#577](https://github.com/Workday/canvas-kit/pull/577)) [@anicholls](https://github.com/anicholls)
- ci(tooltip): Fix chromatic flag ([#585](https://github.com/Workday/canvas-kit/pull/585)) [@NicholasBoll](https://github.com/NicholasBoll)
- fix: Rename prop labels to match aria labels ([#551](https://github.com/Workday/canvas-kit/pull/551)) [@mannycarrera4](https://github.com/mannycarrera4)
- fix(modal): Add missing aria-modal=true and add aria-label ([#588](https://github.com/Workday/canvas-kit/pull/588)) [@alexandrzavalii](https://github.com/alexandrzavalii)
- feat(button): Add href support ([#590](https://github.com/Workday/canvas-kit/pull/590)) [@anicholls](https://github.com/anicholls)
- fix(color-picker): Fix accessibility announcement for color input ([#639](https://github.com/Workday/canvas-kit/pull/639)) [@mannycarrera4](https://github.com/mannycarrera4)
- test(toast): Fix chromatic stories for toast ([#625](https://github.com/Workday/canvas-kit/pull/625)) [@mannycarrera4](https://github.com/mannycarrera4)

## 3.7.0 (2020-05-06)

### Infrastructure
- ci: Enable Github Actions for pull requests ([#557](https://github.com/Workday/canvas-kit/pull/557)) [@NicholasBoll](https://github.com/NicholasBoll)
- ci: Fix annotation for extra dependencies ([#578](https://github.com/Workday/canvas-kit/pull/578)) [@NicholasBoll](https://github.com/NicholasBoll)
- chore: Update Lerna ([#583](https://github.com/Workday/canvas-kit/pull/583)) [@lychyi](https://github.com/lychyi)
- fix: Fix eslint for VSCode ([#589](https://github.com/Workday/canvas-kit/pull/589)) [@NicholasBoll](https://github.com/NicholasBoll)
- chore: Update Cypress to 4.4.1 and remove custom TS handling ([#596](https://github.com/Workday/canvas-kit/pull/596)) [@NicholasBoll](https://github.com/NicholasBoll)
- chore: Refactor control wrapper to hooks for easier examples ([#597](https://github.com/Workday/canvas-kit/pull/597)) [@NicholasBoll](https://github.com/NicholasBoll)
- chore: Decrease output of build-storybook ([#598](https://github.com/Workday/canvas-kit/pull/598)) [@NicholasBoll](https://github.com/NicholasBoll)
- fix: Fix ESLint VSCode plugin ([#599](https://github.com/Workday/canvas-kit/pull/599)) [@NicholasBoll](https://github.com/NicholasBoll)
- chore: Update copyright in license files ([#615](https://github.com/Workday/canvas-kit/pull/615)) [@jpante](https://github.com/jpante)

### Components
- fix(ColorPicker): Export ColorSwatch from the ColorPicker index ([#580](https://github.com/Workday/canvas-kit/pull/580)) [@BlueVajra](https://github.com/BlueVajra)
- fix(table): Remove focus on CSS table rows ([#595](https://github.com/Workday/canvas-kit/pull/595)) [@NicholasBoll](https://github.com/NicholasBoll)
- test(toast): Write test for Toasts ([#584](https://github.com/Workday/canvas-kit/pull/584)) [@mannycarrera4](https://github.com/mannycarrera4)
- feat(select): Implement Canvas menu ([#454](https://github.com/Workday/canvas-kit/pull/454)) [@jamesfan](https://github.com/jamesfan)
- test(popup): Add tests for Popup ([#600](https://github.com/Workday/canvas-kit/pull/600)) [@mannycarrera4](https://github.com/mannycarrera4)

## 4.0.0-beta.1 (2020-04-13)

### Infrastructure

- fix: Remove SyntheticEvent type usage ([#499](https://github.com/Workday/canvas-kit/pull/499)) [@donovangini](https://github.com/donovangini)
- refactor: Destructure default props ([#525](https://github.com/Workday/canvas-kit/pull/525)) [@mannycarrera4](https://github.com/mannycarrera4)

### Components
- refactor(button): TextButton design updates ([#540](https://github.com/Workday/canvas-kit/pull/540)) [@anicholls](https://github.com/anicholls)
- feat(button): Add Hyperlink component ([#541](https://github.com/Workday/canvas-kit/pull/541)) [@anicholls](https://github.com/anicholls)
- feat(tooltip): Refactor to a simpler API ([#528](https://github.com/Workday/canvas-kit/pull/528)) [@NicholasBoll](https://github.com/NicholasBoll)
- feat(core): Allow InputProvider to use a configurable container ([#546](https://github.com/Workday/canvas-kit/pull/546)) [@mannycarrera4](https://github.com/mannycarrera4)

## 3.6.0 (2020-04-13)

### Infrastructure
- chore: Update thank you on README ([#511](https://github.com/Workday/canvas-kit/pull/511)) [@lychyi](https://github.com/lychyi)
- ci: Quiet Travis build-storybook webpack logs ([#516](https://github.com/Workday/canvas-kit/pull/516)) [@anicholls](https://github.com/anicholls)
- docs: Update Component Status ([#547](https://github.com/Workday/canvas-kit/pull/547)) [@jpante](https://github.com/jpante)

### Components
- feat(color-picker): Add color picker ([#462](https://github.com/Workday/canvas-kit/pull/462)) [@laurenraddatz](https://github.com/laurenraddatz)
- fix: Combobox and search bar not in container ([#513](https://github.com/Workday/canvas-kit/pull/513)) [@vibdev](https://github.com/vibdev)
- test(form-field): Add testing-library/react and cypress tests ([#482](https://github.com/Workday/canvas-kit/pull/482)) [@mannycarrera4](https://github.com/mannycarrera4)
- fix(menu): Update aria role for menu ([#520](https://github.com/Workday/canvas-kit/pull/520)) [@mannycarrera4](https://github.com/mannycarrera4)
- feat(combobox): Convert to functional component and add translation function for status text ([#532](https://github.com/Workday/canvas-kit/pull/532)) [@vibdev](https://github.com/vibdev)
- fix(color-picker): Design & use case improvements ([#519](https://github.com/Workday/canvas-kit/pull/519)) [@anicholls](https://github.com/anicholls)
- fix(menu): Fix flashing on initial selected index ([#561](https://github.com/Workday/canvas-kit/pull/561)) [@NicholasBoll](https://github.com/NicholasBoll)

## 4.0.0-beta.0 (2020-03-30)

### Infrastructure

- ci: Release canary builds for prerelease branches ([#481](https://github.com/Workday/canvas-kit/pull/481)) [@anicholls](https://github.com/anicholls)
- ci: Fix prerelease canary builds ([#501](https://github.com/Workday/canvas-kit/pull/501)) [@anicholls](https://github.com/anicholls)
- feat: Add script for easy promotion of labs components ([#522](https://github.com/Workday/canvas-kit/pull/522)) [@anicholls](https://github.com/anicholls)
- chore: Manage dependencies ([#533](https://github.com/Workday/canvas-kit/pull/533)) [@anicholls](https://github.com/anicholls)

### Components

- **[BREAKING]** refactor(button): Simplify Button components and prep for theming ([#471](https://github.com/Workday/canvas-kit/pull/471)) [@anicholls](https://github.com/anicholls)
- **[BREAKING]** refactor: Rename and move IconButtonToggleGroup to SegmentedControl ([#505](https://github.com/Workday/canvas-kit/pull/505)) [@anicholls](https://github.com/anicholls)
- **[BREAKING]** fix(modal): Use React portals for accessibility fixes ([#419](https://github.com/Workday/canvas-kit/pull/419)) [@NicholasBoll](https://github.com/NicholasBoll)
- **[BREAKING]** chore: Promote SegmentedControl out of labs ([#524](https://github.com/Workday/canvas-kit/pull/524)) [@anicholls](https://github.com/anicholls)
- fix(button): Misc. fixes after refactor ([#509](https://github.com/Workday/canvas-kit/pull/509)) [@anicholls](https://github.com/anicholls)
- feat(button): Add theming support to buttons ([#527](https://github.com/Workday/canvas-kit/pull/527)) [@anicholls](https://github.com/anicholls)

## 3.5.0 (2020-03-12)

### Infrastructure
- test: Explicitly enable snapshots ([#478](https://github.com/Workday/canvas-kit/pull/478)) [@lychyi](https://github.com/lychyi)
- docs: Update docs for visual testing change ([#490](https://github.com/Workday/canvas-kit/pull/490)) [@NicholasBoll](https://github.com/NicholasBoll)
- chore: Add lab modules as valid scopes for commit messages ([#491](https://github.com/Workday/canvas-kit/pull/491)) [@NicholasBoll](https://github.com/NicholasBoll)
- feat: Allow a module's story to self-reference the package ([#494](https://github.com/Workday/canvas-kit/pull/494)) [@NicholasBoll](https://github.com/NicholasBoll)
- fix: Avoid polyfill requirements ([#492](https://github.com/Workday/canvas-kit/pull/492)) [@anicholls](https://github.com/anicholls)
- chore: Simplify Chromatic CI runs ([#495](https://github.com/Workday/canvas-kit/pull/495)) [@anicholls](https://github.com/anicholls)
- fix: Update contributing readme with correct testing reference ([#498](https://github.com/Workday/canvas-kit/pull/498)) [@anicholls](https://github.com/anicholls)
- build: Improve PR build times ([#500](https://github.com/Workday/canvas-kit/pull/500)) [@lychyi](https://github.com/lychyi)
- chore: Update Storybook to 5.3 ([#453](https://github.com/Workday/canvas-kit/pull/453)) [@lychyi](https://github.com/lychyi)
- chore: Remove unused typescript-eslint depenency ([#502](https://github.com/Workday/canvas-kit/pull/502)) [@anicholls](https://github.com/anicholls)
- ci: Explicit use of yarn for Chromatic cmd ([#503](https://github.com/Workday/canvas-kit/pull/503)) [@lychyi](https://github.com/lychyi)
- ci: Travis build speed improvements ([#504](https://github.com/Workday/canvas-kit/pull/504)) [@lychyi](https://github.com/lychyi)

### Components
- feat(radio): Add theming support ([#457](https://github.com/Workday/canvas-kit/pull/457)) [@anicholls](https://github.com/anicholls)
- feat(switch): Add theming support ([#465](https://github.com/Workday/canvas-kit/pull/465)) [@anicholls](https://github.com/anicholls)
- test(button): Add static state tables for all Button components ([#469](https://github.com/Workday/canvas-kit/pull/469)) [@anicholls](https://github.com/anicholls)
- feat(pagination): Add pagination component to labs ([#301](https://github.com/Workday/canvas-kit/pull/301)) [@nikolasjchaconas](https://github.com/nikolasjchaconas)
- feat(drawer): Make the close icon in DrawerHeader optional ([#507](https://github.com/Workday/canvas-kit/pull/507)) [@devonsoto77](https://github.com/devonsoto77)

## 3.4.0 (2020-02-19)

### Infrastructure
- ci: Add check for missing or unused dependencies ([#437](https://github.com/Workday/canvas-kit/pull/437)) [@anicholls](https://github.com/anicholls)
- chore: Change nvmrc to use lts/dubnium ([#441](https://github.com/Workday/canvas-kit/pull/441)) [@lychyi](https://github.com/lychyi)
- chore: Update Cypress/Storybook integration to use cypress-storybook ([#439](https://github.com/Workday/canvas-kit/pull/439)) [@NicholasBoll](https://github.com/NicholasBoll)
- ci: Add canary build script on master commit/merge ([#443](https://github.com/Workday/canvas-kit/pull/443)) [@anicholls](https://github.com/anicholls)
- ci: Fix canary build null version error ([#444](https://github.com/Workday/canvas-kit/pull/444)) [@anicholls](https://github.com/anicholls)
- ci: Run canary publish on master commit instead of tag ([#446](https://github.com/Workday/canvas-kit/pull/446)) [@anicholls](https://github.com/anicholls)
- test: Add @testing-library/cypress to the project ([#442](https://github.com/Workday/canvas-kit/pull/442)) [@NicholasBoll](https://github.com/NicholasBoll)
- fix: Use correct module names in readmes for labs components ([#445](https://github.com/Workday/canvas-kit/pull/445)) [@anicholls](https://github.com/anicholls)
- ci: Force publish all modules instead of relying on version check ([#448](https://github.com/Workday/canvas-kit/pull/448)) [@anicholls](https://github.com/anicholls)
- ci: Disable git clone depth ([#449](https://github.com/Workday/canvas-kit/pull/449)) [@anicholls](https://github.com/anicholls)
- chore: Upgrade Cypress to 4.0.0 ([#450](https://github.com/Workday/canvas-kit/pull/450)) [@NicholasBoll](https://github.com/NicholasBoll)
- ci: Announce canary builds on slack ([#458](https://github.com/Workday/canvas-kit/pull/458)) [@anicholls](https://github.com/anicholls)
- ci: Use node script for publishing canary versions ([#461](https://github.com/Workday/canvas-kit/pull/461)) [@anicholls](https://github.com/anicholls)
- ci: Pull canary version from lerna publish logs instead of lerna.json ([#463](https://github.com/Workday/canvas-kit/pull/463)) [@anicholls](https://github.com/anicholls)
- ci: Fix undefined variable in canary publish ([#464](https://github.com/Workday/canvas-kit/pull/464)) [@anicholls](https://github.com/anicholls)
- ci: Fix testing mistake with canary publish ([#466](https://github.com/Workday/canvas-kit/pull/466)) [@anicholls](https://github.com/anicholls)
- ci: Take quieter lerna output into account in canary publish ([#467](https://github.com/Workday/canvas-kit/pull/467)) [@anicholls](https://github.com/anicholls)

### Components
- test(color-picker): Add tests and convert them to react-testing-library ([#407](https://github.com/Workday/canvas-kit/pull/407)) [@sahlhoff](https://github.com/sahlhoff)
- test(text-area): Change tests to react-testing-library and improve coverage ([#394](https://github.com/Workday/canvas-kit/pull/394)) [@stephanerangaya](https://github.com/stephanerangaya)
- fix(popup): Fix responsiveness for popup ([#438](https://github.com/Workday/canvas-kit/pull/438)) [@alexandrzavalii](https://github.com/alexandrzavalii)
- fix(radio): Update checked dot position to scale properly ([#393](https://github.com/Workday/canvas-kit/pull/393)) [@erik-vanlankvelt](https://github.com/erik-vanlankvelt)
- fix(icon): Remove React dependency from CSS kit ([#447](https://github.com/Workday/canvas-kit/pull/447)) [@jamesfan](https://github.com/jamesfan)
- test(radio): Change tests to react-testing-library and improve coverage ([#381](https://github.com/Workday/canvas-kit/pull/381)) [@mannycarrera4](https://github.com/mannycarrera4)
- test(select): Change tests to react-testing-library and improve coverage ([#412](https://github.com/Workday/canvas-kit/pull/412)) [@jamesfan](https://github.com/jamesfan)
- feat(text-input): Add theming to Text Input ([#411](https://github.com/Workday/canvas-kit/pull/411)) [@mannycarrera4](https://github.com/mannycarrera4)
- docs(labs): Fix broken link on  ComboBox Readme ([#455](https://github.com/Workday/canvas-kit/pull/455)) [@NicholasBoll](https://github.com/NicholasBoll)
- feat(checkbox): Add theming support ([#456](https://github.com/Workday/canvas-kit/pull/456)) [@anicholls](https://github.com/anicholls)
- fix(button): Avoid using transition: all for buttons ([#460](https://github.com/Workday/canvas-kit/pull/460)) [@mannycarrera4](https://github.com/mannycarrera4)
- feat(text-area): Add theming support ([#459](https://github.com/Workday/canvas-kit/pull/459)) [@mannycarrera4](https://github.com/mannycarrera4)
- fix(button): Fix Component Selector Issue ([#474](https://github.com/Workday/canvas-kit/pull/474)) [@lychyi](https://github.com/lychyi)
- fix(icon): Support second accent layer ([#475](https://github.com/Workday/canvas-kit/pull/475)) [@mannycarrera4](https://github.com/mannycarrera4)

## 3.3.2 (2020-01-29)

### Infrastructure:
- docs: Add test documentation ([#382](https://github.com/Workday/canvas-kit/pull/382)) [@NicholasBoll](https://github.com/NicholasBoll)
- chore: Correct Changelog ([#433](https://github.com/Workday/canvas-kit/pull/433)) [@lychyi](https://github.com/lychyi)

### Components:
- fix: Add missing labs-core imports ([#435](https://github.com/Workday/canvas-kit/pull/435)) [@anicholls](https://github.com/anicholls)


## 3.3.1 (2020-01-28)

### Components:
- test(switch): Redo switch tests in react-testing-library ([#386](https://github.com/Workday/canvas-kit/pull/386)) [@lychyi](https://github.com/lychyi)
- fix(labs): Remove global type from useTheme hook ([#430](https://github.com/Workday/canvas-kit/pull/430)) [@lychyi](https://github.com/lychyi)

## 3.3.0 (2020-01-03)

### Infrastructure:
- chore: Update Storybook Chromatic ([#397](https://github.com/Workday/canvas-kit/pull/397)) [@NicholasBoll](https://github.com/NicholasBoll)
- fix: Add missing rtl-css-js dependency ([#399](https://github.com/Workday/canvas-kit/pull/399)) [@josephnle](https://github.com/josephnle)
- docs: Fix Storybook iframe rendering ([#401](https://github.com/Workday/canvas-kit/pull/401)) [@NicholasBoll](https://github.com/NicholasBoll)
- fix: Increase storybook test timeout ([#402](https://github.com/Workday/canvas-kit/pull/402)) [@NicholasBoll](https://github.com/NicholasBoll)
- fix: Fix Wallaby config for labs components ([#403](https://github.com/Workday/canvas-kit/pull/403)) [@NicholasBoll](https://github.com/NicholasBoll)
- chore: Upgrade to Chromatic 2.0 ([#405](https://github.com/Workday/canvas-kit/pull/405)) [@NicholasBoll](https://github.com/NicholasBoll)
- test: Fix StaticStatesTable row check ([#415](https://github.com/Workday/canvas-kit/pull/415)) [@anicholls](https://github.com/anicholls)
- refactor: Update StaticStatesTable to be more flexible ([#418](https://github.com/Workday/canvas-kit/pull/418)) [@anicholls](https://github.com/anicholls)
- ci: Add Chroma v1 for cross-browser visual regression ([#421](https://github.com/Workday/canvas-kit/pull/421)) [@NicholasBoll](https://github.com/NicholasBoll)
- test: Add tests for permutateProps utility function ([#424](https://github.com/Workday/canvas-kit/pull/424)) [@anicholls](https://github.com/anicholls)

### Components:
- fix(text-input): Removed the "clear" button on text input in IE 11 ([#396](https://github.com/Workday/canvas-kit/pull/396)) [@Parker-Ledoux](https://github.com/Parker-Ledoux)
- feat: Add bidirectionality support to input components ([#337](https://github.com/Workday/canvas-kit/pull/337)) [@stephanerangaya](https://github.com/stephanerangaya)
- feat(button): Add support for icons in CSS buttons ([#353](https://github.com/Workday/canvas-kit/pull/353)) [@stephanerangaya](https://github.com/stephanerangaya)
- fix(select): Includes Select to CKR main exports ([#410](https://github.com/Workday/canvas-kit/pull/410)) [@sahlhoff](https://github.com/sahlhoff)
- fix(combobox): default to using ARIA 1.0 spec ([#380](https://github.com/Workday/canvas-kit/pull/380)) [@vibdev](https://github.com/vibdev)
- test(checkbox): Change tests to react-testing-library and improve coverage ([#372](https://github.com/Workday/canvas-kit/pull/372)) [@anicholls](https://github.com/anicholls)
- fix(toast): Fix typo in success message story ([#417](https://github.com/Workday/canvas-kit/pull/417)) [@zorfling](https://github.com/zorfling)
- docs: Audit prop descriptions ([#326](https://github.com/Workday/canvas-kit/pull/326)) [@sahlhoff](https://github.com/sahlhoff)
- test(text-input): Change tests to react-testing-library and improve coverage ([#390](https://github.com/Workday/canvas-kit/pull/390)) [@stephanerangaya](https://github.com/stephanerangaya)
- fix(form-field): Provide translation props for alert and error labels ([#423](https://github.com/Workday/canvas-kit/pull/423)) [@mannycarrera4](https://github.com/mannycarrera4)
- fix(button): Address issues with various IconButton states ([#271](https://github.com/Workday/canvas-kit/pull/271)) [@mannycarrera4](https://github.com/mannycarrera4)
- fix(header): Allow elements to flex correctly in IE11 ([#427](https://github.com/Workday/canvas-kit/pull/427)) [@lychyi](https://github.com/lychyi)

## 3.2.0 (2020-01-03)

### Infrastructure:
- chore: Use proper prettier file in configs ([#348](https://github.com/Workday/canvas-kit/pull/348)) [@Parker-Ledoux](https://github.com/Parker-Ledoux)
- docs: Update Storybook IA ([#300](https://github.com/Workday/canvas-kit/pull/300)) [@sahlhoff](https://github.com/sahlhoff)
- docs: Update incorrect story category for deprecated CSS buttons ([#355](https://github.com/Workday/canvas-kit/pull/355)) [@sahlhoff](https://github.com/sahlhoff)
- docs: Fix Storybook category for CSS Text Input (Left Label) ([#357](https://github.com/Workday/canvas-kit/pull/357)) [@jamesfan](https://github.com/jamesfan)
- fix: Update storybook so knobs work as expected ([#384](https://github.com/Workday/canvas-kit/pull/384)) [@vibdev](https://github.com/vibdev)
- fix:  Build Storybook for IE11 ([#370](https://github.com/Workday/canvas-kit/pull/370)) [@lychyi](https://github.com/lychyi)
- chore: Add StaticStates wrapper ([#377](https://github.com/Workday/canvas-kit/pull/377)) [@mannycarrera4](https://github.com/mannycarrera4)
- build(deps): Bump handlebars from 4.1.2 to 4.5.3 ([#388](https://github.com/Workday/canvas-kit/pull/388)) [@dependabot](https://github.com/dependabot)
- chore: Update readme with thankyous ([#395](https://github.com/Workday/canvas-kit/pull/395)) [@lychyi](https://github.com/lychyi)

### Components:
- feat(fonts): Add missing CSS fonts module ([#342](https://github.com/Workday/canvas-kit/pull/342)) [@anicholls](https://github.com/anicholls)
- feat(button): Add text button css ([#335](https://github.com/Workday/canvas-kit/pull/335)) [@mannycarrera4](https://github.com/mannycarrera4)
- feat(modal): Update focus-trap library to focus-trap-js ([#328](https://github.com/Workday/canvas-kit/pull/328)) [@alexandrzavalii](https://github.com/alexandrzavalii)
- fix(text-input): Update type of inputRef ([#346](https://github.com/Workday/canvas-kit/pull/346)) [@davvidbaker](https://github.com/davvidbaker)
- feat(labs): Theming (react) ([#272](https://github.com/Workday/canvas-kit/pull/272)) [@anicholls](https://github.com/anicholls)
- fix: Allow icon injecting in shadowDOM ([#345](https://github.com/Workday/canvas-kit/pull/345)) [@vibdev](https://github.com/vibdev)
- fix(labs): Fix theming implementation ([#360](https://github.com/Workday/canvas-kit/pull/360)) [@anicholls](https://github.com/anicholls)
- feat: Add bidirectionality support ([#288](https://github.com/Workday/canvas-kit/pull/288)) [@stephanerangaya](https://github.com/stephanerangaya)
- test: Fix modal specs ([#374](https://github.com/Workday/canvas-kit/pull/374)) [@NicholasBoll](https://github.com/NicholasBoll)

## 3.1.1 (2019-12-02)

### Infrastructure:
- ci: Temporarily convert to TravisCI while billing is being figured out ([#318](https://github.com/Workday/canvas-kit/pull/318)) [@NicholasBoll](https://github.com/NicholasBoll)
- ci: Exit 0 on ChromaticQA changes ([#325](https://github.com/Workday/canvas-kit/pull/325)) [@NicholasBoll](https://github.com/NicholasBoll)
- fix: Add missing dependencies to CKCSS universal module ([#322](https://github.com/Workday/canvas-kit/pull/322)) [@jamesfan](https://github.com/jamesfan)
- build: Add Mdx support to webpack config ([#296](https://github.com/Workday/canvas-kit/pull/296)) [@sahlhoff](https://github.com/sahlhoff)

### Components:
- fix(side-panel): Add flexibility for aria attributes ([#327](https://github.com/Workday/canvas-kit/pull/327)) [@mannycarrera4](https://github.com/mannycarrera4)
- fix(modal): Add z-index to modal ([#331](https://github.com/Workday/canvas-kit/pull/331)) [@mannycarrera4](https://github.com/mannycarrera4)
- feat(menu): Fix import of React dependency. ([#334](https://github.com/Workday/canvas-kit/pull/334)) [@jsievenpiper](https://github.com/jsievenpiper)
- docs: Fix Component Status table ([#332](https://github.com/Workday/canvas-kit/pull/332)) [@jpante](https://github.com/jpante)
- fix(common): bad quote marks on accessible hide CSS ([#344](https://github.com/Workday/canvas-kit/pull/344)) [@vibdev](https://github.com/vibdev)

## 3.1.0 (2019-11-11)

### Infrastructure:
- build: Upgrade Storybook to 5.2 ([#267](https://github.com/Workday/canvas-kit/pull/267)) [@sahlhoff](https://github.com/sahlhoff)
- test: Add dependencies sync check ([#292](https://github.com/Workday/canvas-kit/pull/292)) [@NicholasBoll](https://github.com/NicholasBoll)
- chore: Add wallaby config ([#297](https://github.com/Workday/canvas-kit/pull/297)) [@NicholasBoll](https://github.com/NicholasBoll)
- chore: Update chromatic master job ([#299](https://github.com/Workday/canvas-kit/pull/299)) [@NicholasBoll](https://github.com/NicholasBoll)
- docs: Add browser support section ([#287](https://github.com/Workday/canvas-kit/pull/287)) [@NicholasBoll](https://github.com/NicholasBoll)
- fix: Add missing tilde on SASS imports and update Canvas Kit CSS usage README ([#307](https://github.com/Workday/canvas-kit/pull/307)) (#308) [@vibdev](https://github.com/vibdev)

### Components:
- fix(icon): Add index.scss to package.json for css icon ([#306](https://github.com/Workday/canvas-kit/pull/306)) [@mannycarrera4](https://github.com/mannycarrera4)
- feat(labs): Add Drawer component ([#277](https://github.com/Workday/canvas-kit/pull/277)) [@mannycarrera4](https://github.com/mannycarrera4)
- fix(side-panel): Change width of children container when closed ([#304](https://github.com/Workday/canvas-kit/pull/304)) [@mannycarrera4](https://github.com/mannycarrera4)
- fix: Rename -webkit-font-smoothing- to WebkitFontSmoothing ([#298](https://github.com/Workday/canvas-kit/pull/298)) [@alexandrzavalii](https://github.com/alexandrzavalii)
- fix(common): Port accessible hide styles from JS to CSS ([#310](https://github.com/Workday/canvas-kit/pull/310)) [@vibdev](https://github.com/vibdev)

## 3.0.1 (2019-11-01)

### Infrastructure
- fix(labs): Update incorrect emotion version in labs core ([#290](https://github.com/Workday/canvas-kit/pull/290)) [@anicholls](https://github.com/anicholls)
- fix: Add @emotion/is-prop-valid to components that need it ([#289](https://github.com/Workday/canvas-kit/pull/289)) [@anicholls](https://github.com/anicholls)

## 3.0.0 (2019-10-30)

### Infrastructure:
- ci: Update ChromaticQA for better baselines ([#269](https://github.com/Workday/canvas-kit/pull/269)) [@NicholasBoll](https://github.com/NicholasBoll)
- ci: Update to use chroma/action ([#273](https://github.com/Workday/canvas-kit/pull/273)) [@NicholasBoll](https://github.com/NicholasBoll)
- test: Add axe to Cypress tests ([#274](https://github.com/Workday/canvas-kit/pull/274)) [@NicholasBoll](https://github.com/NicholasBoll)
- fix: Resolve lint and test warnings ([#276](https://github.com/Workday/canvas-kit/pull/276)) [@anicholls](https://github.com/anicholls)
- fix: Add authors to 3.0.0-beta release changelog ([#281](https://github.com/Workday/canvas-kit/pull/281)) [@mannycarrera4](https://github.com/mannycarrera4)

### Components:
- fix(layout): Add shouldForwardProp to Layout and Column components ([#265](https://github.com/Workday/canvas-kit/pull/265)) [@sahlhoff](https://github.com/sahlhoff)
- fix(header): Support onMenuClick without menuToggle ([#268](https://github.com/Workday/canvas-kit/pull/268)) [@jamesfan](https://github.com/jamesfan)
- fix(button): Update missed css styles for buttons ([#260](https://github.com/Workday/canvas-kit/pull/260)) [@mannycarrera4](https://github.com/mannycarrera4)
- feat: Add support for translation ([#251](https://github.com/Workday/canvas-kit/pull/251)) [@mannycarrera4](https://github.com/mannycarrera4)
- fix(checkbox): Added an indeterminate checkbox type ([#275](https://github.com/Workday/canvas-kit/pull/275)) [@Parker-Ledoux](https://github.com/Parker-Ledoux)
- feat(button): Utilize input provider for mouse input focus ([#280](https://github.com/Workday/canvas-kit/pull/280)) [@anicholls](https://github.com/anicholls)
- refactor(Header): Move search out and create combobox component ([#157](https://github.com/Workday/canvas-kit/pull/157)) [@vibdev](https://github.com/vibdev)

### Breaking Changes:
- chore: Upgrade to Emotion 10 ([#246](https://github.com/Workday/canvas-kit/pull/246)) [@anicholls](https://github.com/anicholls)

## 3.0.0-beta.1 (2019-10-14)

### Infrastructure:
- ci: Fix fork failures ([#241](https://github.com/Workday/canvas-kit/pull/241)) [@NicholasBoll](https://github.com/NicholasBoll)
- ci: Fix Cypress tests (maybe?) ([#248](https://github.com/Workday/canvas-kit/pull/248)) [@NicholasBoll](https://github.com/NicholasBoll)
- ci: Add ChromaticQA to CI ([#254](https://github.com/Workday/canvas-kit/pull/254)) [@NicholasBoll](https://github.com/NicholasBoll)
- ci: Remove Travis from pull requests ([#258](https://github.com/Workday/canvas-kit/pull/258)) [@NicholasBoll](https://github.com/NicholasBoll)
- build: Replace TSLint with ESLint ([#242](https://github.com/Workday/canvas-kit/pull/242)) [@anicholls](https://github.com/anicholls)
- chore: Remove snapshot tests ([#259](https://github.com/Workday/canvas-kit/pull/259)) [@NicholasBoll](https://github.com/NicholasBoll)

### Components:
- chore(core): Add react-emotion as a dep ([#256](https://github.com/Workday/canvas-kit/pull/256)) [@lychyi](https://github.com/lychyi)
- fix(toast): Fix background color on Safari ([#245](https://github.com/Workday/canvas-kit/pull/245)) [@stephanerangaya](https://github.com/stephanerangaya)
- fix(layout): Compensate column width calculations ([#238](https://github.com/Workday/canvas-kit/pull/238)) [@sahlhoff](https://github.com/sahlhoff)

### Breaking Changes:
- fix(skeleton): Remove z-index ([#257](https://github.com/Workday/canvas-kit/pull/257)) [@lychyi](https://github.com/lychyi)

## 3.0.0-beta.0 (2019-10-07)

### Infrastructure:
- docs: Update component_status.md
- ci: Create github action for CI and add Cypress to CI ([#240](https://github.com/Workday/canvas-kit/pull/240)) [@NicholasBoll](https://github.com/NicholasBoll)

### Components:
- feat(modal): Implement CSS Modal to match React implementation ([#185](https://github.com/Workday/canvas-kit/pull/185)) [@jamesfan](https://github.com/jamesfan)
- refactor: A11y updates for CSS stories and Readmes ([#221](https://github.com/Workday/canvas-kit/pull/221)) [@anicholls](https://github.com/anicholls)
- fix: Address misc. bugs in create-component script ([#232](https://github.com/Workday/canvas-kit/pull/232)) [@anicholls](https://github.com/anicholls)
- fix: Change casing for aria-labelledby attr ([#236](https://github.com/Workday/canvas-kit/pull/236)) [@lychyi](https://github.com/lychyi)
- fix: Move uuid from defaultProps to component instance ([#228](https://github.com/Workday/canvas-kit/pull/228)) [@stephanerangaya](https://github.com/stephanerangaya)
- fix(checkbox): Change default id to be unique per instance ([#192](https://github.com/Workday/canvas-kit/pull/192)) [@mannycarrera4](https://github.com/mannycarrera4)
- fix(menu): Add Menu example with icons and grow support ([#147](https://github.com/Workday/canvas-kit/pull/147)) [@jamesfan](https://github.com/jamesfan)
- fix(button): Fix accessibility styling for CSS buttons ([#186](https://github.com/Workday/canvas-kit/pull/186)) [@stephanerangaya](https://github.com/stephanerangaya)
- fix(menu): Always focus selected menu item and add tab accessibility ([#239](https://github.com/Workday/canvas-kit/pull/239)) [@jayscheidt](https://github.com/jayscheidt)
- refactor(card): Update CSS styles to match React implementation ([#113](https://github.com/Workday/canvas-kit/pull/113)) [@mannycarrera4](https://github.com/mannycarrera4)
- refactor(icon): Update CSS styles to match React implementation ([#159](https://github.com/Workday/canvas-kit/pull/159)) [@jamesfan](https://github.com/jamesfan)
- refactor(tooltip): Update CSS story to match the React version ([#198](https://github.com/Workday/canvas-kit/pull/198)) [@stephanerangaya](https://github.com/stephanerangaya)
- refactor: Fix references to react attributes in css readmes

### Breaking Changes:
- fix: Update alert colors and error colors
- test: Add Cypress modal specifications ([#184](https://github.com/Workday/canvas-kit/pull/184)) [@NicholasBoll](https://github.com/NicholasBoll)
- feat(button): Promote React beta Button ([#191](https://github.com/Workday/canvas-kit/pull/191)) [@mannycarrera4](https://github.com/mannycarrera4)
- feat(button): Add blue css buttons ([#231](https://github.com/Workday/canvas-kit/pull/231)) [@mannycarrera4](https://github.com/mannycarrera4)
- feat(core): Add border radius variables to CSS and React ([#204](https://github.com/Workday/canvas-kit/pull/204)) [@stephanerangaya](https://github.com/stephanerangaya)
- feat(banner): Update CSS styles to match React ([#50](https://github.com/Workday/canvas-kit/pull/50)) [@stephanerangaya](https://github.com/stephanerangaya)
- refactor(tooltip): Update CSS styles to match React implementation ([#49](https://github.com/Workday/canvas-kit/pull/49)) [@stephanerangaya](https://github.com/stephanerangaya)
- refactor(forms): Split CSS forms module into individual modules ([#24](https://github.com/Workday/canvas-kit/pull/24)) [@stephanerangaya](https://github.com/stephanerangaya)
- refactor(loading-animation): Update CSS styles to match React implementation ([#83](https://github.com/Workday/canvas-kit/pull/83)) [@jamesfan](https://github.com/jamesfan)
- refactor(menu): Update CSS styles to match React implementation ([#117](https://github.com/Workday/canvas-kit/pull/117)) [@jamesfan](https://github.com/jamesfan)
- refactor(button): Update CSS styles to match React implementation ([#53](https://github.com/Workday/canvas-kit/pull/53)) [@stephanerangaya](https://github.com/stephanerangaya)
- fix(button): CSS button fixes ([#156](https://github.com/Workday/canvas-kit/pull/156)) [@anicholls](https://github.com/anicholls)
- refactor(page-header): Refactor CSS to match React implementation ([#151](https://github.com/Workday/canvas-kit/pull/151)) [@mannycarrera4](https://github.com/mannycarrera4)
- refactor(layout): Update CSS naming to match React implementation ([#168](https://github.com/Workday/canvas-kit/pull/168)) [@jamesfan](https://github.com/jamesfan)
- refactor(popup): Refactor CSS to match React implementation ([#155](https://github.com/Workday/canvas-kit/pull/155)) [@mannycarrera4](https://github.com/mannycarrera4)
- fix(popup): CSS cleanup ([#188](https://github.com/Workday/canvas-kit/pull/188)) [@anicholls](https://github.com/anicholls)
- refactor(form): Update CSS form styles and structure to match React implementation ([#112](https://github.com/Workday/canvas-kit/pull/112)) [@stephanerangaya](https://github.com/stephanerangaya)
- fix(button): Update incorrect delete button colors
- refactor(text-input): Remove error icon in CSS ([#222](https://github.com/Workday/canvas-kit/pull/222)) [@stephanerangaya](https://github.com/stephanerangaya)
- refactor: Add components to labs module ([#210](https://github.com/Workday/canvas-kit/pull/210)) [@sahlhoff](https://github.com/sahlhoff)
- fix: Card, Popup and Modal cleanup ([#233](https://github.com/Workday/canvas-kit/pull/233)) [@anicholls](https://github.com/anicholls)
- fix(form): Form field spacing ([#234](https://github.com/Workday/canvas-kit/pull/234)) [@stephanerangaya](https://github.com/stephanerangaya)

## 3.0.0-alpha.9 (2019-09-26)

### Infrastructure:
- feat: Refactor and improve our create-module script ([#211](https://github.com/Workday/canvas-kit/pull/211)) [@anicholls](https://github.com/anicholls)

### Components:
- fix(select): Tighten up onChange typing ([#212](https://github.com/Workday/canvas-kit/pull/212)) [@lychyi](https://github.com/lychyi)
- fix(switch): Hide checkbox input ([#224](https://github.com/Workday/canvas-kit/pull/224)) [@stephanerangaya](https://github.com/stephanerangaya)

### Breaking Changes:
- refactor(text-input): Remove error icon in React ([#218](https://github.com/Workday/canvas-kit/pull/218)) [@MackenzieBerliner-Glasser](https://github.com/MackenzieBerliner-Glasser)

## 3.0.0-alpha.8 (2019-09-24)

### Components:
- fix(avatar): Add AvatarButton component and convert Avatar into ordinary div ([#206](https://github.com/Workday/canvas-kit/pull/206)) [@6r3al](https://github.com/6r3al)

## 3.0.0-alpha.7 (2019-09-19)

### Infrastructure:
- feat: Add Cypress tests to canvas-kit ([#174](https://github.com/Workday/canvas-kit/pull/174)) [@NicholasBoll](https://github.com/NicholasBoll)
- chore: Bump eslint-utils from 1.3.1 to 1.4.2 ([#176](https://github.com/Workday/canvas-kit/pull/176)) [@dependabot](https://github.com/dependabot)
- chore: Bump lodash-es from 4.17.11 to 4.17.15 ([#177](https://github.com/Workday/canvas-kit/pull/177)) [@dependabot](https://github.com/dependabot)
- chore: Bump lodash.template from 4.4.0 to 4.5.0 ([#178](https://github.com/Workday/canvas-kit/pull/178)) [@dependabot](https://github.com/dependabot)
- chore: Bump jest-axe from 3.1.1 to 3.2.0 ([#179](https://github.com/Workday/canvas-kit/pull/179)) [@NicholasBoll](https://github.com/NicholasBoll)
- feat: Add faster testing of stories in Cypress ([#183](https://github.com/Workday/canvas-kit/pull/183)) [@NicholasBoll](https://github.com/NicholasBoll)
- docs(core): Fix broken link ([#187](https://github.com/Workday/canvas-kit/pull/187)) [@anicholls](https://github.com/anicholls)

### Components:
- fix: Extend component props with correct interfaces ([#181](https://github.com/Workday/canvas-kit/pull/181)) [@lychyi](https://github.com/lychyi)
- refactor(switch): Add a11y messaging in Readme and move story location ([#197](https://github.com/Workday/canvas-kit/pull/197)) [@stephanerangaya](https://github.com/stephanerangaya)
- feat(form-field): Add red asterisk support for required inputs ([#196](https://github.com/Workday/canvas-kit/pull/196)) [@elliot-at-workday](https://github.com/elliot-at-workday)
- feat(switch): add support for alert and error text ([#203](https://github.com/Workday/canvas-kit/pull/203)) [@stephanerangaya](https://github.com/stephanerangaya)
- feat: Add support for Canvas Kit Labs modules ([#175](https://github.com/Workday/canvas-kit/pull/175)) [@anicholls](https://github.com/anicholls)

### Breaking Changes:
- refactor(side-panel): API update and fixes ([#123](https://github.com/Workday/canvas-kit/pull/123)) [@anicholls](https://github.com/anicholls)
- feat: Standardize elemProps prop spread behavior ([#150](https://github.com/Workday/canvas-kit/pull/150)) [@anicholls](https://github.com/anicholls)
- refactor(table): TableRow API update and cleanup ([#172](https://github.com/Workday/canvas-kit/pull/172)) [@sahlhoff](https://github.com/sahlhoff)
- refactor(button): API Updates ([#129](https://github.com/Workday/canvas-kit/pull/129)) [@anicholls](https://github.com/anicholls)
- refactor(avatar): Change themeColor to variant ([#194](https://github.com/Workday/canvas-kit/pull/194)) [@stephanerangaya](https://github.com/stephanerangaya)
- refactor(banner): Change BannerTheme to ErrorType ([#195](https://github.com/Workday/canvas-kit/pull/195)) [@stephanerangaya](https://github.com/stephanerangaya)
- refactor(core): Rename enums to singular ([#199](https://github.com/Workday/canvas-kit/pull/199)) [@mannycarrera4](https://github.com/mannycarrera4)

## 3.0.0-alpha.6 (2019-09-02)

### Infrastructure:
- chore: Fix console warnings in Storybook (#116) @anicholls
- docs: Update contributing git guidelines to reflect new PR strategy (#109) @anicholls
- feat: Reduce number of manual steps required after running create-module.sh (#46) @roblevintennis
- ci: Break out Travis testing to stages (#82) @d-bye
- fix: Add code-coverage to \*.ts files (#148) @NicholasBoll
- chore: Update commit validation to use commitlint (#124) @Patil2099
- feat: Add watch support for faster development (#161) @NicholasBoll

### Components:
- fix(button): Update TextButton focus outline for accessibility (#115) @jstin
- fix(avatar): Update background color when url is defined (#120) @anicholls
- fix(header): Remove duplicate icon buttons (#122) @anicholls
- fix(button): Pass buttonRef to IconButton button element (#128) @mannycarrera4
- fix(menu): Add menu component to universal module (#127) @lychyi
- fix(layout): Add check for null children (#119) @anicholls
- fix(page-header): Add missing dependency (#149) @anicholls
- refactor: Move InputProviderDecorators to Storybook config (#164) @stephanerangaya
- fix: Change positioning of Checkbox and Radio react components to relative (#160) @stephanerangaya
- fix(status-indicator): Export type and emphasis enums (#166) @anicholls

### Breaking Change:
- fix: Add missing static variables and fix Popup padding static variable (#110) @anicholls
- refactor(loading-animation): Deprecate LoadingSpinner (#142) @sahlhoff
- fix(form-field): Add component prefix to exported enums and interfaces #146 @sahlhoff
- refactor(page-header): Update marketing and breakpoint props (#143) @sahlhoff

## 3.0.0-alpha.5 (2019-08-13)

### Infrastructure:

- chore: update lint-staged to v8 (#76) (@Patil2099)

### Components:

- fix(SidePanel): Remove resize event on unmount (#78) (@mannycarrera4)
- fix(Menu): Allow aria role of menu item to be overridden (#75) (@jayscheidt)
- fix(TextArea): Align border color to match other inputs (#66) (@neilpelow)
- fix(Avatar): Change prop spread order to allow for overriding the aria label (#92) (@mannycarrera4)
- feat(Type): Add styled components for type primitives (#106) (@drschulz)
- fix(ActionBar): Match css styles to react action bar (#111) (@mannycarrera4)


## 3.0.0-alpha.4 (2019-08-05)

### Infrastructure:

- fix: Update lodash version to resolve vulnerability (#41)
- ci(travis): Enable tag publishing and re-enable master storybook (#52)
- chore: Pull in version bumps from old release branch (#71)
- build(travis): skip cleanup on npm publish (#79)
- ci(travis): fix npm publish conditional (#81)

### Components:

- fix(Tooltip): Add missing fontFamily property (#47)
- fix(Popper): Spread remainder props on wrapper div (#44)
- feat(menu): Enable MenuItems to skip onClose (#48)
- fix(header): Header search accessibility & prop spread fixes (#43)
- fix(SidePanel): remove resize event handler on unmount (#74)

### Breaking Changes:

- refactor(Icon): Move icon-list from core into icon module (#30)
- refactor(Fonts): Remove @workday/canvas-kit-react-fonts from universal module (#40)<|MERGE_RESOLUTION|>--- conflicted
+++ resolved
@@ -3,21 +3,12 @@
 All notable changes to this project will be documented in this file.
 See [Conventional Commits](https://conventionalcommits.org) for commit guidelines.
 
-<<<<<<< HEAD
 ## [v7.4.10](https://github.com/Workday/canvas-kit/releases/tag/v7.4.10) (2023-03-21)
 
 ### Components
 
 - fix(collection): Correctly use custom getId ([#2096](https://github.com/Workday/canvas-kit/pull/2096)) ([@NicholasBoll](https://github.com/NicholasBoll))
   An example was incorrectly using the wrong id. Note that `state.items` in a dynamic collection wraps your provided items so there is a `.id` property on `state.items`. `model.getId` is no longer needed and will be removed in the future to avoid confusion.
-
-### Infrastructure
-
-- ci: Block fontawesome in Cypress tests to prevent failures ([@NicholasBoll](https://github.com/NicholasBoll))
-- ci: Add logging to the merge step in forward-merge ([@NicholasBoll](https://github.com/NicholasBoll))
-
-
-=======
 ## [v8.5.5](https://github.com/Workday/canvas-kit/releases/tag/v8.5.5) (2023-03-16)
 
 ### Components
@@ -83,6 +74,7 @@
 ### Infrastructure
 
 - ci: Block fontawesome in Cypress tests to prevent failures ([@NicholasBoll](https://github.com/NicholasBoll))
+- ci: Add logging to the merge step in forward-merge ([@NicholasBoll](https://github.com/NicholasBoll))
 
 
 ## [v8.4.12](https://github.com/Workday/canvas-kit/releases/tag/v8.4.12) (2023-03-01)
@@ -104,7 +96,6 @@
 - test: Update tooltip testing story to render properly ([#2047](https://github.com/Workday/canvas-kit/pull/2047)) ([@mannycarrera4](https://github.com/mannycarrera4), manuel.carrera)
 
 
->>>>>>> aa446813
 ## [v7.4.9](https://github.com/Workday/canvas-kit/releases/tag/v7.4.9) (2023-02-24)
 
 ### Testing
