# Changelog

All notable changes to this project will be documented in this file.
See [Conventional Commits](https://conventionalcommits.org) for commit guidelines.

<<<<<<< HEAD
## [v8.6.11](https://github.com/Workday/canvas-kit/releases/tag/v8.6.11) (2023-06-05)

### Components

- fix: Add custom fallback placements modifier ([#2200](https://github.com/Workday/canvas-kit/pull/2200)) ([@clarehuang](https://github.com/clarehuang), clare.huang, [@NicholasBoll](https://github.com/NicholasBoll))
  This fix adds additional fallback placements to prevent popups from rendering off screen. This behavior is different than before and might result in a popup rendering in an unexpected position. `fallbackPlacements` was added as a prop to `Popper` and `Popup.Popper` to allow you to override the default fallback placements (which are top/right/bottom/left in that order). This shouldn't be considered a breaking change unless your popup position needs to be restricted.


## [v8.6.10](https://github.com/Workday/canvas-kit/releases/tag/v8.6.10) (2023-05-25)

### Components

- docs: Add Media Modal to examples ([#2226](https://github.com/Workday/canvas-kit/pull/2226)) ([@dgubko](https://github.com/dgubko))
=======
## [v9.0.8](https://github.com/Workday/canvas-kit/releases/tag/v9.0.8) (2023-06-01)

### Components

- fix: Replace overflow on Table ([#2240](https://github.com/Workday/canvas-kit/pull/2240)) ([@dgubko](https://github.com/dgubko))
  We replaced overflow: scroll with overflow: auto to hide scrollbars unless needed. It would allow Table to not have scrollbars unless needed.


## [v9.0.7](https://github.com/Workday/canvas-kit/releases/tag/v9.0.7) (2023-05-25)

### Components

- fix: Fixing Alert and Error radio button examples ([#2197](https://github.com/Workday/canvas-kit/pull/2197)) ([@bstanton678](https://github.com/bstanton678))


## [v9.0.6](https://github.com/Workday/canvas-kit/releases/tag/v9.0.6) (2023-05-24)

### Component

- fix: Fixing focus blur problem on basic radio group example ([#2198](https://github.com/Workday/canvas-kit/pull/2198)) ([@bstanton678](https://github.com/bstanton678), [@mannycarrera4](https://github.com/mannycarrera4))


## [v9.0.5](https://github.com/Workday/canvas-kit/releases/tag/v9.0.5) (2023-05-23)

### Infrastructure

- ci: Support fast-forward-merges [skip-release] ([#2232](https://github.com/Workday/canvas-kit/pull/2232)) ([@NicholasBoll](https://github.com/NicholasBoll))
>>>>>>> e0f80f62


## [v8.6.9](https://github.com/Workday/canvas-kit/releases/tag/v8.6.9) (2023-05-23)

### Infrastructure

- ci: Support fast-forward-merges [skip-release] ([#2232](https://github.com/Workday/canvas-kit/pull/2232)) ([@NicholasBoll](https://github.com/NicholasBoll))
## [v9.0.4](https://github.com/Workday/canvas-kit/releases/tag/v9.0.4) (2023-05-23)

### Components

- fix: Associating FormField hint while not in error state ([#2199](https://github.com/Workday/canvas-kit/pull/2199)) ([@bstanton678](https://github.com/bstanton678))


## [v9.0.3](https://github.com/Workday/canvas-kit/releases/tag/v9.0.3) (2023-05-19)

### Examples

- fix: Add Side Panel with Navigation Example ([#2106](https://github.com/Workday/canvas-kit/pull/2106)) ([@myvuuu](https://github.com/myvuuu), manuel.carrera, [@mannycarrera4](https://github.com/mannycarrera4))


## [v9.0.2](https://github.com/Workday/canvas-kit/releases/tag/v9.0.2) (2023-05-18)

### Components

- fix(collection): Fix SSR focus and multiple tab stops ([#2223](https://github.com/Workday/canvas-kit/pull/2223)) ([@NicholasBoll](https://github.com/NicholasBoll))


## [v8.6.8](https://github.com/Workday/canvas-kit/releases/tag/v8.6.8) (2023-05-17)

### Components

- fix(collection): Fix SSR focus and multiple tab stops ([#2223](https://github.com/Workday/canvas-kit/pull/2223)) ([@NicholasBoll](https://github.com/NicholasBoll))
## [v9.0.1](https://github.com/Workday/canvas-kit/releases/tag/v9.0.1) (2023-05-17)

### Components

- fix: Fix Checkbox label padding to support RTL ([#2216](https://github.com/Workday/canvas-kit/pull/2216)) ([@alanbsmith](https://github.com/alanbsmith), Alex Nicholls)
- fix: Focusable elements not always focused ([#2204](https://github.com/Workday/canvas-kit/pull/2204)) ([@TylerCharlesworth](https://github.com/TylerCharlesworth), [@NicholasBoll](https://github.com/NicholasBoll))


## [v8.6.7](https://github.com/Workday/canvas-kit/releases/tag/v8.6.7) (2023-05-17)

### Components

- fix: Focusable elements not always focused ([#2204](https://github.com/Workday/canvas-kit/pull/2204)) ([@TylerCharlesworth](https://github.com/TylerCharlesworth), [@NicholasBoll](https://github.com/NicholasBoll))


## [v8.6.6](https://github.com/Workday/canvas-kit/releases/tag/v8.6.6) (2023-05-12)

### Components

- fix: Fix Checkbox label padding to support RTL ([#2216](https://github.com/Workday/canvas-kit/pull/2216)) ([@alanbsmith](https://github.com/alanbsmith), Alex Nicholls)
## [v9.0.0](https://github.com/Workday/canvas-kit/releases/tag/v9.0.0) (2023-05-10)

### BREAKING CHANGES

- [#1970](https://github.com/Workday/canvas-kit/pull/1970) The `Drawer` component was hard deprecated and fully removed from Canvas Kit. Please replace the deprecated `Drawer` component with `SidePanel` from the Preview package.
- [#1978](https://github.com/Workday/canvas-kit/pull/1978) If you expected a button to submit by default, you'll have to add the attribute `type="submit"` in order to submit.
- [#2018](https://github.com/Workday/canvas-kit/pull/2018) We have hard deprecated the Layout and Column components and they have been fully removed from our codebase in v9. We recommend using the `Grid` component as an alternative.
- [#2012](https://github.com/Workday/canvas-kit/pull/2012) We've hard deprecated the `Stack`, `HStack` and `VStack` components. We recommend using the `Flex` component as a replacement and replacing the `spacing` prop with the `gap` prop. You can also run `npx @workday/canvas-kit-codemod softDeprecate/Stack` as well.
- [#2034](https://github.com/Workday/canvas-kit/pull/2034) - Lodash is no longer required for Canvas kit
  - memoized is removed from FocusRingOptions
- [#2044](https://github.com/Workday/canvas-kit/pull/2044) If you're using Toast from Labs already, the package will be updated to point to `@workday/canvas-kit-react/toast`. If you're using the Toast from Main, we've replaced it with the compound Toast from labs. `v9` codemod should handle these changes for you or you can reference our v9 upgrade guide for more details.
- [#2120](https://github.com/Workday/canvas-kit/pull/2120) - We've removed `getCanvasTheme` and `useCanvasTheme`.
  - Use `useTheme` when you have a `CanvasProvider` or you're inside of a functional component
  - Use `getTheme` when inside a styled component and you need access to theme.
- [#2180](https://github.com/Workday/canvas-kit/pull/2180) - Removed `composeModelHooks` from `@workday/canvas-kit-react/common`
- [#2190](https://github.com/Workday/canvas-kit/pull/2190) The type signature of `composeHooks` was changed to give more accurate return prop types. This may cause issues with Typescript if your code expected the incorrect return types.
- [#2194](https://github.com/Workday/canvas-kit/pull/2194) The signature of the `NavigationManaget` and `NavigationRequestor` was changed to use numeric indexes instead of string identifiers. This will only break for those who created a custom navigation manager.

### Codemod

- test: Update Toast codemod to transform before promote ([#2125](https://github.com/Workday/canvas-kit/pull/2125)) ([@mannycarrera4](https://github.com/mannycarrera4), manuel.carrera)

### Codemods

- fix: Stack Codemod Fix ([#2127](https://github.com/Workday/canvas-kit/pull/2127)) ([@josh-bagwell](https://github.com/josh-bagwell))

### Components

- chore: Hard deprecate Drawer component ([#1970](https://github.com/Workday/canvas-kit/pull/1970)) ([@RayRedGoose](https://github.com/RayRedGoose), [@mannycarrera4](https://github.com/mannycarrera4))
- fix: Update button type for all canvas kit buttons ([#1978](https://github.com/Workday/canvas-kit/pull/1978)) ([@mannycarrera4](https://github.com/mannycarrera4), manuel.carrera)
  We've changed the default button type for all of our buttons from `submit` to `button`
- chore: Hard deprecate Layout and Column components ([#2018](https://github.com/Workday/canvas-kit/pull/2018)) ([@RayRedGoose](https://github.com/RayRedGoose))
- feat: Remove Stack, HStack and VStack ([#2012](https://github.com/Workday/canvas-kit/pull/2012)) ([@josh-bagwell](https://github.com/josh-bagwell))
- feat: Promote labs Toast to Main ([#2044](https://github.com/Workday/canvas-kit/pull/2044)) ([@mannycarrera4](https://github.com/mannycarrera4), manuel.carrera, [@RayRedGoose](https://github.com/RayRedGoose))
  We've promoted Toast from labs to the main package. This is a replacement from what was in the main package to our compound component version in labs.
- feat: Update useTheme hook ([#2120](https://github.com/Workday/canvas-kit/pull/2120)) ([@RayRedGoose](https://github.com/RayRedGoose), [@mannycarrera4](https://github.com/mannycarrera4))
- feat: Tables Component ([#2118](https://github.com/Workday/canvas-kit/pull/2118)) ([@josh-bagwell](https://github.com/josh-bagwell))
  We've built a new `Table` compound component that will have more flexibility and has access to lower level components like [Grid](https://canvas.workdaydesign.com/components/layout/grid) and [Flex](https://canvas.workdaydesign.com/components/layout/flex).
- feat: Add 'as' method with a stable reference to all component utilities ([#2166](https://github.com/Workday/canvas-kit/pull/2166)) ([@NicholasBoll](https://github.com/NicholasBoll))
- fix: Only pass correct model to model components when using 'as' ([#2168](https://github.com/Workday/canvas-kit/pull/2168)) ([@NicholasBoll](https://github.com/NicholasBoll), [@josh-bagwell](https://github.com/josh-bagwell))
- chore: Remove unused composeModelHooks function ([#2180](https://github.com/Workday/canvas-kit/pull/2180)) ([@NicholasBoll](https://github.com/NicholasBoll))
- feat: Add more layout examples ([#2178](https://github.com/Workday/canvas-kit/pull/2178)) ([@RayRedGoose](https://github.com/RayRedGoose))
- feat(text-input): Add InputGroup component ([#2182](https://github.com/Workday/canvas-kit/pull/2182)) ([@NicholasBoll](https://github.com/NicholasBoll))
  `InputGroup` will replace `InputIconContainer`. `InputIconContainer` does not handle bidirectionality or icons at the start of an input. `InputIconContainer` will be deprecated and later removed in future versions.
  
  Before:
  ```tsx
  <InputIconContainer icon={<SystemIcon icon={exclamationCircleIcon} />} />
  ```
  
  After
  ```tsx
  <InputGroup>
    <InputGroup.Input />
    <InputGroup.InnerEnd>
      <SystemIcon icon={exclamationCircleIcon} />
    </InputGroup.InnerEnd>
  </InputGroup>
  ```
- fix: Return the correct props from composeHooks ([#2190](https://github.com/Workday/canvas-kit/pull/2190)) ([@NicholasBoll](https://github.com/NicholasBoll), [@alanbsmith](https://github.com/alanbsmith))
- chore: Simplify composeHooks function ([#2191](https://github.com/Workday/canvas-kit/pull/2191)) ([@NicholasBoll](https://github.com/NicholasBoll))
- chore: Rename Combobox.spec to ComboboxLabs.spec ([#2193](https://github.com/Workday/canvas-kit/pull/2193)) ([@NicholasBoll](https://github.com/NicholasBoll))
- chore: Extract keyUtils to be used in other key-based collection hooks ([#2192](https://github.com/Workday/canvas-kit/pull/2192)) ([@NicholasBoll](https://github.com/NicholasBoll))
- chore: Use index instead of identifier for cursor navigation ([#2194](https://github.com/Workday/canvas-kit/pull/2194)) ([@NicholasBoll](https://github.com/NicholasBoll))
- feat(collection): Add support for string items ([#2195](https://github.com/Workday/canvas-kit/pull/2195)) ([@NicholasBoll](https://github.com/NicholasBoll), [@alanbsmith](https://github.com/alanbsmith))

### Dependencies

- chore: Remove lodash dependency from canvas-kit ([#2034](https://github.com/Workday/canvas-kit/pull/2034)) ([@jaslloyd](https://github.com/jaslloyd), [@NicholasBoll](https://github.com/NicholasBoll))

### Documentation

- docs: Revert removal of Layout section ([#2094](https://github.com/Workday/canvas-kit/pull/2094)) ([@RayRedGoose](https://github.com/RayRedGoose))
- fix: Clean up toast documentation ([#2108](https://github.com/Workday/canvas-kit/pull/2108)) ([@mannycarrera4](https://github.com/mannycarrera4), manuel.carrera, [@jamesfan](https://github.com/jamesfan))
- docs: Clean up v9 Upgrade Guide ([#2132](https://github.com/Workday/canvas-kit/pull/2132)) ([@jamesfan](https://github.com/jamesfan), manuel.carrera)
- docs: Fix Preview Table docs ([#2159](https://github.com/Workday/canvas-kit/pull/2159)) ([@jamesfan](https://github.com/jamesfan))
- fix: Removed Table Container Example ([#2164](https://github.com/Workday/canvas-kit/pull/2164)) ([@josh-bagwell](https://github.com/josh-bagwell))
- fix: Replaced Soft and Hard Deprecation Naming ([#2165](https://github.com/Workday/canvas-kit/pull/2165)) ([@josh-bagwell](https://github.com/josh-bagwell), manuel.carrera)
  Changed definition of `soft-deprecation` and `hard-deprecation` to `deprecation/deprecate` and `removal/remove`.
- feat: Dialog Update to MDX ([#2184](https://github.com/Workday/canvas-kit/pull/2184)) ([@josh-bagwell](https://github.com/josh-bagwell), [@jamesfan](https://github.com/jamesfan))

### Infrastructure

- chore: Add initial V9 codemod ([#2021](https://github.com/Workday/canvas-kit/pull/2021)) ([@alanbsmith](https://github.com/alanbsmith), [@willklein](https://github.com/willklein))
- test: Modify visual testing ([#2028](https://github.com/Workday/canvas-kit/pull/2028)) ([@RayRedGoose](https://github.com/RayRedGoose))
- chore: Update the TSconfig target to es2019 ([#2135](https://github.com/Workday/canvas-kit/pull/2135)) ([@NicholasBoll](https://github.com/NicholasBoll))
  We're updating our build target from `es5` to `es2019`. This changes the syntax generated by allowing syntax supported up to `es2019`. This may impact older environments that do not support `es2019` syntax like older versions of nodejs. This could also impact older AST build parsers that don't understand newer JavasScript syntax. This could include old versions of Webpack or outdated babel parsers for Jest. If you see a message like "Syntax Error", you may have to upgrade your bundler or babel parser.
- chore: Add option to skip docgen ([#2176](https://github.com/Workday/canvas-kit/pull/2176)) ([@NicholasBoll](https://github.com/NicholasBoll))

### Tokens

- fix: Modify depth values to improve visual design ([#2091](https://github.com/Workday/canvas-kit/pull/2091)) ([@mannycarrera4](https://github.com/mannycarrera4), manuel.carrera)
  We've updated our `depth` tokens to be more subtle rather than harsh. Any component using these depth tokens will be updated, including `Card, Menu, Toast, Box, Dialog, Popup`.

### Utilities

- chore: Move useThemedRing to main package and deprecate useThemeRTL ([#2119](https://github.com/Workday/canvas-kit/pull/2119)) ([@mannycarrera4](https://github.com/mannycarrera4), manuel.carrera)
  - We've promoted `useThemedRing` to our Main package.
  - We've deprecated `useThemeRTL` from our Labs package. You may still use this utility but we encourage consumers to use [CSS logical properties](https://developer.mozilla.org/en-US/docs/Web/CSS/CSS_Logical_Properties).


## [v8.6.5](https://github.com/Workday/canvas-kit/releases/tag/v8.6.5) (2023-05-10)

### Infrastructure

- chore: Add actions for major release ([#2211](https://github.com/Workday/canvas-kit/pull/2211)) ([@RayRedGoose](https://github.com/RayRedGoose), [@mannycarrera4](https://github.com/mannycarrera4))


## [v8.6.4](https://github.com/Workday/canvas-kit/releases/tag/v8.6.4) (2023-05-01)

### BREAKING CHANGES

- [#2173](https://github.com/Workday/canvas-kit/pull/2173) Optional breaking changes message. If your PR includes breaking changes. It is extremely rare to put breaking changes outside a `prerelease/major` branch. Anything in this section will show up in release notes. Remove this section if no breaking changes are present.

### Documentation

- fix: Basic Grid Example with landmark regions for screen readers ([#2173](https://github.com/Workday/canvas-kit/pull/2173)) ([@bstanton678](https://github.com/bstanton678))
  Optional release note message. Changelog and release summaries will contain a pull request title. This section will add additional notes under that title. This section is not a summary, but something extra to point out in release notes. An example might be calling out breaking changes in a labs component or minor visual changes that need visual regression updates. Remove this section if no additional release notes are required.


## [v8.6.3](https://github.com/Workday/canvas-kit/releases/tag/v8.6.3) (2023-05-01)

### Dependencies

- chore: Upgrade fsevents to a non-vulnerable version ([#2181](https://github.com/Workday/canvas-kit/pull/2181)) ([@NicholasBoll](https://github.com/NicholasBoll))


## [v8.6.2](https://github.com/Workday/canvas-kit/releases/tag/v8.6.2) (2023-04-27)

### Components

- fix: BaseButton and ButtonLabelIcon extend SystemIconProps ([#2157](https://github.com/Workday/canvas-kit/pull/2157)) ([@thunguyen19](https://github.com/thunguyen19))


## [v7.4.12](https://github.com/Workday/canvas-kit/releases/tag/v7.4.12) (2023-04-27)

### Components

- fix: BaseButton and ButtonLabelIcon extend SystemIconProps ([#2157](https://github.com/Workday/canvas-kit/pull/2157)) ([@thunguyen19](https://github.com/thunguyen19))


## [v7.4.11](https://github.com/Workday/canvas-kit/releases/tag/v7.4.11) (2023-04-26)
## [v8.6.1](https://github.com/Workday/canvas-kit/releases/tag/v8.6.1) (2023-04-26)

### Components

- fix(menu): Menu does not close with aria-disabled=true ([#2128](https://github.com/Workday/canvas-kit/pull/2128)) ([@NicholasBoll](https://github.com/NicholasBoll), manuel.carrera)
- fix(form-field): Forward required prop to input ([#2154](https://github.com/Workday/canvas-kit/pull/2154)) ([@NicholasBoll](https://github.com/NicholasBoll))

### Dependencies

- fix: Add react-dom peer-dep to main package ([#2162](https://github.com/Workday/canvas-kit/pull/2162)) ([@alanbsmith](https://github.com/alanbsmith))

### Infrastructure

- fix: Update release action to support node 16 ([#2170](https://github.com/Workday/canvas-kit/pull/2170)) ([@RayRedGoose](https://github.com/RayRedGoose))


## [v7.4.11](https://github.com/Workday/canvas-kit/releases/tag/v7.4.11) (2023-04-26)

### Components

- fix(menu): Menu does not close with aria-disabled=true ([#2128](https://github.com/Workday/canvas-kit/pull/2128)) ([@NicholasBoll](https://github.com/NicholasBoll), manuel.carrera)
- fix(form-field): Forward required prop to input ([#2154](https://github.com/Workday/canvas-kit/pull/2154)) ([@NicholasBoll](https://github.com/NicholasBoll))

### Dependencies

- fix: Add react-dom peer-dep to main package ([#2162](https://github.com/Workday/canvas-kit/pull/2162)) ([@alanbsmith](https://github.com/alanbsmith))

### Infrastructure

- fix: Update release action to support node 16 ([#2170](https://github.com/Workday/canvas-kit/pull/2170)) ([@RayRedGoose](https://github.com/RayRedGoose))
## [v8.6.0](https://github.com/Workday/canvas-kit/releases/tag/v8.6.0) (2023-04-20)

### Components

- feat: Added inset to PositionStyleProps ([#2129](https://github.com/Workday/canvas-kit/pull/2129)) ([@thunguyen19](https://github.com/thunguyen19))
- feat: Allow Icon components to use color tokens ([#2097](https://github.com/Workday/canvas-kit/pull/2097)) ([@thunguyen19](https://github.com/thunguyen19))
  Optional release note message. Changelog and release summaries will contain a pull request title. This section will add additional notes under that title. This section is not a summary, but something extra to point out in release notes. An example might be calling out breaking changes in a labs component or minor visual changes that need visual regression updates. Remove this section if no additional release notes are required.

### Infrastructure

- ci: Fix minor release action ([@RayRedGoose](https://github.com/RayRedGoose))


## [v8.5.13](https://github.com/Workday/canvas-kit/releases/tag/v8.5.13) (2023-04-17)

### Components

- fix: PopupCard maxHeight calc function ([#2130](https://github.com/Workday/canvas-kit/pull/2130)) ([@thunguyen19](https://github.com/thunguyen19), [@alanbsmith](https://github.com/alanbsmith))


## [v8.5.12](https://github.com/Workday/canvas-kit/releases/tag/v8.5.12) (2023-04-14)

### Components

- fix(menu): Fix MenuItem icon spacing ([#2145](https://github.com/Workday/canvas-kit/pull/2145)) ([@alanbsmith](https://github.com/alanbsmith), [@mannycarrera4](https://github.com/mannycarrera4), manuel.carrera)
  Updated spacing between icon and text in our menus from `8px` to `16px` to match our design specs.


## [v8.5.11](https://github.com/Workday/canvas-kit/releases/tag/v8.5.11) (2023-04-12)

### Infrastructure

- ci: Replace install steps by composite actions ([#2146](https://github.com/Workday/canvas-kit/pull/2146)) ([@RayRedGoose](https://github.com/RayRedGoose))


## [v8.5.10](https://github.com/Workday/canvas-kit/releases/tag/v8.5.10) (2023-04-11)

### Codemods

- fix(codemod): Pass codemod options to jscodeshift script ([#2137](https://github.com/Workday/canvas-kit/pull/2137)) ([@alanbsmith](https://github.com/alanbsmith))

### Infrastructure

- chore: Upgrade to Node 16 ([#2139](https://github.com/Workday/canvas-kit/pull/2139)) ([@alanbsmith](https://github.com/alanbsmith))
- fix: Update release actions to use node 16 ([#2142](https://github.com/Workday/canvas-kit/pull/2142)) ([@RayRedGoose](https://github.com/RayRedGoose))


## [v8.5.9](https://github.com/Workday/canvas-kit/releases/tag/v8.5.9) (2023-03-30)

### Components

- fix: Extract the correct ref with a styled component ([#2122](https://github.com/Workday/canvas-kit/pull/2122)) ([@NicholasBoll](https://github.com/NicholasBoll))
  The following is now allowed:
  
  ```tsx
  const StyledComponent = styled('button')({})
  
  const MyComponnent = createComponent(StyledComponent)({
    Component(elemProps, ref, Element) {
      return <Box as={Element} ref={ref} {...elemProps} />
    }
  })
  ```


## [v8.5.8](https://github.com/Workday/canvas-kit/releases/tag/v8.5.8) (2023-03-27)

### Documentation

- docs: Added doc for Delete Button story ([#2113](https://github.com/Workday/canvas-kit/pull/2113)) ([@thunguyen19](https://github.com/thunguyen19))


## [v8.5.7](https://github.com/Workday/canvas-kit/releases/tag/v8.5.7) (2023-03-23)

### Infrastructure

- chore: Update release workflows ([#2102](https://github.com/Workday/canvas-kit/pull/2102)) ([@RayRedGoose](https://github.com/RayRedGoose))


## [v8.5.6](https://github.com/Workday/canvas-kit/releases/tag/v8.5.6) (2023-03-21)

### Components

- fix(collection): Correctly use custom getId ([#2096](https://github.com/Workday/canvas-kit/pull/2096)) ([@NicholasBoll](https://github.com/NicholasBoll))
  An example was incorrectly using the wrong id. Note that `state.items` in a dynamic collection wraps your provided items so there is a `.id` property on `state.items`. `model.getId` is no longer needed and will be removed in the future to avoid confusion.


## [v7.4.10](https://github.com/Workday/canvas-kit/releases/tag/v7.4.10) (2023-03-21)

### Components

- fix(collection): Correctly use custom getId ([#2096](https://github.com/Workday/canvas-kit/pull/2096)) ([@NicholasBoll](https://github.com/NicholasBoll))
  An example was incorrectly using the wrong id. Note that `state.items` in a dynamic collection wraps your provided items so there is a `.id` property on `state.items`. `model.getId` is no longer needed and will be removed in the future to avoid confusion.
## [v8.5.5](https://github.com/Workday/canvas-kit/releases/tag/v8.5.5) (2023-03-16)

### Components

- docs: Move Box, Flex, and Grid to a new Layout Folder in Storybook ([#2078](https://github.com/Workday/canvas-kit/pull/2078)) ([@thunguyen19](https://github.com/thunguyen19))


## [v8.5.4](https://github.com/Workday/canvas-kit/releases/tag/v8.5.4) (2023-03-15)

### Documentation

- docs: Filter out model props in container components ([#2085](https://github.com/Workday/canvas-kit/pull/2085)) ([@NicholasBoll](https://github.com/NicholasBoll))


## [v8.5.3](https://github.com/Workday/canvas-kit/releases/tag/v8.5.3) (2023-03-13)

### Documentation

- docs: Add breadcrumbs to symbol doc dialog for nested symbols ([#2072](https://github.com/Workday/canvas-kit/pull/2072)) ([@mannycarrera4](https://github.com/mannycarrera4), manuel.carrera, [@NicholasBoll](https://github.com/NicholasBoll))


## [v8.5.2](https://github.com/Workday/canvas-kit/releases/tag/v8.5.2) (2023-03-09)

### Infrastructure

- ci: Add logging to the merge step in forward-merge ([@NicholasBoll](https://github.com/NicholasBoll))


## [v8.5.1](https://github.com/Workday/canvas-kit/releases/tag/v8.5.1) (2023-03-09)

### Components

- fix: Remove style attribute on Expandable Title ([#2074](https://github.com/Workday/canvas-kit/pull/2074)) ([@vibdev](https://github.com/vibdev))
  Not explicitly a breaking change for `Expandable.Title`, but does alter the specificity for fontFamily, fontSize, lineHeight, fontWeight, color, and textAlign.

### Infrastructure

- chore: Update browserlist config for eslint compat/compat ([#2075](https://github.com/Workday/canvas-kit/pull/2075)) ([@NicholasBoll](https://github.com/NicholasBoll))


## [v8.5.0](https://github.com/Workday/canvas-kit/releases/tag/v8.5.0) (2023-03-08)

### Components

- feat: Allow SystemIcon to use token colors ([#1988](https://github.com/Workday/canvas-kit/pull/1988)) ([@thunguyen19](https://github.com/thunguyen19))
  Allow SystemIcon to use token colors for any color related props.
- fix: Update modal padding to match mobile specs ([#2008](https://github.com/Workday/canvas-kit/pull/2008)) ([@seans-cummin](https://github.com/seans-cummin), [@mannycarrera4](https://github.com/mannycarrera4))
  - Updating padding from 16px to 24px for smaller screen sizes, bringing the total padding between edge and content to 24px.
  - Reduced padding between title and body from 16px to 8px for smaller screen sizes.

### Documentation

- docs: Add custom docgen parsing ([#1962](https://github.com/Workday/canvas-kit/pull/1962)) ([@NicholasBoll](https://github.com/NicholasBoll))
- docs: Ignore dist directories when documenting symbols ([@NicholasBoll](https://github.com/NicholasBoll))


## [v8.4.13](https://github.com/Workday/canvas-kit/releases/tag/v8.4.13) (2023-03-07)

### Components

- fix: Allow overriding aria-describedby in useTooltip ([#2064](https://github.com/Workday/canvas-kit/pull/2064)) ([@EugeneCib](https://github.com/EugeneCib), [@NicholasBoll](https://github.com/NicholasBoll))

### Infrastructure

- ci: Block fontawesome in Cypress tests to prevent failures ([@NicholasBoll](https://github.com/NicholasBoll))
- ci: Add logging to the merge step in forward-merge ([@NicholasBoll](https://github.com/NicholasBoll))


## [v8.4.12](https://github.com/Workday/canvas-kit/releases/tag/v8.4.12) (2023-03-01)




## [v8.4.11](https://github.com/Workday/canvas-kit/releases/tag/v8.4.11) (2023-02-28)

### Infrastructure

- ci: Changing assign reviewer action to a lottery system ([#2039](https://github.com/Workday/canvas-kit/pull/2039)) ([@jaclynjessup](https://github.com/jaclynjessup))
- ci: Updating project board action ([#2026](https://github.com/Workday/canvas-kit/pull/2026)) ([@jaclynjessup](https://github.com/jaclynjessup))
- ci: Fix to invalid yml error ([#2040](https://github.com/Workday/canvas-kit/pull/2040)) ([@jaclynjessup](https://github.com/jaclynjessup))
- ci: Updates to lottery and project actions ([#2054](https://github.com/Workday/canvas-kit/pull/2054)) ([@jaclynjessup](https://github.com/jaclynjessup))

### Testing

- test: Update tooltip testing story to render properly ([#2047](https://github.com/Workday/canvas-kit/pull/2047)) ([@mannycarrera4](https://github.com/mannycarrera4), manuel.carrera)


## [v7.4.9](https://github.com/Workday/canvas-kit/releases/tag/v7.4.9) (2023-02-24)

### Testing

- test: Update tooltip testing story to render properly ([#2047](https://github.com/Workday/canvas-kit/pull/2047)) ([@mannycarrera4](https://github.com/mannycarrera4), manuel.carrera)
## [v8.4.10](https://github.com/Workday/canvas-kit/releases/tag/v8.4.10) (2023-02-14)

### Codemods

- fix: Fixed an issue with codemod not recognizing VStack or HStack ([#2036](https://github.com/Workday/canvas-kit/pull/2036)) ([@josh-bagwell](https://github.com/josh-bagwell))

### Infrastructure

- chore: Adding step to add label for PR review ([#2027](https://github.com/Workday/canvas-kit/pull/2027)) ([@jaclynjessup](https://github.com/jaclynjessup))
- ci: Adding action to auto assign PR reviewer on label ([#2031](https://github.com/Workday/canvas-kit/pull/2031)) ([@jaclynjessup](https://github.com/jaclynjessup))


## [v8.4.9](https://github.com/Workday/canvas-kit/releases/tag/v8.4.9) (2023-02-07)

### Documentation

- docs: Add docs on model hooks and create utilities ([#1881](https://github.com/Workday/canvas-kit/pull/1881)) ([@mannycarrera4](https://github.com/mannycarrera4), manuel.carrera, [@NicholasBoll](https://github.com/NicholasBoll))
  To better support our consumers, we're adding documentation on our Compound Component utilities and hooks. You can find the docs under Hooks and Utilities -> Compound Components


## [v8.4.8](https://github.com/Workday/canvas-kit/releases/tag/v8.4.8) (2023-02-07)

### Components

- fix: Allow overriding of return focus when closing a popup ([#1991](https://github.com/Workday/canvas-kit/pull/1991)) ([@christine-m](https://github.com/christine-m), christine.mullins)


## [v7.4.8](https://github.com/Workday/canvas-kit/releases/tag/v7.4.8) (2023-02-07)

### Components

- fix: Allow overriding of return focus when closing a popup ([#1991](https://github.com/Workday/canvas-kit/pull/1991)) ([@christine-m](https://github.com/christine-m), christine.mullins)
## [v8.4.7](https://github.com/Workday/canvas-kit/releases/tag/v8.4.7) (2023-02-07)

### Documentation

- docs: Cards, adding notice under 'as' usage ([#2000](https://github.com/Workday/canvas-kit/pull/2000)) ([@bstanton678](https://github.com/bstanton678), william.stanton, [@myvuuu](https://github.com/myvuuu), [@mannycarrera4](https://github.com/mannycarrera4), manuel.carrera)


## [v8.4.6](https://github.com/Workday/canvas-kit/releases/tag/v8.4.6) (2023-02-06)

### Documentation

- fix: Update broken link in CONTRIBUTING.md ([#2019](https://github.com/Workday/canvas-kit/pull/2019)) ([@thunguyen19](https://github.com/thunguyen19))


## [v8.4.5](https://github.com/Workday/canvas-kit/releases/tag/v8.4.5) (2023-02-03)

### Documentation

- docs: Fix Expandable prop tables ([#2016](https://github.com/Workday/canvas-kit/pull/2016)) ([@alanbsmith](https://github.com/alanbsmith))


## [v8.4.4](https://github.com/Workday/canvas-kit/releases/tag/v8.4.4) (2023-02-01)

### Testing

- test: Increase font delay to make chromatic happy ([#1996](https://github.com/Workday/canvas-kit/pull/1996)) ([@mannycarrera4](https://github.com/mannycarrera4), manuel.carrera)


## [v8.4.3](https://github.com/Workday/canvas-kit/releases/tag/v8.4.3) (2023-02-01)

### Documentation

- docs: Fix typo in react-font README ([#2010](https://github.com/Workday/canvas-kit/pull/2010)) ([@sheelah](https://github.com/sheelah), Sheelah Brennan)


## [v8.4.2](https://github.com/Workday/canvas-kit/releases/tag/v8.4.2) (2023-01-30)

### Codemods

- fix: Update to soft dep stack codemod for styled component ([#2007](https://github.com/Workday/canvas-kit/pull/2007)) ([@josh-bagwell](https://github.com/josh-bagwell))


## [v8.4.1](https://github.com/Workday/canvas-kit/releases/tag/v8.4.1) (2023-01-26)

### Documentation

- docs: Add example for a simple compound component ([#1998](https://github.com/Workday/canvas-kit/pull/1998)) ([@vibdev](https://github.com/vibdev))


## [v8.4.0](https://github.com/Workday/canvas-kit/releases/tag/v8.4.0) (2023-01-25)

### Codemods

- feat: Soft Deprecate Stack ([#1981](https://github.com/Workday/canvas-kit/pull/1981)) ([@josh-bagwell](https://github.com/josh-bagwell))


## [v8.3.12](https://github.com/Workday/canvas-kit/releases/tag/v8.3.12) (2023-01-24)

### Components

- fix: Radio button navigation does not stay within its form ([#1995](https://github.com/Workday/canvas-kit/pull/1995)) ([@thunguyen19](https://github.com/thunguyen19))


## [v8.3.11](https://github.com/Workday/canvas-kit/releases/tag/v8.3.11) (2023-01-17)

### Components

- fix(tabs): Use mask image to display fade effect on tabs ([#1705](https://github.com/Workday/canvas-kit/pull/1705)) ([@anishatulai](https://github.com/anishatulai), Anisha Tulai)


## [v8.3.10](https://github.com/Workday/canvas-kit/releases/tag/v8.3.10) (2023-01-13)

### Documentation

- docs(TextArea): Update installation package name ([#1987](https://github.com/Workday/canvas-kit/pull/1987)) ([@roydelgado](https://github.com/roydelgado))


## [v8.3.9](https://github.com/Workday/canvas-kit/releases/tag/v8.3.9) (2023-01-13)

### Components

- chore: Fix issue with changing wrong Layout ([#1986](https://github.com/Workday/canvas-kit/pull/1986)) ([@RayRedGoose](https://github.com/RayRedGoose))


## [v8.3.8](https://github.com/Workday/canvas-kit/releases/tag/v8.3.8) (2023-01-10)

### Documentation

- fix: Remove react sub folder for form field ([#1979](https://github.com/Workday/canvas-kit/pull/1979)) ([@mannycarrera4](https://github.com/mannycarrera4), manuel.carrera)


## [v8.3.7](https://github.com/Workday/canvas-kit/releases/tag/v8.3.7) (2023-01-10)

### Storybook

- fix: Update links on welcome and brand logo ([#1976](https://github.com/Workday/canvas-kit/pull/1976)) ([@mannycarrera4](https://github.com/mannycarrera4), manuel.carrera)


## [v8.3.6](https://github.com/Workday/canvas-kit/releases/tag/v8.3.6) (2023-01-09)

### Infrastructure

- fix: Storybook sidebar highlight styling ([#1975](https://github.com/Workday/canvas-kit/pull/1975)) ([@jaclynjessup](https://github.com/jaclynjessup))


## [v8.3.5](https://github.com/Workday/canvas-kit/releases/tag/v8.3.5) (2023-01-09)

### Documentation

- chore: Re organize storybook ([#1943](https://github.com/Workday/canvas-kit/pull/1943)) ([@mannycarrera4](https://github.com/mannycarrera4), manuel.carrera, [@jaclynjessup](https://github.com/jaclynjessup))
  We've updated our categories and organization on storybook to better surface information.


## [v8.3.4](https://github.com/Workday/canvas-kit/releases/tag/v8.3.4) (2023-01-09)

### Testing

- test(tooltip): Add delay to fix flaky placement tests on tooltips ([#1968](https://github.com/Workday/canvas-kit/pull/1968)) ([@mannycarrera4](https://github.com/mannycarrera4), manuel.carrera)


## [v7.4.7](https://github.com/Workday/canvas-kit/releases/tag/v7.4.7) (2023-01-06)

### Testing

- test(tooltip): Add delay to fix flaky placement tests on tooltips ([#1968](https://github.com/Workday/canvas-kit/pull/1968)) ([@mannycarrera4](https://github.com/mannycarrera4), manuel.carrera)
## [v8.3.3](https://github.com/Workday/canvas-kit/releases/tag/v8.3.3) (2022-12-21)

### Documentation

- docs: Add Pagination responsive range example ([#1966](https://github.com/Workday/canvas-kit/pull/1966)) ([@alanbsmith](https://github.com/alanbsmith), Will Klein)


## [v8.3.2](https://github.com/Workday/canvas-kit/releases/tag/v8.3.2) (2022-12-19)

### Components

- fix: Set Pagination GoTo TextInput to use current page as initial value ([#1930](https://github.com/Workday/canvas-kit/pull/1930)) ([@alanbsmith](https://github.com/alanbsmith), manuel.carrera)


## [v8.3.1](https://github.com/Workday/canvas-kit/releases/tag/v8.3.1) (2022-12-16)

### Components

- chore: Remove conventional-recommended-bump from release.yml ([#1961](https://github.com/Workday/canvas-kit/pull/1961)) ([@alanbsmith](https://github.com/alanbsmith))

### Dependencies

- chore: Remove @emotion/jest ([#1957](https://github.com/Workday/canvas-kit/pull/1957)) ([@NicholasBoll](https://github.com/NicholasBoll))

### Infrastructure

- chore: Remove question template and dead links ([#1958](https://github.com/Workday/canvas-kit/pull/1958)) ([@jaclynjessup](https://github.com/jaclynjessup))


## [v8.3.0](https://github.com/Workday/canvas-kit/releases/tag/v8.3.0) (2022-12-09)

### Components

- fix: Fix Expandable exports and types ([#1953](https://github.com/Workday/canvas-kit/pull/1953)) ([@alanbsmith](https://github.com/alanbsmith))
  `useExpandableModel` wasn't properly exported with the other hooks. It's been moved into the `/hooks` directory and exported from there. If you were importing this hook from `dist`, you'll  need to update the import.
  
  ```tsx
  // before
  import { useExpandableModel } from "@workday/canvas-kit-labs-react/dist/es6/expandable/lib/useExpandableModel";
  
  // after
  import { useExpandableModel } from "@workday/canvas-kit-labs-react/expandable";
  ```


## [v7.4.6](https://github.com/Workday/canvas-kit/releases/tag/v7.4.6) (2022-12-09)

### Components

- fix: Fix Expandable exports and types ([#1953](https://github.com/Workday/canvas-kit/pull/1953)) ([@alanbsmith](https://github.com/alanbsmith))
  `useExpandableModel` wasn't properly exported with the other hooks. It's been moved into the `/hooks` directory and exported from there. If you were importing this hook from `dist`, you'll  need to update the import.
  
  ```tsx
  // before
  import { useExpandableModel } from "@workday/canvas-kit-labs-react/dist/es6/expandable/lib/useExpandableModel";
  
  // after
  import { useExpandableModel } from "@workday/canvas-kit-labs-react/expandable";
  ```
## [v8.2.4](https://github.com/Workday/canvas-kit/releases/tag/v8.2.4) (2022-12-06)




## [v8.2.3](https://github.com/Workday/canvas-kit/releases/tag/v8.2.3) (2022-12-01)

### Documentation

- docs: Responsive Codeblock Fix ([#1937](https://github.com/Workday/canvas-kit/pull/1937)) ([@josh-bagwell](https://github.com/josh-bagwell))


## [v8.2.2](https://github.com/Workday/canvas-kit/releases/tag/v8.2.2) (2022-11-22)

### Documentation

- docs: Update create compound component docs ([#1883](https://github.com/Workday/canvas-kit/pull/1883)) ([@NicholasBoll](https://github.com/NicholasBoll), [@jamesfan](https://github.com/jamesfan))


## [v8.2.1](https://github.com/Workday/canvas-kit/releases/tag/v8.2.1) (2022-11-21)

### Dependencies

- fix: Allow installing Canvas Kit with React 16.14 ([#1917](https://github.com/Workday/canvas-kit/pull/1917)) ([@willklein](https://github.com/willklein))


## [v8.2.0](https://github.com/Workday/canvas-kit/releases/tag/v8.2.0) (2022-11-18)

### Documentation

- fix: Made changes to docs for Tertiary button ([#1923](https://github.com/Workday/canvas-kit/pull/1923)) ([@mannycarrera4](https://github.com/mannycarrera4), [@josh-bagwell](https://github.com/josh-bagwell))


## [v7.4.5](https://github.com/Workday/canvas-kit/releases/tag/v7.4.5) (2022-11-18)

### Documentation

- fix: Made changes to docs for Tertiary button ([#1923](https://github.com/Workday/canvas-kit/pull/1923)) ([@mannycarrera4](https://github.com/mannycarrera4), [@josh-bagwell](https://github.com/josh-bagwell))
## [v8.1.2](https://github.com/Workday/canvas-kit/releases/tag/v8.1.2) (2022-11-17)

### Components

- fix: Make sure to use theme in modals ([#1900](https://github.com/Workday/canvas-kit/pull/1900)) ([@mannycarrera4](https://github.com/mannycarrera4), manuel.carrera)


## [v8.1.1](https://github.com/Workday/canvas-kit/releases/tag/v8.1.1) (2022-11-16)

### Documentation

- docs: Update major release documentation ([#1888](https://github.com/Workday/canvas-kit/pull/1888)) ([@NicholasBoll](https://github.com/NicholasBoll))


## [v8.1.0](https://github.com/Workday/canvas-kit/releases/tag/v8.1.0) (2022-11-14)

### Components

- fix(search-form): Enable overriding the generated labelId ([#1909](https://github.com/Workday/canvas-kit/pull/1909)) ([@willklein](https://github.com/willklein))


## [v7.4.4](https://github.com/Workday/canvas-kit/releases/tag/v7.4.4) (2022-11-14)

### Components

- fix(search-form): Enable overriding the generated labelId ([#1909](https://github.com/Workday/canvas-kit/pull/1909)) ([@willklein](https://github.com/willklein))

### Infrastructure

- ci: Attempt to fix forward-merge Chromatic ([@NicholasBoll](https://github.com/NicholasBoll))
## [v8.0.9](https://github.com/Workday/canvas-kit/releases/tag/v8.0.9) (2022-11-09)

### Components

- fix: Remove dividers and headers from preview MenuItem Voice Over count ([#1901](https://github.com/Workday/canvas-kit/pull/1901)) ([@vibdev](https://github.com/vibdev))


## [v8.0.8](https://github.com/Workday/canvas-kit/releases/tag/v8.0.8) (2022-11-08)

### Components

- fix: Security access error on `typeof localStorage` ([#1902](https://github.com/Workday/canvas-kit/pull/1902)) ([@NicholasBoll](https://github.com/NicholasBoll))


## [v8.0.7](https://github.com/Workday/canvas-kit/releases/tag/v8.0.7) (2022-11-08)

### Components

- fix(text): Update text component imports ([#1906](https://github.com/Workday/canvas-kit/pull/1906)) ([@RayRedGoose](https://github.com/RayRedGoose))


## [v8.0.6](https://github.com/Workday/canvas-kit/releases/tag/v8.0.6) (2022-11-03)

### Components

- fix: Fail gracefully if localStorage is blocked in useModalityType ([#1898](https://github.com/Workday/canvas-kit/pull/1898)) ([@NicholasBoll](https://github.com/NicholasBoll))


## [v8.0.5](https://github.com/Workday/canvas-kit/releases/tag/v8.0.5) (2022-11-03)

### Codemods

- fix(codemod): Fix codemod for Breadcrumbs promotion ([#1895](https://github.com/Workday/canvas-kit/pull/1895)) ([@RayRedGoose](https://github.com/RayRedGoose))


## [v8.0.4](https://github.com/Workday/canvas-kit/releases/tag/v8.0.4) (2022-11-03)

### Documentation

- docs: Update URL rewriting to support anchor tags ([#1893](https://github.com/Workday/canvas-kit/pull/1893)) ([@NicholasBoll](https://github.com/NicholasBoll))


## [v8.0.3](https://github.com/Workday/canvas-kit/releases/tag/v8.0.3) (2022-11-03)

### Documentaion

- chore: Remove deadlinks, add v8 upgrade guide to README ([#1891](https://github.com/Workday/canvas-kit/pull/1891)) ([@jaclynjessup](https://github.com/jaclynjessup))


## [v8.0.2](https://github.com/Workday/canvas-kit/releases/tag/v8.0.2) (2022-11-03)

### Codemods

- fix(codemod): Fix promote components to testing codemod ([#1890](https://github.com/Workday/canvas-kit/pull/1890)) ([@alanbsmith](https://github.com/alanbsmith))


## [v8.0.1](https://github.com/Workday/canvas-kit/releases/tag/v8.0.1) (2022-11-02)

### BREAKING CHANGES

- [#1636](https://github.com/Workday/canvas-kit/pull/1636) Canvas Kit will require teams to be on version ^18.x or at least ^17.0 for backwards compatibility. To use have all React 18 features would require teams to upgrade root API, otherwise they will be ignored.
- [#1646](https://github.com/Workday/canvas-kit/pull/1646) Some component will now have to be imported like this: `import { export1 } from "module-name";`
  
  * chore: Bump csstype to v3 and update style prop types (#1673)
  
  We removed csstype in [a previous update](https://github.com/Workday/canvas-kit/commit/026b66731361064192c405e99eb0e1412c7dd09f#diff-3be175031a0046a5ad6ec23a2bfdea7e7d8e996dc4e6846a8f8d885ddc4b0edeL57), but we need to add it back. I also updated the version and corrected the style prop types to match. You can read about the V3 changes [here](https://github.com/frenic/csstype#version-30).
  
  [category:Components]
  
  * feat: Added gridStyleProps to Box
  
  * fix: Adjusting items
  
  * feat: Added unit tests and chromatic tests
  
  * feat: Added chromatic test
  
  * fix: Adjusted props in UI Example
  
  * fix: Made adjustments per suggestions
  
  * chore: Updated docs with suggestions made in PR
  
  * fix: Adjusted UI Example for 12 columns
  
  * fix: Fixed docs with suggestions made
- [#1722](https://github.com/Workday/canvas-kit/pull/1722) Some component will now have to be imported like this: `import { export1 } from "module-name";`
  
  * chore: Bump csstype to v3 and update style prop types (#1673)
  
  We removed csstype in [a previous update](https://github.com/Workday/canvas-kit/commit/026b66731361064192c405e99eb0e1412c7dd09f#diff-3be175031a0046a5ad6ec23a2bfdea7e7d8e996dc4e6846a8f8d885ddc4b0edeL57), but we need to add it back. I also updated the version and corrected the style prop types to match. You can read about the V3 changes [here](https://github.com/frenic/csstype#version-30).
  
  [category:Components]
  
  * feat: Added gridStyleProps to Box
  
  * fix: Adjusting items
  
  * feat: Added unit tests and chromatic tests
  
  * feat: Added chromatic test
  
  * fix: Adjusted props in UI Example
  
  * fix: Made adjustments per suggestions
  
  * chore: Updated docs with suggestions made in PR
  
  * fix: Adjusted UI Example for 12 columns
  
  * fix: Fixed docs with suggestions made
  
  * feat: Added token intake to specific grid props
  
  * fix: Added tokens to tests and added docs
  
  * fix: Added export for GridSpacePropsValues
  
  * chore: Added gridItem props to Box
  
  * chore: Updated grid and gridItem from comments
  
  * fix: Added continue on line 119 of grid util
  
  * fix: Made adjustment to gridSpaceStyleProps to fix visual test
- [#1747](https://github.com/Workday/canvas-kit/pull/1747) This update soft-deprecates all exports from `canvas-kit-labs-react/drawer`, `canvas-kit-preview-react/menu` and `Layout` and `Column` imports from `canvas-kit-react/layout`. 
  🤖 These changes are handled automatically by the codemod transform included in this PR. 
  Please refer to the v8 upgrade guide for more information.
- [#1724](https://github.com/Workday/canvas-kit/pull/1724) - `Breadcrumbs` has been promoted and now it lives in main react package
  - `Breadcrumbs.Nav` has been removed and replaced by `Breadcrumbs`
  - `Breadcrumbs.Nav` prop of `aria-label` has been removed to `Breadcrumbs`
  - `Breadcrumbs.CollapsibleList` has been renamed to `Breadcrumbs.List`
  - `Breadcrumbs.ListItem` has been renamed to `Breadcrumbs.Item`
  
  🤖 All the above changes can be handled by running codemod
  
  ⚠️ As `onAction` has been removed from `Breadcrumbs.Item`, it requires to change manually `onAction` usage based on examples provided in the v8 upgrade guide.
  
  ⚠️ As `Breadcrumbs.CollapsibleList` has been removed, all overflow functionality provided by this component has been removed too. Now overflow functionality is provided by List system and requires to switch to `BreadcrumbsModel` manually.
- [#1785](https://github.com/Workday/canvas-kit/pull/1785) We've removed any IE11 specific code including any polyfills. This means your application will no longer run in IE11 and fail to bootstrap with an error and a white screen. Do not upgrade to this version if your application needs to support IE11.
- [#1800](https://github.com/Workday/canvas-kit/pull/1800) - `ComponentStatesTable`, `permutateProps`, `StaticStates` and `propTypes` have been moved to `@workday/canvas-kit-react/testing`. 
  - `StaticStates` and `convertToStaticStates` have been moved from `@workday/canvas-kit-react/common` to `@workday/canvas-kit-react/testing`
  🤖 All the above changes can be handled by running codemod
- [#1863](https://github.com/Workday/canvas-kit/pull/1863) Optional breaking changes message. If your PR includes breaking changes. It is extremely rare to put breaking changes outside a `prerelease/major` branch. Anything in this section will show up in release notes. Remove this section if no breaking changes are present.
- [#1861](https://github.com/Workday/canvas-kit/pull/1861) We've updated all popup `CloseIcon` and `CloseButton` to default to `type=button`. We did this so
  these close buttons did not submit the forms unintentionally. Without this change, you have to
  manually add `type="button"` to these components if you wrap popup contents in a `form` element.
  While this is a very unlikely that a `CloseButton` was intentionally used as an implicit submit
  button, it is still a breaking change. This change effects the following components:
  
  - `Popup.CloseIcon`
  - `Dialog.CloseIcon`
  - `Modal.CloseIcon`
  - `Popup.CloseButton`
  - `Dialog.CloseButton`
  - `Modal.CloseButton`
- [#1874](https://github.com/Workday/canvas-kit/pull/1874) `ActionBar.OverflowButton` inside `ActionBar.List` is replaced with an `overflowButton` prop. So, now `ActionBar.List` with overflow behavior requires to pass an overflow button component as a `overflowButton` prop. 
  
  ```tsx
  <ActionBar.List overflowButton={<ActionBar.OverflowButton aria-label="More actions" />} />
  ```
  
  🤖 This change can be handled by using codemod.
- [#1880](https://github.com/Workday/canvas-kit/pull/1880) The `LoadingAnimation` component has been renamed to `LoadingDots` and its slash import is now `@workday/canvas-kit-react/loading-dots` instead of `@workday/canvas-kit-react/loading-animation`.

### Components

- fix: Remove default imports from components ([#1634](https://github.com/Workday/canvas-kit/pull/1634)) ([@mannycarrera4](https://github.com/mannycarrera4))
  We've updated some of our components to remove default exports. This matches what most of our component are doing.
  
  Some component will now have to be imported like this: `import { export1 } from "module-name";`
- chore: Bump csstype to v3 and update style prop types ([#1673](https://github.com/Workday/canvas-kit/pull/1673)) ([@alanbsmith](https://github.com/alanbsmith))
- feat: Add Grid component ([#1646](https://github.com/Workday/canvas-kit/pull/1646)) ([@josh-bagwell](https://github.com/josh-bagwell), Manuel Carrera, Alan B Smith)
  We've updated some of our components to remove default exports. This matches what most of our component are doing.
- feat(preview): Create type components ([#1626](https://github.com/Workday/canvas-kit/pull/1626)) ([@RayRedGoose](https://github.com/RayRedGoose))
  The next changes have been made:
  - Added new `Box` component props to support font and text styles, added variant name value support to `color` prop.
  - Created basic `Text` component with `level`, `size` props to set type levels and `isTruncated` prop to have ellipsis overflow text.
  - Created specific level components: `Title`, `Heading`, `BodyText` and `Subtext`. 
  - Created `Label` text component.
- feat: Add responsive styles to Modal ([#1700](https://github.com/Workday/canvas-kit/pull/1700)) ([@mannycarrera4](https://github.com/mannycarrera4))
- docs(layout): Improve Grid documentation ([#1716](https://github.com/Workday/canvas-kit/pull/1716)) ([@jamesfan](https://github.com/jamesfan), Raisa Primerova, Manuel Carrera)
- feat: Grid Space Tokens ([#1722](https://github.com/Workday/canvas-kit/pull/1722)) ([@josh-bagwell](https://github.com/josh-bagwell), Manuel Carrera, Alan B Smith)
  We've updated some of our components to remove default exports. This matches what most of our component are doing.
- fix(menu): Update CKR Menu (Main) to use depth 3  ([#1768](https://github.com/Workday/canvas-kit/pull/1768)) ([@RayRedGoose](https://github.com/RayRedGoose), Alan B Smith, Alan B Smith)
- feat: Soft deprecation of Drawer, Menu (preview), Layout ([#1747](https://github.com/Workday/canvas-kit/pull/1747)) ([@RayRedGoose](https://github.com/RayRedGoose))
- feat(breadcrumbs): Add List system to Breadcrumbs with promotion to main ([#1724](https://github.com/Workday/canvas-kit/pull/1724)) ([@RayRedGoose](https://github.com/RayRedGoose), [@jamesfan](https://github.com/jamesfan), [@alanbsmith](https://github.com/alanbsmith), [@mannycarrera4](https://github.com/mannycarrera4))
- chore: Remove IE11 specific code ([#1785](https://github.com/Workday/canvas-kit/pull/1785)) ([@mannycarrera4](https://github.com/mannycarrera4), manuel.carrera)
- fix: Update Modal styles on smaller screen sizes ([#1815](https://github.com/Workday/canvas-kit/pull/1815)) ([@mannycarrera4](https://github.com/mannycarrera4), manuel.carrera)
  On smaller screen sizes (min-width of 320px to a max-width of 767px) the follow styles change on the Modal:
  - borderRadius on the `Modal.Card` has been reduced: `8px` -> `24px`
  - Overall padding between the edge of the card and its contents has been reduced: `32px` -> `24px`
  - Spacing between `Moda.Heading` and `Modal.Body` has been reduced: `24px` -> `16px`
- feat: Refactor, reorganize, and expand style props ([#1827](https://github.com/Workday/canvas-kit/pull/1827)) ([@alanbsmith](https://github.com/alanbsmith))
- feat: Components and utilities to testing package ([#1800](https://github.com/Workday/canvas-kit/pull/1800)) ([@mannycarrera4](https://github.com/mannycarrera4), manuel.carrera, [@alanbsmith](https://github.com/alanbsmith))
- fix: Add style prop doc examples to build-mdx script ([#1848](https://github.com/Workday/canvas-kit/pull/1848)) ([@alanbsmith](https://github.com/alanbsmith))
- feat(breadcrumbs): Update Breadcrumbs aria props, examples, and a11y guidance ([#1850](https://github.com/Workday/canvas-kit/pull/1850)) ([@RayRedGoose](https://github.com/RayRedGoose))
  Changes: 
  - Added requirement of `aria-label` for `nav` element in `Breadcrumbs` component.
  - Added requirement of `aria-label` for overflow button.
  - Limited overflow button render: it renders only when `overflowButtonProps` containing at least `aria-label` prop passed to `Breadcrumbs.List`.
- feat: Add `useCloseOnTargetHidden` popup hook ([#1836](https://github.com/Workday/canvas-kit/pull/1836)) ([@stefano-puzzuoli](https://github.com/stefano-puzzuoli), [@NicholasBoll](https://github.com/NicholasBoll))
  If you need a popup to close when the target element is no longer visible (useful for tooltips and dropdown menus), there's now a 'useCloseOnTargetHidden` popup hook. This will close the popup when less than 50% of the target element is visible. This hook uses an [IntersectionObserver](https://developer.mozilla.org/en-US/docs/Web/API/Intersection_Observer_API).
- feat: Add new compound status indicator ([#1851](https://github.com/Workday/canvas-kit/pull/1851)) ([@mannycarrera4](https://github.com/mannycarrera4), manuel.carrera, [@NicholasBoll](https://github.com/NicholasBoll), [@jamesfan](https://github.com/jamesfan), [@willklein](https://github.com/willklein))
  We've created a compound component version of our `StatusIndicator` which you can find under our `preview` components. This new API will allow for more composability and ergonomic API. With the new component, the default styling is to have sentenced cased text for better accessibility.
- fix: Update modal padding and event keys to match modern browsers ([#1863](https://github.com/Workday/canvas-kit/pull/1863)) ([@mannycarrera4](https://github.com/mannycarrera4), manuel.carrera)
  Optional release note message. Changelog and release summaries will contain a pull request title. This section will add additional notes under that title. This section is not a summary, but something extra to point out in release notes. An example might be calling out breaking changes in a labs component or minor visual changes that need visual regression updates. Remove this section if no additional release notes are required.
- feat: New Segmented Control component ([#1819](https://github.com/Workday/canvas-kit/pull/1819)) ([@RayRedGoose](https://github.com/RayRedGoose), [@mannycarrera4](https://github.com/mannycarrera4), [@NicholasBoll](https://github.com/NicholasBoll))
- fix: Popup close buttons no longer interfere with forms ([#1861](https://github.com/Workday/canvas-kit/pull/1861)) ([@NicholasBoll](https://github.com/NicholasBoll), [@mannycarrera4](https://github.com/mannycarrera4))
- refactor(preview): Remove equal size hook in SegmentedControl ([#1869](https://github.com/Workday/canvas-kit/pull/1869)) ([@RayRedGoose](https://github.com/RayRedGoose))
- fix: Update modal padding and margin on smaller screen sizes ([#1867](https://github.com/Workday/canvas-kit/pull/1867)) ([@mannycarrera4](https://github.com/mannycarrera4), manuel.carrera)
- refactor(action-bar): Overflow button replacement by a prop ([#1874](https://github.com/Workday/canvas-kit/pull/1874)) ([@RayRedGoose](https://github.com/RayRedGoose))
- feat: Responsive Styles Support ([#1779](https://github.com/Workday/canvas-kit/pull/1779)) ([@josh-bagwell](https://github.com/josh-bagwell), [@alanbsmith](https://github.com/alanbsmith))
- chore(loading-dots): Rename Loading Animation to be Loading Dots ([#1880](https://github.com/Workday/canvas-kit/pull/1880)) ([@willklein](https://github.com/willklein))

### Dependencies

- chore: Upgrade to React 18 ([#1636](https://github.com/Workday/canvas-kit/pull/1636)) ([@RayRedGoose](https://github.com/RayRedGoose))
- chore: Bump Storybook to 6.5 version with react 18 support ([#1655](https://github.com/Workday/canvas-kit/pull/1655)) ([@RayRedGoose](https://github.com/RayRedGoose))

### Documentation

- docs: Separate Text MDX into separate MDXes ([#1843](https://github.com/Workday/canvas-kit/pull/1843)) ([@jamesfan](https://github.com/jamesfan))
- docs: Clean up v8 Upgrade Guide ([#1788](https://github.com/Workday/canvas-kit/pull/1788)) ([@jamesfan](https://github.com/jamesfan))
- docs: Add React 18 Upgrade to v8 upgrade guide ([#1857](https://github.com/Workday/canvas-kit/pull/1857)) ([@RayRedGoose](https://github.com/RayRedGoose), [@mannycarrera4](https://github.com/mannycarrera4), [@NicholasBoll](https://github.com/NicholasBoll), [@jamesfan](https://github.com/jamesfan))
- docs: Updating Responsive Styles Support Section of V8 Guide ([#1853](https://github.com/Workday/canvas-kit/pull/1853)) ([@josh-bagwell](https://github.com/josh-bagwell))
- docs: Fix examples for Menu (Main) ([#1860](https://github.com/Workday/canvas-kit/pull/1860)) ([@jamesfan](https://github.com/jamesfan))
- docs: Update Segmented Control (Preview) docs ([#1870](https://github.com/Workday/canvas-kit/pull/1870)) ([@jamesfan](https://github.com/jamesfan), [@RayRedGoose](https://github.com/RayRedGoose))
- chore: Removing component status page ([#1886](https://github.com/Workday/canvas-kit/pull/1886)) ([@jaclynjessup](https://github.com/jaclynjessup))
- docs: Improve Text component docs ([#1840](https://github.com/Workday/canvas-kit/pull/1840)) ([@alanbsmith](https://github.com/alanbsmith), James Fan)

### Infrastructure

- fix(codemod): Add support for v8 param to codemod ([#1787](https://github.com/Workday/canvas-kit/pull/1787)) ([@jamesfan](https://github.com/jamesfan))
- ci: Attempt to fix forward-merge Chromatic ([@NicholasBoll](https://github.com/NicholasBoll))
- ci: Add cypress version to canary builds ([@NicholasBoll](https://github.com/NicholasBoll))

### Types

- feat: Add StyleProp types ([#1868](https://github.com/Workday/canvas-kit/pull/1868)) ([@alanbsmith](https://github.com/alanbsmith))
- fix: Fix a model's TConfig type and add tests ([#1875](https://github.com/Workday/canvas-kit/pull/1875)) ([@NicholasBoll](https://github.com/NicholasBoll))

### Utilities

- chore: Deprecate old utility functions and minor type updates ([#1884](https://github.com/Workday/canvas-kit/pull/1884)) ([@NicholasBoll](https://github.com/NicholasBoll))


## [v7.4.3](https://github.com/Workday/canvas-kit/releases/tag/v7.4.3) (2022-10-31)

### Components

- fix: Correctly call keyboard click events when Preview Menu has headers ([#1879](https://github.com/Workday/canvas-kit/pull/1879)) ([@vibdev](https://github.com/vibdev))


## [v7.4.2](https://github.com/Workday/canvas-kit/releases/tag/v7.4.2) (2022-10-25)

### Documentation

- docs: Fix multiSelectionManager import in Collections example ([#1871](https://github.com/Workday/canvas-kit/pull/1871)) ([@jamesfan](https://github.com/jamesfan))

### Infrastructure

- ci: Add debug logging to forward merge workflow ([@NicholasBoll](https://github.com/NicholasBoll))


## [v7.4.1](https://github.com/Workday/canvas-kit/releases/tag/v7.4.1) (2022-10-13)

### Documentation

- docs: Remove dependency on Storybook utils from CustomStyles example ([#1844](https://github.com/Workday/canvas-kit/pull/1844)) ([@jamesfan](https://github.com/jamesfan))

### Infrastructure

- ci: Fix popup tests and ci bugs ([#1846](https://github.com/Workday/canvas-kit/pull/1846)) ([@NicholasBoll](https://github.com/NicholasBoll))


## [v7.4.0](https://github.com/Workday/canvas-kit/releases/tag/v7.4.0) (2022-10-12)

### Components

- feat: Add menu headers for grouping items ([#1822](https://github.com/Workday/canvas-kit/pull/1822)) ([@vibdev](https://github.com/vibdev), [@NicholasBoll](https://github.com/NicholasBoll))
  Adds the ability to mark `<MenuItems>` as headers using the `isHeader` attribute. This allows users to group menu items logically. It updates the code used for keyboard shortcuts to ignore any items marked as a header.
- feat: Add support for opening stories in Tesseract ([#1829](https://github.com/Workday/canvas-kit/pull/1829)) ([@anicholls](https://github.com/anicholls))

### Infrastructure

- ci: Fixing to make workflow valid-name needed for each if ([#1842](https://github.com/Workday/canvas-kit/pull/1842)) ([@jaclynjessup](https://github.com/jaclynjessup))
- ci: Forward merge commits that skip releases ([@NicholasBoll](https://github.com/NicholasBoll))


## [v7.3.18](https://github.com/Workday/canvas-kit/releases/tag/v7.3.18) (2022-10-10)

### Infrastructure

- ci: Updates to Project Board Actions ([#1834](https://github.com/Workday/canvas-kit/pull/1834)) ([@jaclynjessup](https://github.com/jaclynjessup))

### Test

- test: Fix flaky Cypress popup specification ([#1837](https://github.com/Workday/canvas-kit/pull/1837)) ([@NicholasBoll](https://github.com/NicholasBoll))


## [v7.3.17](https://github.com/Workday/canvas-kit/releases/tag/v7.3.17) (2022-10-07)

### Components

- fix: Error handling to fix TypeError bug on models used in responsive modals/popups ([#1831](https://github.com/Workday/canvas-kit/pull/1831)) ([@ahayes91](https://github.com/ahayes91))

### Infrastructure

- ci: Add token to close-related-issues workflow ([@NicholasBoll](https://github.com/NicholasBoll))


## [v7.3.16](https://github.com/Workday/canvas-kit/releases/tag/v7.3.16) (2022-10-06)

### Documentation

- docs: Add uncontrolled input example using React Hook Form ([#1820](https://github.com/Workday/canvas-kit/pull/1820)) ([@vibdev](https://github.com/vibdev))


## [v7.3.15](https://github.com/Workday/canvas-kit/releases/tag/v7.3.15) (2022-10-04)

### Components

- fix: Update `useReturnFocus` to change focus if target is visible ([#1709](https://github.com/Workday/canvas-kit/pull/1709)) ([@NicholasBoll](https://github.com/NicholasBoll), [@alanbsmith](https://github.com/alanbsmith))


## [v7.3.14](https://github.com/Workday/canvas-kit/releases/tag/v7.3.14) (2022-10-04)

### Documentation

- docs: Update Modal examples ([#1621](https://github.com/Workday/canvas-kit/pull/1621)) ([@emroller16](https://github.com/emroller16), [@jamesfan](https://github.com/jamesfan))

### Infrastruture

- ci: Close related issues with pull requests ([#1817](https://github.com/Workday/canvas-kit/pull/1817)) ([@NicholasBoll](https://github.com/NicholasBoll))


## [v7.3.13](https://github.com/Workday/canvas-kit/releases/tag/v7.3.13) (2022-09-28)

### Tests

- test(menu): Add missing test case for tabbing out of a control ([#1733](https://github.com/Workday/canvas-kit/pull/1733)) ([@smopur](https://github.com/smopur))


## [v7.3.12](https://github.com/Workday/canvas-kit/releases/tag/v7.3.12) (2022-09-28)

### Components

- fix(popup): Fix return focus timing for tooltips and focus events ([#1806](https://github.com/Workday/canvas-kit/pull/1806)) ([@NicholasBoll](https://github.com/NicholasBoll))

### Documentation

- docs: Remove stale references to Icon Buttons ([#1814](https://github.com/Workday/canvas-kit/pull/1814)) ([@jamesfan](https://github.com/jamesfan))

### Infrastructure

- chore: Adding Epic issue template ([#1811](https://github.com/Workday/canvas-kit/pull/1811)) ([@jaclynjessup](https://github.com/jaclynjessup), [@NicholasBoll](https://github.com/NicholasBoll))


## [v7.3.11](https://github.com/Workday/canvas-kit/releases/tag/v7.3.11) (2022-09-27)

### Components

- fix(combobox): Override z-index only when focus state ([#1752](https://github.com/Workday/canvas-kit/pull/1752)) ([@chaiwattsw](https://github.com/chaiwattsw))

### Documentation

- docs: Make release category easier to change in PR template ([#1804](https://github.com/Workday/canvas-kit/pull/1804)) ([@NicholasBoll](https://github.com/NicholasBoll))

### Infrastructure

- chore: Update pull request template ([#1750](https://github.com/Workday/canvas-kit/pull/1750)) ([@alanbsmith](https://github.com/alanbsmith))


## [v7.3.10](https://github.com/Workday/canvas-kit/releases/tag/v7.3.10) (2022-09-23)

### Components

- fix: Remove use of style to style border radius on TertiaryButton ([#1803](https://github.com/Workday/canvas-kit/pull/1803)) ([@mannycarrera4](https://github.com/mannycarrera4))
  We were using `style` to apply border radius which prevent users from overwriting styles. Using `borderRadius` allows for customization.


## [v7.3.9](https://github.com/Workday/canvas-kit/releases/tag/v7.3.9) (2022-09-23)

### Infrastructure

- fix: Update create-component scripts ([#1719](https://github.com/Workday/canvas-kit/pull/1719)) ([@vibdev](https://github.com/vibdev))
  Updates the create create-component script to generate components using the new 7.x functions. It also updates the generated stories to use mdx.


## [v7.3.8](https://github.com/Workday/canvas-kit/releases/tag/v7.3.8) (2022-09-22)

### Components

- fix: Extend BaseButtonProps to our buttons and export utility functions ([#1775](https://github.com/Workday/canvas-kit/pull/1775)) ([@mannycarrera4](https://github.com/mannycarrera4))
  - You can now overwrite styles using style properties from `Box` on `PrimaryButton`, `SecondaryButton`, `TertiaryButton` and `DeleteButton`. This allows you to customize styles more easily.
  - We're exporting utility functions `getMinWidthStyles` and `getPaddingStyles` to help those making custom buttons


## [v7.3.7](https://github.com/Workday/canvas-kit/releases/tag/v7.3.7) (2022-09-21)

### Infrastructure

- fix(common): Add support for class components to createComponent ([#1786](https://github.com/Workday/canvas-kit/pull/1786)) ([@anicholls](https://github.com/anicholls))


## [v7.3.6](https://github.com/Workday/canvas-kit/releases/tag/v7.3.6) (2022-09-21)

### Documentation

- fix: Remove spellcheck from togglable password field ([#1782](https://github.com/Workday/canvas-kit/pull/1782)) ([@vibdev](https://github.com/vibdev))


## [v7.3.5](https://github.com/Workday/canvas-kit/releases/tag/v7.3.5) (2022-09-20)

### Components

- fix: Add PopperProps to PopupPopper props ([#1772](https://github.com/Workday/canvas-kit/pull/1772)) ([@alanbsmith](https://github.com/alanbsmith))


## [v7.3.4](https://github.com/Workday/canvas-kit/releases/tag/v7.3.4) (2022-09-16)

### Components

- chore: Add custom lint rule to encourage CK slash imports ([#1762](https://github.com/Workday/canvas-kit/pull/1762)) ([@alanbsmith](https://github.com/alanbsmith))


## [v6.8.15](https://github.com/Workday/canvas-kit/releases/tag/v6.8.15) (2022-09-15)

### Components

- fix: Add PopperProps to PopupPopper props ([#1772](https://github.com/Workday/canvas-kit/pull/1772)) ([@alanbsmith](https://github.com/alanbsmith))
## [v7.3.3](https://github.com/Workday/canvas-kit/releases/tag/v7.3.3) (2022-09-15)

### Components

- fix: Enable to use size prop in SegmentedControl.Button component ([#1766](https://github.com/Workday/canvas-kit/pull/1766)) ([@RayRedGoose](https://github.com/RayRedGoose))


## [v7.3.2](https://github.com/Workday/canvas-kit/releases/tag/v7.3.2) (2022-09-15)

### Documentation

- docs: Add initial maintaining doc ([#1764](https://github.com/Workday/canvas-kit/pull/1764)) ([@alanbsmith](https://github.com/alanbsmith))


## [v7.3.1](https://github.com/Workday/canvas-kit/releases/tag/v7.3.1) (2022-09-09)

### Components

- fix: Prevent focus ring from getting cut off in Popup.Body ([#1727](https://github.com/Workday/canvas-kit/pull/1727)) ([@mannycarrera4](https://github.com/mannycarrera4))


## [v7.3.0](https://github.com/Workday/canvas-kit/releases/tag/v7.3.0) (2022-08-31)

### Components

- feat(labs): Add expandable container component ([#1562](https://github.com/Workday/canvas-kit/pull/1562)) ([@giulialubet](https://github.com/giulialubet))
- fix: Update avatar on expandable component ([#1739](https://github.com/Workday/canvas-kit/pull/1739)) ([@mannycarrera4](https://github.com/mannycarrera4))
- feat(labs): New compound toast component ([#1432](https://github.com/Workday/canvas-kit/pull/1432)) ([@ckaptan](https://github.com/ckaptan))
- fix: Update Toast import statements ([#1760](https://github.com/Workday/canvas-kit/pull/1760)) ([@alanbsmith](https://github.com/alanbsmith))


## [v7.2.11](https://github.com/Workday/canvas-kit/releases/tag/v7.2.11) (2022-08-31)

### Components

- fix(pagination): Fixes onPageChange regression ([#1748](https://github.com/Workday/canvas-kit/pull/1748)) ([@alanbsmith](https://github.com/alanbsmith))

### Infastructure

- ci: Update secret to new token for project board actions ([#1757](https://github.com/Workday/canvas-kit/pull/1757)) ([@jaclynjessup](https://github.com/jaclynjessup))

### Infrastructure

- ci: Update project board automations ([@jaclynjessup](https://github.com/jaclynjessup))


## [v7.2.10](https://github.com/Workday/canvas-kit/releases/tag/v7.2.10) (2022-08-29)

### Components

- fix(menu): Fix issue with color change on menu item icon hover ([#1744](https://github.com/Workday/canvas-kit/pull/1744)) ([@RayRedGoose](https://github.com/RayRedGoose))


## [v7.2.9](https://github.com/Workday/canvas-kit/releases/tag/v7.2.9) (2022-08-16)

### Infrastructure

- ci: Add project board automations ([#1729](https://github.com/Workday/canvas-kit/pull/1729)) ([@jaclynjessup](https://github.com/jaclynjessup))


## [v7.2.8](https://github.com/Workday/canvas-kit/releases/tag/v7.2.8) (2022-08-15)

### Components

- fix: Change link URL to non-interactive examples ([#1731](https://github.com/Workday/canvas-kit/pull/1731)) ([@stefano-puzzuoli](https://github.com/stefano-puzzuoli))


## [v7.2.7](https://github.com/Workday/canvas-kit/releases/tag/v7.2.7) (2022-08-12)

### Components

- fix: Ignore tabIndex to take elements out of the focus order ([#1723](https://github.com/Workday/canvas-kit/pull/1723)) ([@smopur](https://github.com/smopur))
  Fixes tabbing out of a a control where elements in the control are excluded from the tab order


## [v7.2.6](https://github.com/Workday/canvas-kit/releases/tag/v7.2.6) (2022-08-11)

### Documentation

- docs: Fix RadioGroup Basic example ([#1726](https://github.com/Workday/canvas-kit/pull/1726)) ([@alanbsmith](https://github.com/alanbsmith))


## [v7.2.5](https://github.com/Workday/canvas-kit/releases/tag/v7.2.5) (2022-07-28)

### Infrastructure

- fix: Remove circular dependencies between monorepo packages ([#1697](https://github.com/Workday/canvas-kit/pull/1697)) ([@NicholasBoll](https://github.com/NicholasBoll))
  In order to remove circular dependencies without any breaking changes, we removed the restriction on `SearchForm`, `Combobox`, and `AutoCompleteList` (labs components) that restricted children to `MenuItem` components (preview component). This removes the Typescript error if you feed these components children that are not `MenuItem`.


## [v7.2.4](https://github.com/Workday/canvas-kit/releases/tag/v7.2.4) (2022-07-27)

### Infrastructure

- ci: Allow auto-merging of the yarn.lock file ([@NicholasBoll](https://github.com/NicholasBoll))


## [v6.8.14](https://github.com/Workday/canvas-kit/releases/tag/v6.8.14) (2022-07-27)

### Infrastructure

- ci: Allow auto-merging of the yarn.lock file ([@NicholasBoll](https://github.com/NicholasBoll))
## [v7.2.3](https://github.com/Workday/canvas-kit/releases/tag/v7.2.3) (2022-07-27)

### Documentation

- fix: Set types import direction for sub-directory packages ([#1695](https://github.com/Workday/canvas-kit/pull/1695)) ([@RayRedGoose](https://github.com/RayRedGoose))

### Infrastructure

- ci: Fix forward-merge script and optimize release/forward-merge jobs ([@NicholasBoll](https://github.com/NicholasBoll))
- ci: Ignore Storybook test on forward-merge ([@NicholasBoll](https://github.com/NicholasBoll))
- ci: Remove extra manual bump step ([@NicholasBoll](https://github.com/NicholasBoll))


## [v7.2.2](https://github.com/Workday/canvas-kit/releases/tag/v7.2.2) (2022-07-27)

### Components

- fix: Add missing `Popper` props to `Popup.Popper` ([#1701](https://github.com/Workday/canvas-kit/pull/1701)) ([@PrajwalBorkar](https://github.com/PrajwalBorkar))

### Documentation

- fix: Set types import direction for sub-directory packages ([#1695](https://github.com/Workday/canvas-kit/pull/1695)) ([@RayRedGoose](https://github.com/RayRedGoose))

### Infrastructure

- ci: Fix forward-merge script and optimize release/forward-merge jobs ([@NicholasBoll](https://github.com/NicholasBoll))


## [v6.8.13](https://github.com/Workday/canvas-kit/releases/tag/v6.8.13) (2022-07-22)

### Documentation

- fix: Set types import direction for sub-directory packages ([#1695](https://github.com/Workday/canvas-kit/pull/1695)) ([@RayRedGoose](https://github.com/RayRedGoose))


## [v7.2.1](https://github.com/Workday/canvas-kit/releases/tag/v7.2.1) (2022-07-22)




## [v6.8.12](https://github.com/Workday/canvas-kit/releases/tag/v6.8.12) (2022-07-21)

### Infrastructure

- ci: Fix forward-merge script and optimize release/forward-merge jobs ([@NicholasBoll](https://github.com/NicholasBoll))
## [v7.2.0](https://github.com/Workday/canvas-kit/releases/tag/v7.2.0) (2022-07-21)

### Components

- feat(collection): Add grid model and examples ([#1628](https://github.com/Workday/canvas-kit/pull/1628)) ([@NicholasBoll](https://github.com/NicholasBoll))

### Infrastructure

- ci: Fix release and forward-merge CI interactions ([@NicholasBoll](https://github.com/NicholasBoll))


## [v6.8.11](https://github.com/Workday/canvas-kit/releases/tag/v6.8.11) (2022-07-20)

### Infrastructure

- ci: Fixing issues with forward-merge script ([@NicholasBoll](https://github.com/NicholasBoll))
- ci: Fix release and forward-merge CI interactions ([@NicholasBoll](https://github.com/NicholasBoll))
## [v7.1.5](https://github.com/Workday/canvas-kit/releases/tag/v7.1.5) (2022-07-20)

### Components

- fix(pagination): Remove aria-relevant attr ([#1659](https://github.com/Workday/canvas-kit/pull/1659)) ([@alanbsmith](https://github.com/alanbsmith))
- Throw CI errors in forward-merge script ([@NicholasBoll](https://github.com/NicholasBoll))
- fix(button): Make icon-only tertiary button themeable ([#1677](https://github.com/Workday/canvas-kit/pull/1677)) ([@RayRedGoose](https://github.com/RayRedGoose))
  We added `isThemeable` prop to `TertiaryButton` to allow applying theme colors for icon-only variant. Because default icon button doesn't use default theme colors, it makes icon-only `TertiaryButton` not themeable.

### Documenation

- docs: Update ActionBar upgrade guide docs ([#1687](https://github.com/Workday/canvas-kit/pull/1687)) ([@alanbsmith](https://github.com/alanbsmith))

### Infrastructure

- ci: Add post-merge yarn install and add merge pr instructions ([@NicholasBoll](https://github.com/NicholasBoll))
- ci: Add command logging to forward-merge ([@NicholasBoll](https://github.com/NicholasBoll))
- ci: Fix forward-merge logic to move install out of conflict code ([@NicholasBoll](https://github.com/NicholasBoll))
- ci: Fix forward-merge command line processing ([@NicholasBoll](https://github.com/NicholasBoll))
- ci: Fix forward-merge command line processing ([@NicholasBoll](https://github.com/NicholasBoll))
- ci: Fix issues with forward merge script when run locally ([@NicholasBoll](https://github.com/NicholasBoll))
- ci: Fixing issues with forward-merge script ([@NicholasBoll](https://github.com/NicholasBoll))
- ci: Add CI button to release minor versions [no release] ([#1683](https://github.com/Workday/canvas-kit/pull/1683)) ([@NicholasBoll](https://github.com/NicholasBoll))
- ci: Add version override to manual release action ([@NicholasBoll](https://github.com/NicholasBoll))


## [v6.8.10](https://github.com/Workday/canvas-kit/releases/tag/v6.8.10) (2022-07-13)
## [v7.1.4](https://github.com/Workday/canvas-kit/releases/tag/v7.1.4) (2022-07-12)

### Components

- fix(radio): Align radio group button ([#1441](https://github.com/Workday/canvas-kit/pull/1441)) ([@karapalumbo](https://github.com/karapalumbo))
- fix(skeleton): Move simulation code block within loading condition ([#1676](https://github.com/Workday/canvas-kit/pull/1676)) ([@anishatulai](https://github.com/anishatulai))


## [v7.1.3](https://github.com/Workday/canvas-kit/releases/tag/v7.1.3) (2022-07-11)

### Components

- fix(action-bar): Fix focus issue in ActionBar ([#1666](https://github.com/Workday/canvas-kit/pull/1666)) ([@RayRedGoose](https://github.com/RayRedGoose))


## [v7.1.2](https://github.com/Workday/canvas-kit/releases/tag/v7.1.2) (2022-07-07)

### Components

- chore: Bump support to next major version ([@NicholasBoll](https://github.com/NicholasBoll))
- fix(pagination): Remove aria-relevant attr ([#1659](https://github.com/Workday/canvas-kit/pull/1659)) ([@alanbsmith](https://github.com/alanbsmith))
- Throw CI errors in forward-merge script ([@NicholasBoll](https://github.com/NicholasBoll))

### Infrastructure

- ci: Add automated forward merge ([#1662](https://github.com/Workday/canvas-kit/pull/1662)) ([@NicholasBoll](https://github.com/NicholasBoll))
- ci: Add yarn install step after forward merge attempt ([@NicholasBoll](https://github.com/NicholasBoll))
- ci: Add post-merge yarn install and add merge pr instructions ([@NicholasBoll](https://github.com/NicholasBoll))
- ci: Add command logging to forward-merge ([@NicholasBoll](https://github.com/NicholasBoll))
- ci: Fix forward-merge logic to move install out of conflict code ([@NicholasBoll](https://github.com/NicholasBoll))
- ci: Fix forward-merge command line processing ([@NicholasBoll](https://github.com/NicholasBoll))
- ci: Fix forward-merge command line processing ([@NicholasBoll](https://github.com/NicholasBoll))
- ci: Fix issues with forward merge script when run locally ([@NicholasBoll](https://github.com/NicholasBoll))
- ci: Add automated forward merge ([#1662](https://github.com/Workday/canvas-kit/pull/1662)) ([@NicholasBoll](https://github.com/NicholasBoll))
- ci: Add yarn install step after forward merge attempt ([@NicholasBoll](https://github.com/NicholasBoll))


## [v7.1.1](https://github.com/Workday/canvas-kit/releases/tag/v7.1.1) (2022-06-30)

### Components

- fix(pagination): Remove console warning ([#1657](https://github.com/Workday/canvas-kit/pull/1657)) ([@jamesfan](https://github.com/jamesfan))


## [v7.1.0](https://github.com/Workday/canvas-kit/releases/tag/v7.1.0) (2022-06-28)

### Components

- chore: Bump prerelease/minor to new major version ([@NicholasBoll](https://github.com/NicholasBoll))
- feat: Add useModalityType hook and add modality support to tabs ([#1523](https://github.com/Workday/canvas-kit/pull/1523)) ([@NicholasBoll](https://github.com/NicholasBoll))


## [v7.0.15](https://github.com/Workday/canvas-kit/releases/tag/v7.0.15) (2022-06-28)

### Components

- docs(examples): Add example for SegmentedControl with text buttons ([#1623](https://github.com/Workday/canvas-kit/pull/1623)) ([@RayRedGoose](https://github.com/RayRedGoose))


## [v7.0.14](https://github.com/Workday/canvas-kit/releases/tag/v7.0.14) (2022-06-22)

### Components

- fix(button): Make PageButton in Pagination themable ([#1648](https://github.com/Workday/canvas-kit/pull/1648)) ([@mannycarrera4](https://github.com/mannycarrera4))


## [v7.0.13](https://github.com/Workday/canvas-kit/releases/tag/v7.0.13) (2022-06-20)




## [v7.0.12](https://github.com/Workday/canvas-kit/releases/tag/v7.0.12) (2022-06-20)

### Documentation

- chore: Update repository fields for NPM ([#1642](https://github.com/Workday/canvas-kit/pull/1642)) ([@willklein](https://github.com/willklein))


## [v7.0.11](https://github.com/Workday/canvas-kit/releases/tag/v7.0.11) (2022-06-20)

### Dependencies

- fix: Update yarn.lock dependencies for icons and TypeScript ([#1640](https://github.com/Workday/canvas-kit/pull/1640)) ([@willklein](https://github.com/willklein))

### Documentation

- docs: Update SidePanel right origin story ([#1644](https://github.com/Workday/canvas-kit/pull/1644)) ([@willklein](https://github.com/willklein))


## [v7.0.10](https://github.com/Workday/canvas-kit/releases/tag/v7.0.10) (2022-06-16)

### Dependencies

- chore: Bump design-assets-types to latest ([#1639](https://github.com/Workday/canvas-kit/pull/1639)) ([@willklein](https://github.com/willklein))


## [v7.0.9](https://github.com/Workday/canvas-kit/releases/tag/v7.0.9) (2022-06-16)

### Documentation

- fix: Update remaining Emotion 11 imports ([#1638](https://github.com/Workday/canvas-kit/pull/1638)) ([@willklein](https://github.com/willklein))
  Updated documentation for `@workday/canvas-kit-react-fonts` to correctly import utilities from Emotion 11 rather than Emotion 10.


## [v7.0.8](https://github.com/Workday/canvas-kit/releases/tag/v7.0.8) (2022-06-08)

### Documentation

- docs(action-bar): Add delete action example to ActionBar ([#1629](https://github.com/Workday/canvas-kit/pull/1629)) ([@RayRedGoose](https://github.com/RayRedGoose))


## [v7.0.7](https://github.com/Workday/canvas-kit/releases/tag/v7.0.7) (2022-06-03)

### Components

- fix: Add inverse variant to checkbox and radio ([#1617](https://github.com/Workday/canvas-kit/pull/1617)) ([@mannycarrera4](https://github.com/mannycarrera4))
  We've added `variant="inverse"` to our `Radio` and `CheckBox` components


## [v7.0.6](https://github.com/Workday/canvas-kit/releases/tag/v7.0.6) (2022-06-03)

### Components

- test(select): Reduce sensitivity of scrolling test ([#1613](https://github.com/Workday/canvas-kit/pull/1613)) ([@jamesfan](https://github.com/jamesfan))
- fix(preview): Make removable pill accessible ([#1616](https://github.com/Workday/canvas-kit/pull/1616)) ([@mannycarrera4](https://github.com/mannycarrera4))


## [v7.0.5](https://github.com/Workday/canvas-kit/releases/tag/v7.0.5) (2022-05-25)

### Documentation

- fix(banner): Fix RTL Sticky Banner story ([#1609](https://github.com/Workday/canvas-kit/pull/1609)) ([@vibdev](https://github.com/vibdev))


## [v7.0.4](https://github.com/Workday/canvas-kit/releases/tag/v7.0.4) (2022-05-25)

### Documentation

- fix(search-form): Show autocomplete list and filter by includes in example ([#1610](https://github.com/Workday/canvas-kit/pull/1610)) ([@6r3al](https://github.com/6r3al))


## [v7.0.3](https://github.com/Workday/canvas-kit/releases/tag/v7.0.3) (2022-05-24)

### Codemods

- fix(codemod): Support multiple imports from canvas-kit ([#1607](https://github.com/Workday/canvas-kit/pull/1607)) ([@NicholasBoll](https://github.com/NicholasBoll))


## [v7.0.2](https://github.com/Workday/canvas-kit/releases/tag/v7.0.2) (2022-05-24)

### Components

- fix(action-bar): Remove subcomponents from ActionBar.Item ([#1606](https://github.com/Workday/canvas-kit/pull/1606)) ([@RayRedGoose](https://github.com/RayRedGoose))


## [v7.0.1](https://github.com/Workday/canvas-kit/releases/tag/v7.0.1) (2022-05-23)

### Documentation

- docs: Clean up upgrade docs for base button example ([#1603](https://github.com/Workday/canvas-kit/pull/1603)) ([@mannycarrera4](https://github.com/mannycarrera4))


## [v7.0.0](https://github.com/Workday/canvas-kit/releases/tag/v7.0.0) (2022-05-18)

### BREAKING CHANGES

- [#1359](https://github.com/Workday/canvas-kit/pull/1359) This change updates the banner component to use the compound component pattern. For more information, please see the V7 migration guide.
- [#1396](https://github.com/Workday/canvas-kit/pull/1396) Change `fixed` prop from component to `position` to set container position (`fixed` position has been set as default).
- [#1329](https://github.com/Workday/canvas-kit/pull/1329) Status Indicators currently truncate when they reach their max width of `150px`. After receiving
  requests to increase this, we have upped it by 25% to `200px`.
- [#1409](https://github.com/Workday/canvas-kit/pull/1409) Canvas Kit will require teams to be on version ^17.x or at least 16.14 for backwards compatibility and we will remove the jsx pragma and use of css props. This does not mean consumers can’t use the css prop, just that internally we will stop using it. This would require teams to upgrade other parts of their app  including  React, potentially Babel and any other side effects that come with it.
- [#1442](https://github.com/Workday/canvas-kit/pull/1442) All findings and changes have been outlines [here](https://github.com/Workday/canvas-kit/discussions/1453)
- [#1456](https://github.com/Workday/canvas-kit/pull/1456) We are hard deprecating `CookieBanner`, `Header` and `PageHeader`. If you would like to migrate off of these components you can find them under our [Example](https://workday.github.io/canvas-kit/?path=/story/examples-cookiebanner-react--basic) section in storybook
- [#1460](https://github.com/Workday/canvas-kit/pull/1460) Flex, Box and Stack will no longer be imported from `@workday/canvas-kit-labs-react`. They will now be imported from `@workday/canvas-kit-react/layout`
- [#1477](https://github.com/Workday/canvas-kit/pull/1477) -  Combined Icon Buttons with Primary, Secondary, and Tertiary buttons
  - Remove IconButton component
  -  Add a new XS, L sizes
  -  Removed the `toggled` prop when migrating over Icon Buttons
  - Converted `SegmentedControl` into a compound component and it no longer renders `IconButton` as children
  - Changed the values of `IconPosition`: `left` | `right` - > `start` | `end`
  - Refactored `AccentIcon`, `AppletIcon`, `Graphic`, `Icon`, `Svg`, `SystemIcon`, and `SystemIconCircle` to use create component and remove `iconRef` prop and now just pass the ref forward
  - Remove `dataLabel` prop from `PrimaryButton` and `SecondaryButton`
- [#1547](https://github.com/Workday/canvas-kit/pull/1547) - Upgrade Typescript to 4.1 and drop support for Typescript <4
  - `Popup.Body` is an overflow container. If your popup buttons are inside the `Popup.Body` element (our examples did this), you will need to move those buttons outside the `Popup.Body` element, otherwise the focus rings may be cut off. See migration guide for more information.
  - Changed the signature of model callbacks and guards. This is handled by our codemod
    - Before:
      - `shouldUpdate({data, state})`
      - `onUpdate({data, prevState})`
    - After:
      - `shouldUpdate(data, state)`
      - `onUpdate(data, prevState)`
- [#1587](https://github.com/Workday/canvas-kit/pull/1587) Removed the data wrapper around the `event` in `show` and `hide` events. The arguments are not commonly used, however.
  
  ```tsx
  // v6
  const model = usePopupModel({
    onShow({ data: { event }, prevState }) {
      console.log(event);
    }
  })
  
  // v7
  const model = usePopupModel({
    onShow(event, prevState) {
      console.log(event);
    }
  })
  ```
  
  🤖 The codemod will update all inline guards and callbacks like in this example. If a guard or
  callback was defined outside the model config block, it will not be covered by the codemod.
- [#1585](https://github.com/Workday/canvas-kit/pull/1585) This PR contains breaking changes because using new ActionBar requires restructure old version and adding ActionBar.List as sub-component of ActionBar. This changes are covered by codemod but using an overflow behavior requires manual implementation.

### Codemods

- fix(codemod): Add JSXExpressionContainer support to V7 IconButton codemod ([#1558](https://github.com/Workday/canvas-kit/pull/1558)) ([@josh-bagwell](https://github.com/josh-bagwell))

### Components

- refactor(banner): Update Banner to use the compound component pattern ([#1359](https://github.com/Workday/canvas-kit/pull/1359)) ([@vibdev](https://github.com/vibdev))
- fix(side-panel): Add tooltip to toggle button for side panel ([#1401](https://github.com/Workday/canvas-kit/pull/1401)) ([@mannycarrera4](https://github.com/mannycarrera4))
- feat(action-bar): Refactor ActionBar component ([#1396](https://github.com/Workday/canvas-kit/pull/1396)) ([@RayRedGoose](https://github.com/RayRedGoose))
- feat: Increase max width of Status Indicator, add prop and examples ([#1329](https://github.com/Workday/canvas-kit/pull/1329)) ([@anicholls](https://github.com/anicholls))
- feat(modal): Add support for scrolling a modal ([#1259](https://github.com/Workday/canvas-kit/pull/1259)) ([@NicholasBoll](https://github.com/NicholasBoll))
- chore!: Hard deprecate Header, Page Header and Cookie Banner  ([#1456](https://github.com/Workday/canvas-kit/pull/1456)) ([@mannycarrera4](https://github.com/mannycarrera4))
- chore: Migrate Flex, Stack and Box to main under layout  ([#1460](https://github.com/Workday/canvas-kit/pull/1460)) ([@mannycarrera4](https://github.com/mannycarrera4))
- fix(modal): Remove x axis scrollbar ([@NicholasBoll](https://github.com/NicholasBoll))
- fix(modal): Correct overflow value ([@NicholasBoll](https://github.com/NicholasBoll))
- fix(modal): Update Modal full-overflow for IE11 ([@NicholasBoll](https://github.com/NicholasBoll))
- chore: Combine Icon Buttons with Primary, Secondary and Tertiary ([#1477](https://github.com/Workday/canvas-kit/pull/1477)) ([@mannycarrera4](https://github.com/mannycarrera4))
- feat(common): Update depth tokens ([#1517](https://github.com/Workday/canvas-kit/pull/1517)) ([@RayRedGoose](https://github.com/RayRedGoose))
- fix(button): Update padding for buttons ([#1532](https://github.com/Workday/canvas-kit/pull/1532)) ([@mannycarrera4](https://github.com/mannycarrera4))
- fix(popup): Remove containerElement prop from Popper ([#1524](https://github.com/Workday/canvas-kit/pull/1524)) ([@RayRedGoose](https://github.com/RayRedGoose))
- fix(toast): Add aria attributes to alert toast ([#1536](https://github.com/Workday/canvas-kit/pull/1536)) ([@RayRedGoose](https://github.com/RayRedGoose))
- fix(button): Updated stories to match spec ([#1539](https://github.com/Workday/canvas-kit/pull/1539)) ([@josh-bagwell](https://github.com/josh-bagwell))
- feat(select): Accept custom render method prop for selected option ([#1512](https://github.com/Workday/canvas-kit/pull/1512)) ([@giulialubet](https://github.com/giulialubet))
- chore: Update accent, applet, and system icon deps ([#1554](https://github.com/Workday/canvas-kit/pull/1554)) ([@alanbsmith](https://github.com/alanbsmith))
- fix: Update codemod to run all transforms ([#1563](https://github.com/Workday/canvas-kit/pull/1563)) ([@mannycarrera4](https://github.com/mannycarrera4))
- feat: Add collection system ([#1547](https://github.com/Workday/canvas-kit/pull/1547)) ([@NicholasBoll](https://github.com/NicholasBoll))
  We've added a collection system to help our users create custom components like
- fix(layout): Update reentrant imports for layout components ([#1574](https://github.com/Workday/canvas-kit/pull/1574)) ([@mannycarrera4](https://github.com/mannycarrera4))
- feat(preview): Add Pill component ([#1542](https://github.com/Workday/canvas-kit/pull/1542)) ([@mannycarrera4](https://github.com/mannycarrera4))
  We've added a new Pill component. Pills are used to visually label objects on a page for quick recognition. They’re offered as both static, read-only and interactive elements. They allow users to input a section, filter a list or table, or label information to help with scanning and organization.
- chore(disclosure): Remove event data wrapper in disclosure events ([#1587](https://github.com/Workday/canvas-kit/pull/1587)) ([@NicholasBoll](https://github.com/NicholasBoll))
  Optional release note message. Changelog and release summaries will contain a pull request title. This section will add additional notes under that title. This section is not a summary, but something extra to point out in release notes. An example might be calling out breaking changes in a labs component or minor visual changes that need visual regression updates. Remove this section if no additional release notes are required.
- feat(action-bar): Add menu to ActionBar ([#1585](https://github.com/Workday/canvas-kit/pull/1585)) ([@RayRedGoose](https://github.com/RayRedGoose))
  Optional release note message. Changelog and release summaries will contain a pull request title. This section will add additional notes under that title. This section is not a summary, but something extra to point out in release notes. An example might be calling out breaking changes in a labs component or minor visual changes that need visual regression updates. Remove this section if no additional release notes are required.
- test: Fix test failure due to a github automerge issue ([@NicholasBoll](https://github.com/NicholasBoll))
- fix: Update codemods to handle different imports ([#1567](https://github.com/Workday/canvas-kit/pull/1567)) ([@mannycarrera4](https://github.com/mannycarrera4))
- feat(button): Add ExternalHyperlink and missing stories for Hyperlinks ([#1430](https://github.com/Workday/canvas-kit/pull/1430)) ([@vibdev](https://github.com/vibdev))
- fix(action-bar): Make hidden buttons non-interactive ([#1592](https://github.com/Workday/canvas-kit/pull/1592)) ([@RayRedGoose](https://github.com/RayRedGoose))

### Dependencies

- chore: Upgrade to React 17 and refactor our css prop ([#1409](https://github.com/Workday/canvas-kit/pull/1409)) ([@mannycarrera4](https://github.com/mannycarrera4))
- chore: Upgrade to emotion 11, typescript 4.1 and necessary linting deps ([#1442](https://github.com/Workday/canvas-kit/pull/1442)) ([@mannycarrera4](https://github.com/mannycarrera4))

### Documentation

- fix: Fix imports in examples ([#1568](https://github.com/Workday/canvas-kit/pull/1568)) ([@jamesfan](https://github.com/jamesfan))
- docs: Clean up component docs ([#1584](https://github.com/Workday/canvas-kit/pull/1584)) ([@jamesfan](https://github.com/jamesfan))
- docs: Update Migration guide with tabs changes ([#1581](https://github.com/Workday/canvas-kit/pull/1581)) ([@NicholasBoll](https://github.com/NicholasBoll))
- docs: Clean up v7 migration guide ([#1550](https://github.com/Workday/canvas-kit/pull/1550)) ([@jamesfan](https://github.com/jamesfan))
- docs: Rename Migration Guides to Upgrade Guides ([#1591](https://github.com/Workday/canvas-kit/pull/1591)) ([@jamesfan](https://github.com/jamesfan))
- docs: Fix docs to account for v7 changes ([#1595](https://github.com/Workday/canvas-kit/pull/1595)) ([@jamesfan](https://github.com/jamesfan))

### Infrastructure

- chore: Initial setup for v7 ([#1387](https://github.com/Workday/canvas-kit/pull/1387)) ([@mannycarrera4](https://github.com/mannycarrera4))
- ci: Update prerelease/major build number to avoid duplicate versions ([@NicholasBoll](https://github.com/NicholasBoll))
- fix: Fix build mdx script to better handle splitprops files ([#1575](https://github.com/Workday/canvas-kit/pull/1575)) ([@jamesfan](https://github.com/jamesfan))


## [v6.8.9](https://github.com/Workday/canvas-kit/releases/tag/v6.8.9) (2022-05-18)

### Components

- fix(action-bar): Update styled function to support RTL ([#1534](https://github.com/Workday/canvas-kit/pull/1534)) ([@alanbsmith](https://github.com/alanbsmith))
- fix: Add RTL support to FormField.Label ([#1541](https://github.com/Workday/canvas-kit/pull/1541)) ([@alanbsmith](https://github.com/alanbsmith))


### Components

- fix(action-bar): Update styled function to support RTL ([#1534](https://github.com/Workday/canvas-kit/pull/1534)) ([@alanbsmith](https://github.com/alanbsmith))
## [v6.8.8](https://github.com/Workday/canvas-kit/releases/tag/v6.8.8) (2022-05-18)

### Components

- fix(popup): Exclude disabled elements from isFocusable ([#1564](https://github.com/Workday/canvas-kit/pull/1564)) ([@derek-h-kim](https://github.com/derek-h-kim))


## [v6.8.7](https://github.com/Workday/canvas-kit/releases/tag/v6.8.7) (2022-05-18)

### Components

- fix(table): Refactor TableRow to use createComponent ([#1590](https://github.com/Workday/canvas-kit/pull/1590)) ([@alanbsmith](https://github.com/alanbsmith))


## [v6.8.6](https://github.com/Workday/canvas-kit/releases/tag/v6.8.6) (2022-05-16)


## [v6.8.5](https://github.com/Workday/canvas-kit/releases/tag/v6.8.5) (2022-05-12)

### Documentation

- docs: Fix link in TESTING.mdx ([#1576](https://github.com/Workday/canvas-kit/pull/1576)) ([@Keysox](https://github.com/Keysox))


## [v6.8.4](https://github.com/Workday/canvas-kit/releases/tag/v6.8.4) (2022-04-28)

### Components

- fix(combobox): Add "overflow: hidden" to MenuContainer ([#1560](https://github.com/Workday/canvas-kit/pull/1560)) ([@jsvossen](https://github.com/jsvossen))


## [v6.8.3](https://github.com/Workday/canvas-kit/releases/tag/v6.8.3) (2022-04-22)

### Codemods

- fix(codemod): Limit specifier renaming to Canvas Kit imports ([#1546](https://github.com/Workday/canvas-kit/pull/1546)) ([@willklein](https://github.com/willklein))
  Fixed code mods that improperly rename non-Canvas Kit components as well as Canvas Kit sub-components. This typically includes non-Canvas Kit `Header` components and Canvas Kit's `Skeleton.Header` being improperly renamed in the JSX, but solves for all future cases of Canvas Kit component names.


## [v5.3.17](https://github.com/Workday/canvas-kit/releases/tag/v5.3.17) (2022-04-14)

### Components

- fix: Add RTL support to FormField.Label ([#1541](https://github.com/Workday/canvas-kit/pull/1541)) ([@alanbsmith](https://github.com/alanbsmith))


## [v5.3.16](https://github.com/Workday/canvas-kit/releases/tag/v5.3.16) (2022-04-06)
## [v6.8.2](https://github.com/Workday/canvas-kit/releases/tag/v6.8.2) (2022-04-05)

### Assets

- fix(common): Update brand assets url ([#1529](https://github.com/Workday/canvas-kit/pull/1529)) ([@alanbsmith](https://github.com/alanbsmith))


## [v6.8.1](https://github.com/Workday/canvas-kit/releases/tag/v6.8.1) (2022-04-05)

### Components

- fix(button): Update disabled background for tertiary button ([#1530](https://github.com/Workday/canvas-kit/pull/1530)) ([@mannycarrera4](https://github.com/mannycarrera4))


## [v6.8.0](https://github.com/Workday/canvas-kit/releases/tag/v6.8.0) (2022-04-04)

### Components

- fix(banner): Convert Banner to a functional component ([#1520](https://github.com/Workday/canvas-kit/pull/1520)) ([@NicholasBoll](https://github.com/NicholasBoll))


## [v5.3.15](https://github.com/Workday/canvas-kit/releases/tag/v5.3.15) (2022-04-01)

### Components

- fix(banner): Convert Banner to a functional component ([#1520](https://github.com/Workday/canvas-kit/pull/1520)) ([@NicholasBoll](https://github.com/NicholasBoll))
## [v6.7.2](https://github.com/Workday/canvas-kit/releases/tag/v6.7.2) (2022-03-30)

### Components

- fix(avatar): Resetting imageLoaded when new url is provided ([#1521](https://github.com/Workday/canvas-kit/pull/1521)) ([@BillGeoghegan](https://github.com/BillGeoghegan))


## [v6.7.1](https://github.com/Workday/canvas-kit/releases/tag/v6.7.1) (2022-03-23)

### Components

- fix(layout): Pass key to Stack.Item when using shouldWrapChildren ([#1518](https://github.com/Workday/canvas-kit/pull/1518)) ([@alanbsmith](https://github.com/alanbsmith))


## [v6.7.0](https://github.com/Workday/canvas-kit/releases/tag/v6.7.0) (2022-03-21)

### Components

- fix: Update usePopupTarget to apply Refs to elements not class instance ([#1514](https://github.com/Workday/canvas-kit/pull/1514)) ([@jaslloyd](https://github.com/jaslloyd))


## [v5.3.14](https://github.com/Workday/canvas-kit/releases/tag/v5.3.14) (2022-03-21)

### Components

- fix: Update usePopupTarget to apply Refs to elements not class instance ([#1514](https://github.com/Workday/canvas-kit/pull/1514)) ([@jaslloyd](https://github.com/jaslloyd))
## [v6.6.1](https://github.com/Workday/canvas-kit/releases/tag/v6.6.1) (2022-03-18)

### Components

- fix(action-bar): Update CSS selector to fix spacing bug ([#1510](https://github.com/Workday/canvas-kit/pull/1510)) ([@alanbsmith](https://github.com/alanbsmith))
  This change updates the CSS selector for the `ChildrenContainer`. We're using [the same selector as what's used in Stack](https://github.com/Workday/canvas-kit/blob/master/modules/labs-react/layout/lib/utils/stack.ts#L10). It is also now SSR-safe by avoiding applying styles to `style` tags. If you were compensating for this bug by adding space for non-button elements in the ActionBar, you'll need to remove that adjustment.


## [v6.6.0](https://github.com/Workday/canvas-kit/releases/tag/v6.6.0) (2022-03-07)

### Components

- fix: Set overflowX and overflowY to cater for IE11 scrolling bug ([#1494](https://github.com/Workday/canvas-kit/pull/1494)) ([@ahayes91](https://github.com/ahayes91))


## [v5.3.13](https://github.com/Workday/canvas-kit/releases/tag/v5.3.13) (2022-03-02)

### Components

- fix: Set overflowX and overflowY to cater for IE11 scrolling bug ([#1494](https://github.com/Workday/canvas-kit/pull/1494)) ([@ahayes91](https://github.com/ahayes91))


## [v6.5.1](https://github.com/Workday/canvas-kit/releases/tag/v6.5.1) (2022-02-24)

### Components

- fix: Fix Box valid prop passing ([#1488](https://github.com/Workday/canvas-kit/pull/1488)) ([@alanbsmith](https://github.com/alanbsmith))


## [v6.5.0](https://github.com/Workday/canvas-kit/releases/tag/v6.5.0) (2022-02-23)

### Components

- feat(search-form): Allow onSubmit when input is empty ([#1439](https://github.com/Workday/canvas-kit/pull/1439)) ([@sophiasun311](https://github.com/sophiasun311))
- feat(BrandAssets): Add alt property to Workday logos. ([#1446](https://github.com/Workday/canvas-kit/pull/1446)) ([@renato-rossi](https://github.com/renato-rossi))


## [v6.4.6](https://github.com/Workday/canvas-kit/releases/tag/v6.4.6) (2022-02-23)

### Components

- fix(combobox): Use correct role for live region ([#1466](https://github.com/Workday/canvas-kit/pull/1466)) ([@anicholls](https://github.com/anicholls))


## [v6.4.5](https://github.com/Workday/canvas-kit/releases/tag/v6.4.5) (2022-02-17)

### Components

- fix: Fix Primary button example ([#1481](https://github.com/Workday/canvas-kit/pull/1481)) ([@alanbsmith](https://github.com/alanbsmith))


## [v6.4.4](https://github.com/Workday/canvas-kit/releases/tag/v6.4.4) (2022-02-17)

### Components

- fix: Fix button imports ([#1479](https://github.com/Workday/canvas-kit/pull/1479)) ([@alanbsmith](https://github.com/alanbsmith))

## [v5.3.12](https://github.com/Workday/canvas-kit/releases/tag/v5.3.12) (2022-02-16)

### Components

- fix(combobox): Use correct role for live region ([#1466](https://github.com/Workday/canvas-kit/pull/1466)) ([@anicholls](https://github.com/anicholls))


## [v6.4.3](https://github.com/Workday/canvas-kit/releases/tag/v6.4.3) (2022-02-16)

### Documentation

- docs: Remove CSS Radio stories ([#1476](https://github.com/Workday/canvas-kit/pull/1476)) ([@alanbsmith](https://github.com/alanbsmith))


## [v6.4.2](https://github.com/Workday/canvas-kit/releases/tag/v6.4.2) (2022-02-15)

### Components

- fix(tabs): Add back the extending bottom border ([#1474](https://github.com/Workday/canvas-kit/pull/1474)) ([@NicholasBoll](https://github.com/NicholasBoll))


## [v6.4.1](https://github.com/Workday/canvas-kit/releases/tag/v6.4.1) (2022-02-14)




## [v6.4.0](https://github.com/Workday/canvas-kit/releases/tag/v6.4.0) (2022-02-12)

### Components

- fix(popup): Restore overflow y and x with `useDisableBodyScroll` ([#1470](https://github.com/Workday/canvas-kit/pull/1470)) ([@NicholasBoll](https://github.com/NicholasBoll))

### Documentation

- docs(switch): Fix error switch example id ([@NicholasBoll](https://github.com/NicholasBoll))


## [v5.3.11](https://github.com/Workday/canvas-kit/releases/tag/v5.3.11) (2022-02-11)

### Components

- fix(popup): Restore overflow y and x with `useDisableBodyScroll` ([#1470](https://github.com/Workday/canvas-kit/pull/1470)) ([@NicholasBoll](https://github.com/NicholasBoll))

## [v6.3.11](https://github.com/Workday/canvas-kit/releases/tag/v6.3.11) (2022-02-11)

### Documentation

- docs: Correct typo in README file ([#1464](https://github.com/Workday/canvas-kit/pull/1464)) ([@mani11](https://github.com/mani11))


## [v5.3.10](https://github.com/Workday/canvas-kit/releases/tag/v5.3.10) (2022-02-09)

### Documentation

- docs(switch): Fix error switch example id ([@NicholasBoll](https://github.com/NicholasBoll))


## [v6.3.10](https://github.com/Workday/canvas-kit/releases/tag/v6.3.10) (2022-02-08)

### Documentation

- docs(side-panel): Fix padding in header ([#1459](https://github.com/Workday/canvas-kit/pull/1459)) ([@emroller16](https://github.com/emroller16))


## [v6.3.9](https://github.com/Workday/canvas-kit/releases/tag/v6.3.9) (2022-02-01)

### Components

- fix(popup-stack): Fix popup element removal when adapter is used ([#1450](https://github.com/Workday/canvas-kit/pull/1450)) ([@NicholasBoll](https://github.com/NicholasBoll))


## [v6.3.8](https://github.com/Workday/canvas-kit/releases/tag/v6.3.8) (2022-02-01)




## [v6.3.7](https://github.com/Workday/canvas-kit/releases/tag/v6.3.7) (2022-01-27)

### Components

- fix(preview): Preview FormField.Hint error text not the correct color ([#1445](https://github.com/Workday/canvas-kit/pull/1445)) ([@vibdev](https://github.com/vibdev))


## [v6.3.6](https://github.com/Workday/canvas-kit/releases/tag/v6.3.6) (2022-01-20)

### Documentation

- docs: Add examples for Select and TextInput with Formik ([#1435](https://github.com/Workday/canvas-kit/pull/1435)) ([@alanbsmith](https://github.com/alanbsmith))


## [v6.3.5](https://github.com/Workday/canvas-kit/releases/tag/v6.3.5) (2022-01-19)




## [v6.3.4](https://github.com/Workday/canvas-kit/releases/tag/v6.3.4) (2022-01-19)

### Components

- fix(popup): Fix body scrolling using useInitialFocus ([#1415](https://github.com/Workday/canvas-kit/pull/1415)) ([@NicholasBoll](https://github.com/NicholasBoll))
- fix: Allow repositioning of PopperJS instances ([#1424](https://github.com/Workday/canvas-kit/pull/1424)) ([@NicholasBoll](https://github.com/NicholasBoll))


## [v5.3.9](https://github.com/Workday/canvas-kit/releases/tag/v5.3.9) (2022-01-19)

### Components

- fix: Allow repositioning of PopperJS instances ([#1424](https://github.com/Workday/canvas-kit/pull/1424)) ([@NicholasBoll](https://github.com/NicholasBoll))

## [v6.3.3](https://github.com/Workday/canvas-kit/releases/tag/v6.3.3) (2022-01-14)

### Test

- test: Remove enzyme ([#1418](https://github.com/Workday/canvas-kit/pull/1418)) ([@NicholasBoll](https://github.com/NicholasBoll))


## [v6.3.2](https://github.com/Workday/canvas-kit/releases/tag/v6.3.2) (2022-01-14)

### Dependencies

- chore: Remove colors dependency/upgrade dependencies ([#1413](https://github.com/Workday/canvas-kit/pull/1413)) ([@NicholasBoll](https://github.com/NicholasBoll))


## [v6.3.1](https://github.com/Workday/canvas-kit/releases/tag/v6.3.1) (2022-01-13)


## [v5.3.8](https://github.com/Workday/canvas-kit/releases/tag/v5.3.8) (2022-01-13)

### Components

- chore: Add screenful to lockfile ([@NicholasBoll](https://github.com/NicholasBoll))
- fix(popup): Fix body scrolling using useInitialFocus ([#1415](https://github.com/Workday/canvas-kit/pull/1415)) ([@NicholasBoll](https://github.com/NicholasBoll))



## [v6.3.0](https://github.com/Workday/canvas-kit/releases/tag/v6.3.0) (2022-01-13)

### Hooks

- feat(common): Remove uuid and update unique id generation ([#1408](https://github.com/Workday/canvas-kit/pull/1408)) ([@NicholasBoll](https://github.com/NicholasBoll))
  **NOTE for jest snapshots**: This change removes the `uuid` package and instead will generate a one-time client seed and then create auto-incrementing ids. This change will not break UI or automated UI tests. It will break snapshot tests however. Previously, the only way to get stable ids for snapshot tests was to mock the `uuid` module. This was an implementation detail. To make snapshots work again, add the following to your jest setup file:

  ```ts
  import {setUniqueSeed, resetUniqueIdCount} from '@workday/canvas-kit-react/common';

  beforeEach(() => {
    setUniqueSeed('a'); // force set the seed
    resetUniqueIdCount(); // reset the unique id count
  });
  ```

  This will ensure each Jest snapshot has ids that look like `a0` and `a1` and will be the same every time the snapshot is run. Do not use these methods in production though - it may lead to inaccessible applications due to IDREF collisions.

### Infrastructure

- ci: Fix scripts ([@NicholasBoll](https://github.com/NicholasBoll))
- ci: Fix build script calls ([@NicholasBoll](https://github.com/NicholasBoll))


## [v6.2.3](https://github.com/Workday/canvas-kit/releases/tag/v6.2.3) (2022-01-13)

### Components

- fix(side-panel): Remove console.log ([#1417](https://github.com/Workday/canvas-kit/pull/1417)) ([@alanbsmith](https://github.com/alanbsmith))


## [v6.2.2](https://github.com/Workday/canvas-kit/releases/tag/v6.2.2) (2022-01-10)

### Infrastructure

- chore: Pin colors to version 1.4.0 ([#1411](https://github.com/Workday/canvas-kit/pull/1411)) ([@Parker-Ledoux](https://github.com/Parker-Ledoux))


## [v6.2.1](https://github.com/Workday/canvas-kit/releases/tag/v6.2.1) (2022-01-07)

### Components

- fix(search-form): Remove default autocomplete ([#1407](https://github.com/Workday/canvas-kit/pull/1407)) ([@sheenasi](https://github.com/sheenasi))


## [v6.2.0](https://github.com/Workday/canvas-kit/releases/tag/v6.2.0) (2022-01-03)

### Components

- fix(popup-stack): Add support for the fullscreen API ([#1403](https://github.com/Workday/canvas-kit/pull/1403)) ([@NicholasBoll](https://github.com/NicholasBoll))
  Fullscreen support was added to all Popups. 3 new hooks were added to help support fullscreen in whatever way you see fit:
  - `useTransferOnFullscreenEnter`: Use if your popup should remain open and be transfer into the fullscreen element
  - `useTransferOnFullscreenExit`: Use if your popup should remain open and transfer out of the fullscreen element back to the body element
  - `useCloseOnFullscreenExit`: Use if your popup should close when fullscreen is exited
- chore: Add screenful to lockfile ([@NicholasBoll](https://github.com/NicholasBoll))


## [v5.3.7](https://github.com/Workday/canvas-kit/releases/tag/v5.3.7) (2022-01-03)

### Components

- fix(popup-stack): Add support for the fullscreen API ([#1403](https://github.com/Workday/canvas-kit/pull/1403)) ([@NicholasBoll](https://github.com/NicholasBoll))
  Fullscreen support was added to all Popups. 3 new hooks were added to help support fullscreen in whatever way you see fit:
  - `useTransferOnFullscreenEnter`: Use if your popup should remain open and be transfer into the fullscreen element
  - `useTransferOnFullscreenExit`: Use if your popup should remain open and transfer out of the fullscreen element back to the body element
  - `useCloseOnFullscreenExit`: Use if your popup should close when fullscreen is exited

## [v6.1.5](https://github.com/Workday/canvas-kit/releases/tag/v6.1.5) (2021-12-22)

### Documentation

- docs: Add CookieBanner example ([#1402](https://github.com/Workday/canvas-kit/pull/1402)) ([@RayRedGoose](https://github.com/RayRedGoose))


## [v6.1.4](https://github.com/Workday/canvas-kit/releases/tag/v6.1.4) (2021-12-17)

### Documentation

- docs: Add ExtractProps to the v5 migration guide ([#1397](https://github.com/Workday/canvas-kit/pull/1397)) ([@NicholasBoll](https://github.com/NicholasBoll))


## [v5.3.6](https://github.com/Workday/canvas-kit/releases/tag/v5.3.6) (2021-12-17)

### Components

- chore: Bump uuid to stable non deprecated version ([#1367](https://github.com/Workday/canvas-kit/pull/1367)) ([@mannycarrera4](https://github.com/mannycarrera4))

### Documentation

- docs: Add ExtractProps to the v5 migration guide ([#1397](https://github.com/Workday/canvas-kit/pull/1397)) ([@NicholasBoll](https://github.com/NicholasBoll))

### Revert

- fix: Revert uuid upgrade to get releases working ([#1371](https://github.com/Workday/canvas-kit/pull/1371)) ([@NicholasBoll](https://github.com/NicholasBoll))
## [v6.1.3](https://github.com/Workday/canvas-kit/releases/tag/v6.1.3) (2021-12-17)

### Components

- fix(tabs): Fix Dynamic Tabs example ([#1398](https://github.com/Workday/canvas-kit/pull/1398)) ([@NicholasBoll](https://github.com/NicholasBoll))


## [v6.1.2](https://github.com/Workday/canvas-kit/releases/tag/v6.1.2) (2021-12-14)

### Components

- fix(tabs): Remove gutter from tabs overflow menu ([#1378](https://github.com/Workday/canvas-kit/pull/1378)) ([@mannycarrera4](https://github.com/mannycarrera4))


## [v6.1.1](https://github.com/Workday/canvas-kit/releases/tag/v6.1.1) (2021-12-10)

### Infrastructure

- chore: Have verify action to wait on visual tests ([#1385](https://github.com/Workday/canvas-kit/pull/1385)) ([@mannycarrera4](https://github.com/mannycarrera4))
- chore: Remove unused and uneeded dependencies ([#1388](https://github.com/Workday/canvas-kit/pull/1388)) ([@NicholasBoll](https://github.com/NicholasBoll))
  - Storybook knobs are removed and all stories use [Storybook Controls](https://storybook.js.org/docs/react/essentials/controls) instead. This includes the `theme` override. See the PR for more details.
  - Storybook Readme addon was removed. This addon is no longer maintained. The Readme tab in the Storybook plugin panel was replaced with a custom addon that links to the Readme in Github. This allows us to more easily upgrade Storybook.


## [v6.1.0](https://github.com/Workday/canvas-kit/releases/tag/v6.1.0) (2021-12-07)

### Components

- feat(labs): Add new compound component for text area and form field  ([#1308](https://github.com/Workday/canvas-kit/pull/1308)) ([@vibdev](https://github.com/vibdev))
- fix: Add formik and yup back to preview dev deps ([#1376](https://github.com/Workday/canvas-kit/pull/1376)) ([@alanbsmith](https://github.com/alanbsmith))


## [v6.0.7](https://github.com/Workday/canvas-kit/releases/tag/v6.0.7) (2021-12-06)

### Components

- Bump support to next major version ([@](https://github.com/))
- chore: Fix support release ([@NicholasBoll](https://github.com/NicholasBoll))
- fix(tooltip): Add delay to Tooltip show and hide ([#1339](https://github.com/Workday/canvas-kit/pull/1339)) ([@wooksauce](https://github.com/wooksauce))
  This change could cause visual regression tests to fail if a screen shot is taken expecting a tooltip to show immediately. Your visual regression will either have to add an explicit wait of 300ms, or change the delay to 1ms only under test.
- fix(LoadingAnimation): Add support for RTL ([#1349](https://github.com/Workday/canvas-kit/pull/1349)) ([@vibdev](https://github.com/vibdev))
  Possible visual regression if you have overrides to get the old version working for RTL.
- fix(popup): Fix PopupCard styles to be more easily overridden ([#1352](https://github.com/Workday/canvas-kit/pull/1352)) ([@NicholasBoll](https://github.com/NicholasBoll))
- chore: Bump uuid to stable non deprecated version ([#1367](https://github.com/Workday/canvas-kit/pull/1367)) ([@mannycarrera4](https://github.com/mannycarrera4))

### Infrastructure

- ci: Fix npm tagging in release script ([@NicholasBoll](https://github.com/NicholasBoll))

### Revert

- fix: Revert uuid upgrade to get releases working ([#1371](https://github.com/Workday/canvas-kit/pull/1371)) ([@NicholasBoll](https://github.com/NicholasBoll))


## [v6.0.6](https://github.com/Workday/canvas-kit/releases/tag/v6.0.6) (2021-12-06)

### Documentation

- docs: Add headers examples to Storybook ([#1366](https://github.com/Workday/canvas-kit/pull/1366)) ([@RayRedGoose](https://github.com/RayRedGoose))


## [v6.0.5](https://github.com/Workday/canvas-kit/releases/tag/v6.0.5) (2021-11-24)

### Components

- docs(popup): Fix typo in JSDoc description for useReturnFocus ([@RayRedGoose](https://github.com/RayRedGoose))


## [v6.0.4](https://github.com/Workday/canvas-kit/releases/tag/v6.0.4) (2021-11-23)

### Infrastructure

- ci: Add parallel PR verification [skip-release] ([#1354](https://github.com/Workday/canvas-kit/pull/1354)) ([@NicholasBoll](https://github.com/NicholasBoll))


## [v6.0.3](https://github.com/Workday/canvas-kit/releases/tag/v6.0.3) (2021-11-23)

### Components

- fix(tabs): Fix focusability of the More button ([#1350](https://github.com/Workday/canvas-kit/pull/1350)) ([@NicholasBoll](https://github.com/NicholasBoll))

## [v5.3.5](https://github.com/Workday/canvas-kit/releases/tag/v5.3.5) (2021-11-23)

### Components

- fix(popup): Fix PopupCard styles to be more easily overridden ([#1352](https://github.com/Workday/canvas-kit/pull/1352)) ([@NicholasBoll](https://github.com/NicholasBoll))

## [v5.3.4](https://github.com/Workday/canvas-kit/releases/tag/v5.3.4) (2021-11-22)

### Components

- fix(LoadingAnimation): Add support for RTL ([#1349](https://github.com/Workday/canvas-kit/pull/1349)) ([@vibdev](https://github.com/vibdev))
  Possible visual regression if you have overrides to get the old version working for RTL.


## [v5.3.3](https://github.com/Workday/canvas-kit/releases/tag/v5.3.3) (2021-11-19)

### Components

- fix(tooltip): Add delay to Tooltip show and hide ([#1339](https://github.com/Workday/canvas-kit/pull/1339)) ([@wooksauce](https://github.com/wooksauce))
  This change could cause visual regression tests to fail if a screen shot is taken expecting a tooltip to show immediately. Your visual regression will either have to add an explicit wait of 300ms, or change the delay to 1ms only under test.
## [v6.0.1](https://github.com/Workday/canvas-kit/releases/tag/v6.0.1) (2021-11-17)

### Infrastructure

- ci: Fix major release process to detect breaking changes ([@NicholasBoll](https://github.com/NicholasBoll))
- fix: Fix codemod command ([#1346](https://github.com/Workday/canvas-kit/pull/1346)) ([@NicholasBoll](https://github.com/NicholasBoll))


## [v6.0.0](https://github.com/Workday/canvas-kit/releases/tag/v6.0.0) (2021-11-16)

### BREAKING CHANGES

- [#1201](https://github.com/Workday/canvas-kit/pull/1201) Optional breaking changes message. If your PR includes breaking changes. It is extremely rare to put breaking changes outside a `prerelease/v*` branch. Anything in this section will show up in release notes. Remove this section if no breaking changes are present.
- [#1276](https://github.com/Workday/canvas-kit/pull/1276) `CanvasDepthValue` is renamed to `CanvasDepthValues` for consistency. This change is handled automatically by the v6 codemod. Please refer to the V6 upgrade guide for more information.
- [#1319](https://github.com/Workday/canvas-kit/pull/1319) This change updates the theme breakpoint values and the media query breakpoints used in `ActionBar`. For more information, please see the V6 upgrade guide.
- [#1331](https://github.com/Workday/canvas-kit/pull/1331) This change updates our `PrimaryButton` styles. For more information, please see the V6 upgrade guide.
- [#1332](https://github.com/Workday/canvas-kit/pull/1332) This change updates our `SecondaryButton` styles. For more information, please see the V6 upgrade guide.
- [#1338](https://github.com/Workday/canvas-kit/pull/1338) This change updates our `TertiaryButton` styles. For more information, please see the V6 upgrade guide.
- [#1325](https://github.com/Workday/canvas-kit/pull/1325) Tabs API was updated to support a more generic selection model for all lists.
  - `model.events.activate({tab})` -> `model.events.select({id})`
  - `model.state.activeTab` -> `model.state.selectedKeys[0]`
  - `useTabsModel({onActivate})` -> `useTabsModel({onSelect})`
  - `useTabsModel({shouldActivate})` -> `useTabsModel({shouldSelect})`

### Components

- feat(page-header): Deprecate PageHeader ([#1247](https://github.com/Workday/canvas-kit/pull/1247)) ([@alanbsmith](https://github.com/alanbsmith))
- feat(cookie-banner): Deprecate CookieBanner ([#1265](https://github.com/Workday/canvas-kit/pull/1265)) ([@alanbsmith](https://github.com/alanbsmith))
- feat: Rename SearchBar to SearchForm and move package ([#1267](https://github.com/Workday/canvas-kit/pull/1267)) ([@alanbsmith](https://github.com/alanbsmith))
- feat: Deprecate Header and Global Header ([#1273](https://github.com/Workday/canvas-kit/pull/1273)) ([@alanbsmith](https://github.com/alanbsmith))
- feat(labs): Add new compound component for text inputs ([#1201](https://github.com/Workday/canvas-kit/pull/1201)) ([@vibdev](https://github.com/vibdev))
- feat(button): Update PrimaryButton for v6 ([#1331](https://github.com/Workday/canvas-kit/pull/1331)) ([@alanbsmith](https://github.com/alanbsmith))
- feat(button): Update SecondaryButton for v6 ([#1332](https://github.com/Workday/canvas-kit/pull/1332)) ([@alanbsmith](https://github.com/alanbsmith))
- feat(button): Update Tertiary Buttons for v6 ([#1338](https://github.com/Workday/canvas-kit/pull/1338)) ([@alanbsmith](https://github.com/alanbsmith))
- feat(tabs): Add overflow support to tabs ([#1325](https://github.com/Workday/canvas-kit/pull/1325)) ([@NicholasBoll](https://github.com/NicholasBoll))
- chore: Fix major release ([@NicholasBoll](https://github.com/NicholasBoll))
- chore: Fix support release ([@NicholasBoll](https://github.com/NicholasBoll))

### Documentation

- docs: Clean up V6 migration guide ([#1343](https://github.com/Workday/canvas-kit/pull/1343)) ([@alanbsmith](https://github.com/alanbsmith))

### Infrastructure

- fix: Update codemod to support output streaming ([#1340](https://github.com/Workday/canvas-kit/pull/1340)) ([@alanbsmith](https://github.com/alanbsmith))

### Utilites

- feat: Update depth tokens ([#1276](https://github.com/Workday/canvas-kit/pull/1276)) ([@alanbsmith](https://github.com/alanbsmith))

### Utilities

- feat(common): Update theme breakpoints ([#1319](https://github.com/Workday/canvas-kit/pull/1319)) ([@alanbsmith](https://github.com/alanbsmith))


### Components

- feat(page-header): Deprecate PageHeader ([#1247](https://github.com/Workday/canvas-kit/pull/1247)) ([@alanbsmith](https://github.com/alanbsmith))
- feat(cookie-banner): Deprecate CookieBanner ([#1265](https://github.com/Workday/canvas-kit/pull/1265)) ([@alanbsmith](https://github.com/alanbsmith))
- feat: Rename SearchBar to SearchForm and move package ([#1267](https://github.com/Workday/canvas-kit/pull/1267)) ([@alanbsmith](https://github.com/alanbsmith))
- feat: Deprecate Header and Global Header ([#1273](https://github.com/Workday/canvas-kit/pull/1273)) ([@alanbsmith](https://github.com/alanbsmith))
- feat(labs): Add new compound component for text inputs ([#1201](https://github.com/Workday/canvas-kit/pull/1201)) ([@vibdev](https://github.com/vibdev))
  Optional release note message. Changelog and release summaries will contain a pull request title. This section will add additional notes under that title. This section is not a summary, but something extra to point out in release notes. An example might be calling out breaking changes in a labs component or minor visual changes that need visual regression updates. Remove this section if no additional release notes are required.
- feat(button): Update PrimaryButton for v6 ([#1331](https://github.com/Workday/canvas-kit/pull/1331)) ([@alanbsmith](https://github.com/alanbsmith))
- feat(button): Update SecondaryButton for v6 ([#1332](https://github.com/Workday/canvas-kit/pull/1332)) ([@alanbsmith](https://github.com/alanbsmith))
- feat(button): Update Tertiary Buttons for v6 ([#1338](https://github.com/Workday/canvas-kit/pull/1338)) ([@alanbsmith](https://github.com/alanbsmith))
- feat(tabs): Add overflow support to tabs ([#1325](https://github.com/Workday/canvas-kit/pull/1325)) ([@NicholasBoll](https://github.com/NicholasBoll))
  Optional release note message. Changelog and release summaries will contain a pull request title. This section will add additional notes under that title. This section is not a summary, but something extra to point out in release notes. An example might be calling out breaking changes in a labs component or minor visual changes that need visual regression updates. Remove this section if no additional release notes are required.

### Documentation

- docs: Clean up V6 migration guide ([#1343](https://github.com/Workday/canvas-kit/pull/1343)) ([@alanbsmith](https://github.com/alanbsmith))

### Infrastructure

- fix: Update codemod to support output streaming ([#1340](https://github.com/Workday/canvas-kit/pull/1340)) ([@alanbsmith](https://github.com/alanbsmith))

### Utilites

- feat: Update depth tokens ([#1276](https://github.com/Workday/canvas-kit/pull/1276)) ([@alanbsmith](https://github.com/alanbsmith))

### Utilities

- feat(common): Update theme breakpoints ([#1319](https://github.com/Workday/canvas-kit/pull/1319)) ([@alanbsmith](https://github.com/alanbsmith))


## [v5.3.2](https://github.com/Workday/canvas-kit/releases/tag/v5.3.2) (2021-11-16)

### Infrastructure

- ci: Fix npm tagging in release script ([@NicholasBoll](https://github.com/NicholasBoll))


## [v5.3.1](https://github.com/Workday/canvas-kit/releases/tag/v5.3.1) (2021-11-16)

### Components

- Bump support to next major version ([@](https://github.com/))
- chore: Fix support release ([@NicholasBoll](https://github.com/NicholasBoll))


## [v5.2.12](https://github.com/Workday/canvas-kit/releases/tag/v5.2.12) (2021-11-10)

### Documentation

- docs: Add Version Support section to Readme ([#1337](https://github.com/Workday/canvas-kit/pull/1337)) ([@alanbsmith](https://github.com/alanbsmith))


## [v5.2.11](https://github.com/Workday/canvas-kit/releases/tag/v5.2.11) (2021-11-09)

### Components

- fix(tooltip): Fix findEllipsisElement IE11 ([#1330](https://github.com/Workday/canvas-kit/pull/1330)) ([@alorek](https://github.com/alorek))


## [v5.2.10](https://github.com/Workday/canvas-kit/releases/tag/v5.2.10) (2021-11-03)

### Components

- fix(tabs): Allow consumers to style the selected tab ([#1327](https://github.com/Workday/canvas-kit/pull/1327)) ([@sachinmorajkar](https://github.com/sachinmorajkar))


## [v5.2.9](https://github.com/Workday/canvas-kit/releases/tag/v5.2.9) (2021-10-21)

### Components

- Update Licence ([@jpante](https://github.com/jpante))


## [v5.2.8](https://github.com/Workday/canvas-kit/releases/tag/v5.2.8) (2021-10-07)

### Documentation

- docs: Remove travis badge ([#1299](https://github.com/Workday/canvas-kit/pull/1299)) ([@theiliad](https://github.com/theiliad))
- docs: Re-order content and fix links ([#1286](https://github.com/Workday/canvas-kit/pull/1286)) ([@willklein](https://github.com/willklein))
  Improved Contributing Guidelines
- docs(pagination): Update Pagination MDX to adhere to standardized template ([#1295](https://github.com/Workday/canvas-kit/pull/1295)) ([@jamesfan](https://github.com/jamesfan))
- docs: Fix miscellaneous content issues with MDX docs ([#1304](https://github.com/Workday/canvas-kit/pull/1304)) ([@jamesfan](https://github.com/jamesfan))

### Infrastructure

- ci: Fix New Issue workflow job ([@NicholasBoll](https://github.com/NicholasBoll))
- ci: Fix automerge by changing token to PAT ([@NicholasBoll](https://github.com/NicholasBoll))
- ci: Add support for skip release ([@NicholasBoll](https://github.com/NicholasBoll))
- ci: Update forward merge job to be once a day ([@NicholasBoll](https://github.com/NicholasBoll))


## [v5.2.7](https://github.com/Workday/canvas-kit/releases/tag/v5.2.7) (2021-09-30)

### Components

- docs(menu): Fix Menu examples to be self-contained and SSR-safe ([#1291](https://github.com/Workday/canvas-kit/pull/1291)) ([@jamesfan](https://github.com/jamesfan))


## [v5.2.6](https://github.com/Workday/canvas-kit/releases/tag/v5.2.6) (2021-09-24)

### Components

- fix(combobox): Add keyboard navigation autoscroll to ComboBox menu ([#1269](https://github.com/Workday/canvas-kit/pull/1269)) ([@BillGeoghegan](https://github.com/BillGeoghegan))

### Infrastructure

- ci: Change forward-merge to use PAT to trigger PR job' ([@NicholasBoll](https://github.com/NicholasBoll))


## [v5.2.5](https://github.com/Workday/canvas-kit/releases/tag/v5.2.5) (2021-09-23)

### Infrastructure

- ci: Fix canary publish job ([@NicholasBoll](https://github.com/NicholasBoll))
- ci: Fix canary publish message ([@NicholasBoll](https://github.com/NicholasBoll))


## [v5.2.4](https://github.com/Workday/canvas-kit/releases/tag/v5.2.4) (2021-09-23)

### Components

- docs(tabs): Update Tabs MDX to adhere to standardized template [skip ci] ([#1279](https://github.com/Workday/canvas-kit/pull/1279)) ([@jamesfan](https://github.com/jamesfan))

### Infrastructure

- ci: Add automerge job [skip ci] ([@NicholasBoll](https://github.com/NicholasBoll))
- ci: Update GA job names to help with branch checks [skip ci] ([@NicholasBoll](https://github.com/NicholasBoll))
- ci: Add prerelease canary builds ([@NicholasBoll](https://github.com/NicholasBoll))
  This change updates branch names for automated release management. Branch renames are as follows:

  - `support/v4.x` -> `support`
  - `prerelease/v5.3` -> `prerelease/minor`
  - `prerelease/v6` -> `prerelease/major`

  We renamed the `support` branch which could conflict with local refs. You may need to run the following if you've contributed to Canvas Kit in the past:
  ```
  git remote prune upstream
  ```
  Change `upstream` to whichever remote `Workday/canvas-kit` belongs to


## [v5.2.3](https://github.com/Workday/canvas-kit/releases/tag/v5.2.3) (2021-09-22)

### Components

- fix: Update import of static states when creating labs component ([#1266](https://github.com/Workday/canvas-kit/pull/1266)) ([@mannycarrera4](https://github.com/mannycarrera4))


## [v5.2.2](https://github.com/Workday/canvas-kit/releases/tag/v5.2.2) (2021-09-21)

### Components

- Fix: Fix PR template to include correct category shield ([@NicholasBoll](https://github.com/NicholasBoll))


## [v5.2.1](https://github.com/Workday/canvas-kit/releases/tag/v5.2.1) (2021-09-20)

### Components

- fix(tooltip): Fix OverflowTooltip with SVG in IE11 ([#1263](https://github.com/Workday/canvas-kit/pull/1263)) ([@NicholasBoll](https://github.com/NicholasBoll))
- chore: Update pull request template ([#1268](https://github.com/Workday/canvas-kit/pull/1268)) ([@NicholasBoll](https://github.com/NicholasBoll))

### Infrastructure

- ci: Add prefix to forward-merge job ([@NicholasBoll](https://github.com/NicholasBoll))
- ci: Update forward merge script ([@NicholasBoll](https://github.com/NicholasBoll))
- ci: Add automation to releases ([#1272](https://github.com/Workday/canvas-kit/pull/1272)) ([@NicholasBoll](https://github.com/NicholasBoll))
  This commit changes the interaction of contributors to Canvas Kit. All patches will be automatically released. In order to accomplish this, a new pull request link job is run to make sure that all features target a prerelease branch. For example, if you create a new pull request that adds a feature and the current version of Canvas Kit is `v5.2.0`, the target branch should be `prerelease/minor` instead of `master`. Don't worry, the pull request lint job will prevent mistakes. Also the Canvas Kit team can help by changing the base branch of your pull requests.
- ci: Add npm debug information ([@NicholasBoll](https://github.com/NicholasBoll))
- ci: Fix npm publish for release ([@NicholasBoll](https://github.com/NicholasBoll))
- ci: Fix npm token ([@NicholasBoll](https://github.com/NicholasBoll))
- ci: Fix npm publish ([@NicholasBoll](https://github.com/NicholasBoll))
- ci: Fix build process ([@NicholasBoll](https://github.com/NicholasBoll))
- ci: Fix push GH token ([@NicholasBoll](https://github.com/NicholasBoll))


## v5.2.0 (2021-09-08)

### Components

- fix(toast): Update to properly render rtl ([#1229](https://github.com/Workday/canvas-kit/pull/1229)) [@JaredWF](https://github.com/JaredWF)
- fix: Update search bar to properly render rtl ([#1231](https://github.com/Workday/canvas-kit/pull/1231)) [@JaredWF](https://github.com/JaredWF)
- fix(side-panel): Fix SidePanel RTL support ([#1234](https://github.com/Workday/canvas-kit/pull/1234)) [@alanbsmith](https://github.com/alanbsmith)
- feat(icon): Add shouldMirror prop to icons ([#1246](https://github.com/Workday/canvas-kit/pull/1246)) [@alanbsmith](https://github.com/alanbsmith)

### Hooks

- feat(labs): Add convertToStaticStates to useThemeRTL ([#1216](https://github.com/Workday/canvas-kit/pull/1216)) [@vibdev](https://github.com/vibdev)

### Docs

- docs: Update inter-linking to match Canvas Site ([#1220](https://github.com/Workday/canvas-kit/pull/1220)) [@NicholasBoll](https://github.com/NicholasBoll)
- docs: Update SidePanel docs to MDX ([#1236](https://github.com/Workday/canvas-kit/pull/1236)) [@alanbsmith](https://github.com/alanbsmith)
- docs: Update various issues prevent docs mdx files from being rendered remotely ([#1238](https://github.com/Workday/canvas-kit/pull/1238)) [@anicholls](https://github.com/anicholls)
- docs: Improve Variant/Type/State docs ([#1243](https://github.com/Workday/canvas-kit/pull/1243)) [@anicholls](https://github.com/anicholls)

### Infrastructure

- chore: Bump path-parse from 1.0.6 to 1.0.7 ([#1211](https://github.com/Workday/canvas-kit/pull/1211)) [@dependabot](https://github.com/dependabot)
- ci: Add Chromatic baseline to support branches ([#1219](https://github.com/Workday/canvas-kit/pull/1219)) [@NicholasBoll](https://github.com/NicholasBoll)
- fix: Fix create-component README template ([#1235](https://github.com/Workday/canvas-kit/pull/1235)) [@alanbsmith](https://github.com/alanbsmith)
- chore(table): Update polished package to fix security warning ([#1242](https://github.com/Workday/canvas-kit/pull/1242)) [@NicholasBoll](https://github.com/NicholasBoll)

## v5.1.0 (2021-08-16)

### Components

- fix(form-field): Updates legend to be direct child of FieldSet ([#1146](https://github.com/Workday/canvas-kit/pull/1146)) [@sahlhoff](https://github.com/sahlhoff)
- fix(popup): Fix RTL rendering for popups ([#1183](https://github.com/Workday/canvas-kit/pull/1183)) [@NicholasBoll](https://github.com/NicholasBoll)
- fix(combobox): Add type attribute and remove tabindex attribute ([#1172](https://github.com/Workday/canvas-kit/pull/1172)) [@vibdev](https://github.com/vibdev)
- test(popup): Add visual tests for RTL in Modal and Popup ([#1159](https://github.com/Workday/canvas-kit/pull/1159)) [@NicholasBoll](https://github.com/NicholasBoll)
- fix(menu): Fix Menu item icon colors ([#1157](https://github.com/Workday/canvas-kit/pull/1157)) [@sahlhoff](https://github.com/sahlhoff)
- fix: Fix changeFocus to take any input and Dialog/Modal to accept model config ([#1154](https://github.com/Workday/canvas-kit/pull/1154)) [@NicholasBoll](https://github.com/NicholasBoll)

### Hooks & Utils

- fix(common): Remove @ts-ignore from ExtractProps ([#1189](https://github.com/Workday/canvas-kit/pull/1189)) [@NicholasBoll](https://github.com/NicholasBoll)
- feat(common): Add useThemeRTL hook ([#1041](https://github.com/Workday/canvas-kit/pull/1041)) [@vibdev](https://github.com/vibdev)

### Docs

- fix(menu): Update readme to show correct import for menu item ([#1208](https://github.com/Workday/canvas-kit/pull/1208)) [@karapalumbo](https://github.com/karapalumbo)
- docs: Fix prop tables. Also add spec table to Modal ([#1155](https://github.com/Workday/canvas-kit/pull/1155)) [@NicholasBoll](https://github.com/NicholasBoll)
- docs: Add MDX docs and examples for Indicator components ([#1169](https://github.com/Workday/canvas-kit/pull/1169)) [@jamesfan](https://github.com/jamesfan)
- docs: Remove incorrect info on ExtractProps ([#1180](https://github.com/Workday/canvas-kit/pull/1180)) [@NicholasBoll](https://github.com/NicholasBoll)
- docs: Update MDX doc for Card and add MDX doc and examples for Table ([#1185](https://github.com/Workday/canvas-kit/pull/1185)) [@jamesfan](https://github.com/jamesfan)
- docs: Update Breadcrumbs stories to mdx ([#1206](https://github.com/Workday/canvas-kit/pull/1206)) [@alanbsmith](https://github.com/alanbsmith)
- docs(popup): Add Popper note and args table of subcomponents ([#1205](https://github.com/Workday/canvas-kit/pull/1205)) [@NicholasBoll](https://github.com/NicholasBoll)
- docs: Update common readme ([#1186](https://github.com/Workday/canvas-kit/pull/1186)) [@NicholasBoll](https://github.com/NicholasBoll)
- docs: Update Breadcrumbs stories from review feedback ([#1210](https://github.com/Workday/canvas-kit/pull/1210)) [@alanbsmith](https://github.com/alanbsmith)
- docs(popup): Update custom target example to accept ref ([#1209](https://github.com/Workday/canvas-kit/pull/1209)) [@divyanshu023](https://github.com/divyanshu023)
- docs: Add menu mdx docs ([#1203](https://github.com/Workday/canvas-kit/pull/1203)) [@sahlhoff](https://github.com/sahlhoff)
- fix: Fix misc. MDX fixes ([#1188](https://github.com/Workday/canvas-kit/pull/1188)) [@anicholls](https://github.com/anicholls)
- fix: Fix broken link in pagination.stories.mdx ([#1178](https://github.com/Workday/canvas-kit/pull/1178)) [@stuartmccoll](https://github.com/stuartmccoll)

### Infrastructure

- feat: Add comments in DTS files for JSDoc ([#1207](https://github.com/Workday/canvas-kit/pull/1207)) [@NicholasBoll](https://github.com/NicholasBoll)
- fix: Add support for React 17 in main ([#1182](https://github.com/Workday/canvas-kit/pull/1182)) [@alanbsmith](https://github.com/alanbsmith)
- chore: Update incorrect prop names ([#1181](https://github.com/Workday/canvas-kit/pull/1181)) [@NicholasBoll](https://github.com/NicholasBoll)
- ci: Add forward merge job ([#1173](https://github.com/Workday/canvas-kit/pull/1173)) [@NicholasBoll](https://github.com/NicholasBoll)
- ci: Add pull request title check ([#1153](https://github.com/Workday/canvas-kit/pull/1153)) [@NicholasBoll](https://github.com/NicholasBoll)
- chore: Bump prismjs from 1.23.0 to 1.24.0 ([#1129](https://github.com/Workday/canvas-kit/pull/1129)) [@dependabot](https://github.com/dependabot)
- ci: Delete main.yml [@NicholasBoll](https://github.com/NicholasBoll)

## v4.8.3 (2021-08-13)

### Components

- fix(combobox): Add type attribute and remove tabindex attribute ([#1172](https://github.com/Workday/canvas-kit/pull/1172)) [@vibdev](https://github.com/vibdev)
- fix(popup): Fix RTL rendering for popups ([#1183](https://github.com/Workday/canvas-kit/pull/1183)) [@NicholasBoll](https://github.com/NicholasBoll)

### Infrastructure

- ci: Add pull request title check ([#1153](https://github.com/Workday/canvas-kit/pull/1153)) [@NicholasBoll](https://github.com/NicholasBoll)
- ci: Add forward-merge job [@NicholasBoll](https://github.com/NicholasBoll)

## v5.0.4 (2021-07-12)

### Components

- feat(common): Add HTML attribute interface to ExtractProps ([#1147](https://github.com/Workday/canvas-kit/pull/1147)) [@NicholasBoll](https://github.com/NicholasBoll)

### Docs
- docs: Fix changelog issues [@anicholls](https://github.com/anicholls)

## v4.8.2 (2021-07-12)
### Infrastructure

- ci: Add additional check so support releases aren't treated as latest [@anicholls](https://github.com/anicholls)
- fix: Convert focus-trap-js to TS file to fix module-not-found error ([#1149](https://github.com/Workday/canvas-kit/pull/1149)) [@NicholasBoll](https://github.com/NicholasBoll)

## v5.0.3 (2021-07-09)

### Components

- docs: Convert Buttons category stories to use mdx ([#1127](https://github.com/Workday/canvas-kit/pull/1127)) [@anicholls](https://github.com/anicholls)
- docs: Add MDX docs and examples for Input components ([#1128](https://github.com/Workday/canvas-kit/pull/1128)) [@jamesfan](https://github.com/jamesfan)
- fix(tooltip): Fix overflow ellipsis detection ([#1132](https://github.com/Workday/canvas-kit/pull/1132)) [@NicholasBoll](https://github.com/NicholasBoll)
- fix(modal): Fix focus trap when Modal contains an iframe ([#1135](https://github.com/Workday/canvas-kit/pull/1135))

### Docs

- docs: Fix codemod link in v5 migration guide [@anicholls](https://github.com/anicholls)

### Infrastructure

- build: Pull component mdx + examples into docs module during build ([#1130](https://github.com/Workday/canvas-kit/pull/1130)) [@anicholls](https://github.com/anicholls)[@NicholasBoll](https://github.com/NicholasBoll)
- feat: Add storybook utils to labs common ([#1136](https://github.com/Workday/canvas-kit/pull/1136)) [@vibdev](https://github.com/vibdev)

## v4.8.1 (2021-07-08)

### Components

- fix(combobox): Modify combobox to accept empty string as initialValue ([#1116](https://github.com/Workday/canvas-kit/pull/1116)) [@bsaggese14](https://github.com/bsaggese14)
- fix(tooltip): Fix overflow ellipsis detection ([#1132](https://github.com/Workday/canvas-kit/pull/1132)) [@NicholasBoll](https://github.com/NicholasBoll)
- fix(modal): Fix focus trap when Modal contains an iframe ([#1135](https://github.com/Workday/canvas-kit/pull/1135)) [@NicholasBoll](https://github.com/NicholasBoll)
- fix(breadcrumbs): Fix onAction bugs in Breadcrumbs ([#1073](https://github.com/Workday/canvas-kit/pull/1073)) [@alanbsmith](https://github.com/alanbsmith)
- fix(checkbox): Fix Checkbox width bug ([#1139](https://github.com/Workday/canvas-kit/pull/1139)) [@alanbsmith](https://github.com/alanbsmith)

## v5.0.2 (2021-06-22)

### Components

- feat(combobox): Modify combobox to accept empty string as initialValue ([#1116](https://github.com/workday/canvas-kit/pull/1116)) [@bsaggese14](https://github.com/bsaggese14)
- fix: Add missing exports for CKR bundle ([#1118](https://github.com/workday/canvas-kit/pull/1118)) [@anicholls](https://github.com/anicholls)
- fix(tokens): Fixes color token exports ([#1110](https://github.com/workday/canvas-kit/pull/1110)) [@alanbsmith](https://github.com/alanbsmith)
- fix(popup): Remove ref forwarding requirement in Popup.Target ([#1115](https://github.com/Workday/canvas-kit/pull/1115)) [@NicholasBoll](https://github.com/NicholasBoll)

## 5.0.1 (2021-06-16)

### Docs

- docs: Update readme links to use mdx ([#1103](https://github.com/Workday/canvas-kit/pull/1103)) [@jpante](https://github.com/jpante)
- docs: Update old labs references ([#1105](https://github.com/Workday/canvas-kit/pull/1105)) [@anicholls](https://github.com/anicholls)

### Infrastructure

- build: Remove baseUrl and paths from tsconfig ([#1107](https://github.com/Workday/canvas-kit/pull/1107)) [@anicholls](https://github.com/anicholls)
- chore: Fix circular dep in preview module ([#1104](https://github.com/Workday/canvas-kit/pull/1104)) [@anicholls](https://github.com/anicholls)

## v4.8.0 (2021-06-16)

### Components

- feat(checkbox): Add aria-checked for accessibility and testability ([#1045](https://github.com/Workday/canvas-kit/pull/1045)) [@svagi](https://github.com/svagi)
- feat(comboxbox):Added default maxHeight to autocomplete container ([#1079](https://github.com/Workday/canvas-kit/pull/1079)) [@sraj](https://github.com/sraj)
- fix(combobox): Fix Combobox RTL issue ([#1064](https://github.com/Workday/canvas-kit/pull/1064)) [@alanbsmith](https://github.com/alanbsmith)
- fix(popup): Allow popups to be owners of each other ([#1054](https://github.com/Workday/canvas-kit/pull/1054)) [@csongnguyen](https://github.com/csongnguyen)
- fix(popup): Allow tooltips to close alongside modals on click outside ([#1074](https://github.com/Workday/canvas-kit/pull/1074)) [@csongnguyen](https://github.com/csongnguyen)
- fix(tabs): Fix aria-selected for unselected tabs ([#1033](https://github.com/Workday/canvas-kit/pull/1033)) [@angadkaflay](https://github.com/angadkaflay)
- fix(tooltip): Allow aria-label pass-through in muted tooltips ([#1037](https://github.com/Workday/canvas-kit/pull/1037)) [@NicholasBoll](https://github.com/NicholasBoll)

### Docs

- docs: Add better documentation to the `as` prop ([#1046](https://github.com/Workday/canvas-kit/pull/1046)) [@NicholasBoll](https://github.com/NicholasBoll)
- docs: Popup accessible example ([#1056](https://github.com/Workday/canvas-kit/pull/1056)) [@csongnguyen](https://github.com/csongnguyen)

### Infrastructure

- chore: Bump y18n from 3.2.1 to 3.2.2 ([#1011](https://github.com/Workday/canvas-kit/pull/1011)) [@dependabot](https://github.com/dependabot)
- chore: Bump elliptic from 6.5.3 to 6.5.4 ([#993](https://github.com/Workday/canvas-kit/pull/993)) [@dependabot](https://github.com/dependabot)
- chore: Upgrade storybook to v6.2.9 ([#1055](https://github.com/Workday/canvas-kit/pull/1055)) [@anicholls](https://github.com/anicholls)
- chore: Bump ssri, ua-parser-js, handlebars, lodash, and hosted-git-info ([#1049](https://github.com/Workday/canvas-kit/pull/1049)) [@dependabot](https://github.com/dependabot)
- ci: Fix font-loading issue by predownloading [@NicholasBoll](https://github.com/NicholasBoll)
- ci: Fix Tooltip flaky visual test ([#1035](https://github.com/Workday/canvas-kit/pull/1035)) [@NicholasBoll](https://github.com/NicholasBoll)
- ci: Upgrade to node 14 ([#1044](https://github.com/Workday/canvas-kit/pull/1044)) [@NicholasBoll](https://github.com/NicholasBoll)
- feat: Add package version in Storybook ([#1082](https://github.com/Workday/canvas-kit/pull/1082)) [@mihaelamiches](https://github.com/mihaelamiches)

## 5.0.0 (2021-06-10)

The changes below include the changes made across all 5.0.0 beta and rc versions (`v5.0.0-beta.0 - v5.0.0-rc.0`).

To review the breaking changes made in this release, check out the [v5.0.0 Upgrade Guide](./modules/docs/mdx/5.0-UPGRADE-GUIDE.mdx). Use our new [codemod utility](./modules/codemod) to make the update as smooth as possible.

### Components

- fix(common): Remove unintended whitespace around bdo tag in IE11 ([#868](https://github.com/Workday/canvas-kit/pull/868)) [@vibdev](https://github.com/vibdev)
- feat(common): Spread additional props on CanvasProvider [@NicholasBoll](https://github.com/NicholasBoll)
- chore(tabs): Convert to a compound component utility functions ([#953](https://github.com/Workday/canvas-kit/pull/953)) [@NicholasBoll](https://github.com/NicholasBoll)
- feat(tabs): Update Tabs list model to support passing index position ([#990](https://github.com/Workday/canvas-kit/pull/990)) [@omasrii](https://github.com/omasrii)
- fix: Allow refs to be passed to createComponent components ([#1009](https://github.com/Workday/canvas-kit/pull/1009)) [@NicholasBoll](https://github.com/NicholasBoll)
- chore: Update spacing tokens + codemod ([#1010](https://github.com/Workday/canvas-kit/pull/1010)) [@alanbsmith](https://github.com/alanbsmith)
- chore: Refactor Button to use createComponent ([#1017](https://github.com/Workday/canvas-kit/pull/1017)) [@NicholasBoll](https://github.com/NicholasBoll)
- chore: Rename core packages to tokens and add codemod ([#1020](https://github.com/Workday/canvas-kit/pull/1020)) [@alanbsmith](https://github.com/alanbsmith)
- chore(card): Convert to a Compound Component and create codemod ([#1028](https://github.com/Workday/canvas-kit/pull/1028)) [@NicholasBoll](https://github.com/NicholasBoll)
- fix(tabs): Fix aria-selected for unselected tabs ([#1033](https://github.com/Workday/canvas-kit/pull/1033)) [@angadkaflay](https://github.com/angadkaflay)
- ci: Fix Tooltip flaky visual test ([#1035](https://github.com/Workday/canvas-kit/pull/1035)) [@NicholasBoll](https://github.com/NicholasBoll)
- fix(tooltip): Allow aria-label pass-through in muted tooltips ([#1037](https://github.com/Workday/canvas-kit/pull/1037)) [@NicholasBoll](https://github.com/NicholasBoll)
- docs: Add better documentation to the `as` prop ([#1046](https://github.com/Workday/canvas-kit/pull/1046)) [@NicholasBoll](https://github.com/NicholasBoll)
- docs(tabs): Update single tabs panel example ([#1047](https://github.com/Workday/canvas-kit/pull/1047)) [@NicholasBoll](https://github.com/NicholasBoll)
- docs: Update Create Compound Component docs ([#1048](https://github.com/Workday/canvas-kit/pull/1048)) [@NicholasBoll](https://github.com/NicholasBoll)
- fix(popup): Allow popups to be owners of each other ([#1054](https://github.com/Workday/canvas-kit/pull/1054)) [@csongnguyen](https://github.com/csongnguyen)
- fix(combobox): Fix Combobox RTL issue ([#1064](https://github.com/Workday/canvas-kit/pull/1064)) [@alanbsmith](https://github.com/alanbsmith)
- refactor(button): Button recategorization ([#1034](https://github.com/Workday/canvas-kit/pull/1034)) [@anicholls](https://github.com/anicholls)
- fix(popup): Allow tooltips to close alongside modals on click outside ([#1074](https://github.com/Workday/canvas-kit/pull/1074)) [@csongnguyen](https://github.com/csongnguyen)
- refactor: Move InputProvider from tokens to common ([#1076](https://github.com/Workday/canvas-kit/pull/1076)) [@anicholls](https://github.com/anicholls)
- feat(common): Add Box Component ([#1027](https://github.com/Workday/canvas-kit/pull/1027)) [@alanbsmith](https://github.com/alanbsmith)
- feat(comboxbox):Added default maxHeight to autocomplete container ([#1079](https://github.com/Workday/canvas-kit/pull/1079)) [@sraj](https://github.com/sraj)
- feat: Forward refs for input components ([#1068](https://github.com/Workday/canvas-kit/pull/1068)) [@jamesfan](https://github.com/jamesfan)
- feat(checkbox): Add aria-checked for accessibility and testability ([#1045](https://github.com/Workday/canvas-kit/pull/1045)) [@svagi](https://github.com/svagi)
- docs: Popup accessible example ([#1056](https://github.com/Workday/canvas-kit/pull/1056)) [@csongnguyen](https://github.com/csongnguyen)
- chore: Upgrade Card to use Box ([#1086](https://github.com/Workday/canvas-kit/pull/1086)) [@NicholasBoll](https://github.com/NicholasBoll)
- refactor(popup): Convert Popup to a compound component ([#1065](https://github.com/Workday/canvas-kit/pull/1065)) [@NicholasBoll](https://github.com/NicholasBoll)
- fix(skeleton): Change skeleton animation to fade in and out ([#1084](https://github.com/Workday/canvas-kit/pull/1084)) [@willklein](https://github.com/willklein)
- fix: Refactor/modal compound component ([#1091](https://github.com/Workday/canvas-kit/pull/1091)) [@NicholasBoll](https://github.com/NicholasBoll)
- feat: Remove Preview/Tokens & Upgrade CKR Labs Type Hierarchy ([#1078](https://github.com/Workday/canvas-kit/pull/1078)) [@alanbsmith](https://github.com/alanbsmith)
- fix: Fix type upgrade issues ([#1098](https://github.com/Workday/canvas-kit/pull/1098)) [@alanbsmith](https://github.com/alanbsmith)
- docs: Update migration and Popup docs ([#1095](https://github.com/Workday/canvas-kit/pull/1095)) [@NicholasBoll](https://github.com/NicholasBoll)

### Infrastructure

- feat: Add compound component utility functions ([#946](https://github.com/Workday/canvas-kit/pull/946)) [@NicholasBoll](https://github.com/NicholasBoll)
- test: Add verifyComponent test helper and fix test types ([#958](https://github.com/Workday/canvas-kit/pull/958)) [@NicholasBoll](https://github.com/NicholasBoll)
- docs: Add compound Component Creation Doc ([#950](https://github.com/Workday/canvas-kit/pull/950)) [@NicholasBoll](https://github.com/NicholasBoll)
- chore: Add slash imports ([#992](https://github.com/Workday/canvas-kit/pull/992)) [@anicholls](https://github.com/anicholls)
- docs: Relocate supplemental docs to new docs module ([#998](https://github.com/Workday/canvas-kit/pull/998)) [@anicholls](https://github.com/anicholls)
- chore: Deprecate CKCSS and update migration guide ([#1000](https://github.com/Workday/canvas-kit/pull/1000)) [@anicholls](https://github.com/anicholls)
- fix: Scope buttonRef codemod to only Button components ([#1022](https://github.com/Workday/canvas-kit/pull/1022)) [@NicholasBoll](https://github.com/NicholasBoll)
- fix: Fix slash import paths ([#1038](https://github.com/Workday/canvas-kit/pull/1038)) [@NicholasBoll](https://github.com/NicholasBoll)
- chore: Remove package.json from create component script ([#1039](https://github.com/Workday/canvas-kit/pull/1039)) [@NicholasBoll](https://github.com/NicholasBoll)
- chore: Bump y18n from 3.2.1 to 3.2.2 ([#1011](https://github.com/Workday/canvas-kit/pull/1011)) [@dependabot](https://github.com/dependabot)
- chore: Bump elliptic from 6.5.3 to 6.5.4 ([#993](https://github.com/Workday/canvas-kit/pull/993)) [@dependabot](https://github.com/dependabot)
- ci: Upgrade to node 14 ([#1044](https://github.com/Workday/canvas-kit/pull/1044)) [@NicholasBoll](https://github.com/NicholasBoll)
- chore: Upgrade storybook to v6.2.9 ([#1055](https://github.com/Workday/canvas-kit/pull/1055)) [@anicholls](https://github.com/anicholls)
- chore: Bump ssri, ua-parser-js, handlebars, lodash, and hosted-git-info ([#1049](https://github.com/Workday/canvas-kit/pull/1049)) [@dependabot](https://github.com/dependabot)
- feat: Add Canvas Kit Preview and focus the purpose of CK Labs ([#1069](https://github.com/Workday/canvas-kit/pull/1069)) [@anicholls](https://github.com/anicholls)
- feat: Add package version in Storybook ([#1082](https://github.com/Workday/canvas-kit/pull/1082)) [@mihaelamiches](https://github.com/mihaelamiches)
- docs: Review v5 migration guide ([#1089](https://github.com/Workday/canvas-kit/pull/1089)) [@jamesfan](https://github.com/jamesfan)
- fix: Update canvas-kit-react package.json ([#1099](https://github.com/Workday/canvas-kit/pull/1099)) [@alanbsmith](https://github.com/alanbsmith)

## 5.0.0-rc.0 (2021-06-07)

### Components

- fix(tabs): Fix aria-selected for unselected tabs ([#1033](https://github.com/Workday/canvas-kit/pull/1033)) [@angadkaflay](https://github.com/angadkaflay)
- fix(tooltip): Allow aria-label pass-through in muted tooltips ([#1037](https://github.com/Workday/canvas-kit/pull/1037)) [@NicholasBoll](https://github.com/NicholasBoll)
- fix(popup): Allow popups to be owners of each other ([#1054](https://github.com/Workday/canvas-kit/pull/1054)) [@csongnguyen](https://github.com/csongnguyen)
- fix(combobox): Fix Combobox RTL issue ([#1064](https://github.com/Workday/canvas-kit/pull/1064)) [@alanbsmith](https://github.com/alanbsmith)
- refactor: Button recategorization ([#1034](https://github.com/Workday/canvas-kit/pull/1034)) [@anicholls](https://github.com/anicholls)
- fix(popup): Allow tooltips to close alongside modals on click outside ([#1074](https://github.com/Workday/canvas-kit/pull/1074)) [@csongnguyen](https://github.com/csongnguyen)
- fix: Move InputProvider from tokens to common ([#1076](https://github.com/Workday/canvas-kit/pull/1076)) [@anicholls](https://github.com/anicholls)
- feat(common): Add Box Component [@alanbsmith](https://github.com/alanbsmith)
- feat(comboxbox):Added default maxHeight to autocomplete container ([#1079](https://github.com/Workday/canvas-kit/pull/1079)) [@sraj](https://github.com/sraj)
- feat: Forward refs for input components ([#1068](https://github.com/Workday/canvas-kit/pull/1068)) [@jamesfan](https://github.com/jamesfan)
- feat(checkbox): Add aria-checked for accessibility and testability ([#1045](https://github.com/Workday/canvas-kit/pull/1045)) [@svagi](https://github.com/svagi)
- chore: Upgrade Card to use Box ([#1086](https://github.com/Workday/canvas-kit/pull/1086)) [@NicholasBoll](https://github.com/NicholasBoll)
- refactor(popup): Convert Popup to a compound component ([#1065](https://github.com/Workday/canvas-kit/pull/1065)) [@NicholasBoll](https://github.com/NicholasBoll)
- fix(skeleton): Change skeleton animation to fade in and out ([#1084](https://github.com/Workday/canvas-kit/pull/1084)) [@willklein](https://github.com/willklein)
- fix: Refactor/modal compound component ([#1091](https://github.com/Workday/canvas-kit/pull/1091)) [@NicholasBoll](https://github.com/NicholasBoll)
- feat: Remove Preview/Tokens & Upgrade CKR Labs Type Hierarchy ([#1078](https://github.com/Workday/canvas-kit/pull/1078)) [@alanbsmith](https://github.com/alanbsmith)

### Documentation

- docs: Add better documentation to the `as` prop ([#1046](https://github.com/Workday/canvas-kit/pull/1046)) [@NicholasBoll](https://github.com/NicholasBoll)
- docs(tabs): Update single tabs panel example ([#1047](https://github.com/Workday/canvas-kit/pull/1047)) [@NicholasBoll](https://github.com/NicholasBoll)
- docs: Update Create Compound Component docs ([#1048](https://github.com/Workday/canvas-kit/pull/1048)) [@NicholasBoll](https://github.com/NicholasBoll)
- docs: Popup accessible example ([#1056](https://github.com/Workday/canvas-kit/pull/1056)) [@csongnguyen](https://github.com/csongnguyen)
- docs: Review v5 migration guide ([#1089](https://github.com/Workday/canvas-kit/pull/1089)) [@jamesfan](https://github.com/jamesfan)

### Infrastructure

- chore: Bump y18n from 3.2.1 to 3.2.2 ([#1011](https://github.com/Workday/canvas-kit/pull/1011)) [@dependabot](https://github.com/dependabot)
- chore: Bump elliptic from 6.5.3 to 6.5.4 ([#993](https://github.com/Workday/canvas-kit/pull/993)) [@dependabot](https://github.com/dependabot)
- ci: Fix Tooltip flaky visual test ([#1035](https://github.com/Workday/canvas-kit/pull/1035)) [@NicholasBoll](https://github.com/NicholasBoll)
- ci: Upgrade to node 14 ([#1044](https://github.com/Workday/canvas-kit/pull/1044)) [@NicholasBoll](https://github.com/NicholasBoll)
- chore: Upgrade storybook to v6.2.9 ([#1055](https://github.com/Workday/canvas-kit/pull/1055)) [@anicholls](https://github.com/anicholls)
- chore: Bump ssri, ua-parser-js, handlebars, lodash, and hosted-git-info ([#1049](https://github.com/Workday/canvas-kit/pull/1049)) [@dependabot](https://github.com/dependabot)
- fix: Prevent finding matches on the wrong imports (buttons codemod) [@anicholls](https://github.com/anicholls)
- feat: Add Canvas Kit Preview and focus the purpose of CK Labs [@anicholls](https://github.com/anicholls)
- fix: Update yarn.lock [@alanbsmith](https://github.com/alanbsmith)
- ci: Fix font-loading issue by predownloading [@NicholasBoll](https://github.com/NicholasBoll)
- feat: Add package version in Storybook ([#1082](https://github.com/Workday/canvas-kit/pull/1082)) [@mihaelamiches](https://github.com/mihaelamiches)

## 5.0.0-beta.2 (2021-04-26)

### Components

- chore(card): Convert to a Compound Component and create codemod ([#1028](https://github.com/Workday/canvas-kit/pull/1028)) [@NicholasBoll](https://github.com/NicholasBoll)

### Infrastructure

- fix: Fix slash import paths ([#1038](https://github.com/Workday/canvas-kit/pull/1038)) [@NicholasBoll](https://github.com/NicholasBoll)
- chore: Remove package.json from create component script ([#1039](https://github.com/Workday/canvas-kit/pull/1039)) [@NicholasBoll](https://github.com/NicholasBoll)

## 5.0.0-beta.1 (2021-04-12)

### Components

- feat(common): Spread additional props on CanvasProvider [@NicholasBoll](https://github.com/NicholasBoll)
- chore(tabs): Convert to a compound component utility functions ([#953](https://github.com/Workday/canvas-kit/pull/953)) [@NicholasBoll](https://github.com/NicholasBoll)
- feat(tabs): Update Tabs list model to support passing index position ([#990](https://github.com/Workday/canvas-kit/pull/990)) [@omasrii](https://github.com/omasrii)
- fix: Allow refs to be passed to createComponent components ([#1009](https://github.com/Workday/canvas-kit/pull/1009)) [@NicholasBoll](https://github.com/NicholasBoll)
- chore: Refactor Button to use createComponent ([#1017](https://github.com/Workday/canvas-kit/pull/1017)) [@NicholasBoll](https://github.com/NicholasBoll)

### Codemods

- chore: Add slash imports ([#992](https://github.com/Workday/canvas-kit/pull/992)) [@anicholls](https://github.com/anicholls)
- chore: Update spacing tokens + codemod ([#1010](https://github.com/Workday/canvas-kit/pull/1010)) [@alanbsmith](https://github.com/alanbsmith)
- fix: Scope buttonRef codemod to only Button components ([#1022](https://github.com/Workday/canvas-kit/pull/1022)) [@NicholasBoll](https://github.com/NicholasBoll)
- chore: Rename core packages to tokens and add codemod [@alanbsmith](https://github.com/alanbsmith)
- fix: Updates jscodeshift build directories [@alanbsmith](https://github.com/alanbsmith)

### Infrastructure

#### Docs

- docs: Add compound Component Creation Doc ([#950](https://github.com/Workday/canvas-kit/pull/950)) [@NicholasBoll](https://github.com/NicholasBoll)
- docs: Update v5 migration TOC and ordering [@anicholls](https://github.com/anicholls)
- docs: Relocate supplemental docs to new docs module ([#998](https://github.com/Workday/canvas-kit/pull/998)) [@anicholls](https://github.com/anicholls)
- chore: Deprecate CKCSS and update migration guide ([#1000](https://github.com/Workday/canvas-kit/pull/1000)) [@anicholls](https://github.com/anicholls)

#### Testing

- test: Add verifyComponent test helper and fix test types ([#958](https://github.com/Workday/canvas-kit/pull/958)) [@NicholasBoll](https://github.com/NicholasBoll)

#### CI

- ci: Fix error in prerelease logic in publish-canary script [@anicholls](https://github.com/anicholls)
- ci: Update setup-node action and remove custom matcher ([#994](https://github.com/Workday/canvas-kit/pull/994)) [@NicholasBoll](https://github.com/NicholasBoll)
- ci: Fix canary dist-tag for prerelease canaries in slack message ([#1003](https://github.com/Workday/canvas-kit/pull/1003)) [@anicholls](https://github.com/anicholls)

## v4.7.0 (2021-04-12)

### Components
- fix(select): Fix undesired scrolling when activating the menu ([#1016](https://github.com/Workday/canvas-kit/pull/1016)) [@jamesfan](https://github.com/jamesfan)

### Infrastructure
- docs: Fix Github Pages story link in Specifications ([#1005](https://github.com/Workday/canvas-kit/pull/1005)) [@NicholasBoll](https://github.com/NicholasBoll)
- fix: Fix specification story links [@NicholasBoll](https://github.com/NicholasBoll)

### CSS

- feat: Add basic primary theme support to CSS components ([#995](https://github.com/Workday/canvas-kit/pull/995)) [@aaronanderson](https://github.com/aaronanderson)

## v4.6.0 (2021-03-19)

### Components

- feat(popup): Add OverflowTooltip and update Popup behaviors to match a11y specs ([#980](https://github.com/Workday/canvas-kit/pull/980)) [@NicholasBoll](https://github.com/NicholasBoll)

### Infrastructure

- fix(modal): Update readme with correct import ([#988](https://github.com/Workday/canvas-kit/pull/988)) [@mannycarrera4](https://github.com/mannycarrera4)
- chore: Bump prismjs from 1.17.1 to 1.23.0 ([#986](https://github.com/Workday/canvas-kit/pull/986)) [@dependabot](https://github.com/dependabot)
- ci: Update setup-node action and remove custom matcher ([#994](https://github.com/Workday/canvas-kit/pull/994)) [@NicholasBoll](https://github.com/NicholasBoll)

## v4.5.1 (2021-02-26)

### Components

- fix(popup): Fix Popup icon RTL bug ([#983](https://github.com/Workday/canvas-kit/pull/983)) [@alanbsmith](https://github.com/alanbsmith)
- fix(side-panel): Fix keyframes animation ([#984](https://github.com/Workday/canvas-kit/pull/984)) [@alanbsmith](https://github.com/alanbsmith)

### Infrastructure

- chore: Update peerDependencies to support React 17 ([#974](https://github.com/Workday/canvas-kit/pull/974)) [@alanbsmith](https://github.com/alanbsmith)
- docs: Update Component Status doc guideline links ([#979](https://github.com/Workday/canvas-kit/pull/979)) [@NicholasBoll](https://github.com/NicholasBoll)
- docs(toast): Update Toast docs ([#982](https://github.com/Workday/canvas-kit/pull/982)) [@alanbsmith](https://github.com/alanbsmith)


## 4.5.0 (2021-02-16)

### Components
- fix(tabs): Remove event.preventDefault from TabList [#969](https://github.com/Workday/canvas-kit/pull/969) [@NicholasBoll](https://github.com/NicholasBoll)
- feat(Pagination): Update Pagination component (see notes) [#954](https://github.com/Workday/canvas-kit/pull/954)  [@alanbsmith](https://github.com/alanbsmith)
- feat: Add closeButtonAriaLabel to Modal Component [#959](https://github.com/Workday/canvas-kit/pull/959) [@UltraTempest](https://github.com/UltraTempest)
- feat(skeleton): Add option for different skeleton colors [#939](https://github.com/Workday/canvas-kit/pull/939) [@stefanuros](https://github.com/stefanuros)
- feat(badge): Add custom limit to CountBadge [#935](https://github.com/Workday/canvas-kit/pull/935) [@alanbsmith](https://github.com/alanbsmith)

### Hooks
- feat(common): Add useIsRTL hook to common module [#971](https://github.com/Workday/canvas-kit/pull/971) [@alanbsmith](https://github.com/alanbsmith)

### Infrastructure
- fix: Add crossorigin to font preloads [#967](https://github.com/Workday/canvas-kit/pull/967) [@NicholasBoll](https://github.com/NicholasBoll)
- ci: Use pull_request_target in GH Actions [@NicholasBoll](https://github.com/NicholasBoll)
- docs: Fix Story names and extra imports [#966](https://github.com/Workday/canvas-kit/pull/966) [@NicholasBoll](https://github.com/NicholasBoll)
- docs: Improve documentation [#964](https://github.com/Workday/canvas-kit/pull/964) [@NicholasBoll](https://github.com/NicholasBoll)
- ci: Remove jest code-coverage threshold [#957](https://github.com/Workday/canvas-kit/pull/957) [@alanbsmith](https://github.com/alanbsmith)
- docs: Add compound component doc [#937](https://github.com/Workday/canvas-kit/pull/937) [@NicholasBoll](https://github.com/NicholasBoll)
- feat: Add window config option to inherit or override mono font family [#916](https://github.com/Workday/canvas-kit/pull/916) [@anicholls](https://github.com/anicholls)
- chore: Bump ini from 1.3.5 to 1.3.7 [#931](https://github.com/Workday/canvas-kit/pull/931) [@NicholasBoll](https://github.com/NicholasBoll)
- chore: Update @workday/canvas-system-icons-web dependency [#940](https://github.com/Workday/canvas-kit/pull/940) [@alanbsmith](https://github.com/alanbsmith)
- chore(form-field): Update FormField Readme [#930](https://github.com/Workday/canvas-kit/pull/930) [@alanbsmith](https://github.com/alanbsmith)
- fix: Fix create component scripts [#929](https://github.com/Workday/canvas-kit/pull/929) [@jamesfan](https://github.com/jamesfan)
- docs: Standardize README badges for Labs components [#928](https://github.com/Workday/canvas-kit/pull/928) [@jamesfan](https://github.com/jamesfan)

### Notes

- Update Pagination component  [#954](https://github.com/Workday/canvas-kit/pull/954)
  - This is a breaking change in this Labs component. Please refer to the [migration guide](https://github.com/Workday/canvas-kit/blob/master/modules/react/pagination/MIGRATION_GUIDE.md) for more information on how to upgrade.

## 5.0.0-beta.0 (2021-01-27)

### Infrastructure
- feat: Add compound component utility functions ([#946](https://github.com/Workday/canvas-kit/pull/946)) [@NicholasBoll](https://github.com/NicholasBoll)
- build: Re-enable canary builds for prerelease/v5 [@anicholls](https://github.com/anicholls)

### Components

- fix(common): Remove unintended whitespace around bdo tag in IE11 ([#868](https://github.com/Workday/canvas-kit/pull/868)) [@vibdev](https://github.com/vibdev)

## 4.4.2 (2020-12-09)

### Components
- fix(menu): Remove minimum width and collapse around the content ([#922](https://github.com/Workday/canvas-kit/pull/922)) [@willklein](https://github.com/willklein)
- fix(common): Fix mouseFocusBehavior type issue ([#926](https://github.com/Workday/canvas-kit/pull/926)) [@NicholasBoll](https://github.com/NicholasBoll)

### Infrastructure
- feat: Upgrade Storybook to v6.1.3 ([#897](https://github.com/Workday/canvas-kit/pull/897)) [@anicholls](https://github.com/anicholls)
- fix: Add Emotion dependency to fix transient dep issue ([#917](https://github.com/Workday/canvas-kit/pull/917)) [@anicholls](https://github.com/anicholls)
- fix: Re-enable postcss for storybook builds to transpile svg-load ([#919](https://github.com/Workday/canvas-kit/pull/919)) [@anicholls](https://github.com/anicholls)

## 4.4.1 (2020-11-20)

### Components
- fix(color-picker): Detect different formats of `#ffffff` ([#884](https://github.com/Workday/canvas-kit/pull/884)) [@NicholasBoll](https://github.com/NicholasBoll)
- docs(popup): Fix usePopup hook example docs ([#911](https://github.com/Workday/canvas-kit/pull/911)) [@Parker-Ledoux](https://github.com/Parker-Ledoux)
- fix(select): Allow a single option ([#914](https://github.com/Workday/canvas-kit/pull/914)) [@NicholasBoll](https://github.com/NicholasBoll)

### Infrastructure
- ci: Use exec instead of node-cmd ([#908](https://github.com/Workday/canvas-kit/pull/908)) [@lychyi](https://github.com/lychyi)
- chore: Fix create component scripts ([#912](https://github.com/Workday/canvas-kit/pull/912)) [@Parker-Ledoux](https://github.com/Parker-Ledoux)

## 4.4.0 (2020-11-13)

### Components
- feat: Add SidePanel to labs ([#866](https://github.com/Workday/canvas-kit/pull/866)) [@lychyi](https://github.com/lychyi)
- fix(button): Fix accent colors on IconButton when toggled on ([#895](https://github.com/Workday/canvas-kit/pull/895)) [@jamesfan](https://github.com/jamesfan)
- fix(side-panel): Update Toggle spacing ([#902](https://github.com/Workday/canvas-kit/pull/902)) [@lychyi](https://github.com/lychyi)
- feat(labs): Add Tabs component ([#569](https://github.com/Workday/canvas-kit/pull/569)) [@darcar31](https://github.com/darcar31)

### Infrastructure
- docs: Remove universal selector for section elements ([#896](https://github.com/Workday/canvas-kit/pull/896)) [@lychyi](https://github.com/lychyi)
- chore: Update publish-canary.js [@lychyi](https://github.com/lychyi)
- ci: Increase buffer size for publish cmd ([#903](https://github.com/Workday/canvas-kit/pull/903)) [@lychyi](https://github.com/lychyi)

### Notes
With the #895, if you're using a toggleable `IconButton` component, you will experience visual diffs for the following icons (they were not rendering properly prior, they should now look correct when "toggled" on):

```
adHocDelivery
alarmClockPlus
alarmClock
boxPlus
boxTextCheck
boxTextPlus
boxTextSearch
boxTextUser
cArea100
cAreaLayered
cAreaStacked
cBar100
cBarClustered
cBarStacked
cBubble
cColumn100
cColumnClustered
cColumnLine
cColumnStacked
cDualLine
cPie
cScatter
calendarUser
cameraPlus
cardView
clipboardBlankCheck
clipboardCheck
commentActive
dashboardExpenses
documentCandidateSearch
documentsCheck
flashAuto
fontSize
highlight
jobInfo
lockPlus
manageDelivery
orderedList
pill
qrCode
receipts
region
reportParameter
rowsCheck
rowsPlus
select
timeOffBalance
time
timelinePerson
unlink
userForward
userPlus
workbook
```
#### Before Fix

![image](https://user-images.githubusercontent.com/146020/97763546-27001e80-1ac9-11eb-854d-58e2fd94637e.png)

#### After Fix

![image](https://user-images.githubusercontent.com/146020/97763552-2a93a580-1ac9-11eb-9988-6eb468fdfeef.png)


## 4.3.1 (2020-10-22)

### Components
- refactor(select): Convert more of Select to FC and improve code style ([#827](https://github.com/Workday/canvas-kit/pull/827)) [@jamesfan](https://github.com/jamesfan)
- fix(popup): Cannot read property 'createContainer' of undefined ([#889](https://github.com/Workday/canvas-kit/pull/889)) [@mannycarrera4](https://github.com/mannycarrera4)
- fix(modal): Add exception to modal enter animation ([#867](https://github.com/Workday/canvas-kit/pull/867)) [@NicholasBoll](https://github.com/NicholasBoll)
- fix(menu): Update MenuItem icon styles ([#885](https://github.com/Workday/canvas-kit/pull/885)) [@alanbsmith](https://github.com/alanbsmith)

### Infrastructure
- docs: Fix broken links in Storybook ([#876](https://github.com/Workday/canvas-kit/pull/876)) [@NicholasBoll](https://github.com/NicholasBoll)


## 4.3.0 (2020-10-09)

### Components
- fix(popup-stack): Move adapter var to popup-stack global namespace ([#865](https://github.com/Workday/canvas-kit/pull/865)) [@csongnguyen](https://github.com/csongnguyen)
- feat(badge): Add canvas-kit-css-badge to canvas-kit-css ([#860](https://github.com/Workday/canvas-kit/pull/860)) [@alanbsmith](https://github.com/alanbsmith)
- fix(color-picker): Separate popup from color picker ([#846](https://github.com/Workday/canvas-kit/pull/846)) [@mannycarrera4](https://github.com/mannycarrera4)
- docs(core): Update core CSS border-radius docs ([#871](https://github.com/Workday/canvas-kit/pull/871)) [@alanbsmith](https://github.com/alanbsmith)
- docs(popup): Change language around use of usePopupStack ([#874](https://github.com/Workday/canvas-kit/pull/874)) [@NicholasBoll](https://github.com/NicholasBoll)
- feat(popup): Add previousFocusRef to useCloseOnEscape hook ([#873](https://github.com/Workday/canvas-kit/pull/873)) [@alanbsmith](https://github.com/alanbsmith)
- fix(drawer): Add support for word wrapping in IE11 ([#879](https://github.com/Workday/canvas-kit/pull/879)) [@alanbsmith](https://github.com/alanbsmith)
- feat(breadcrumbs): Add Breadcrumbs component ([#776](https://github.com/Workday/canvas-kit/pull/776)) [@alanbsmith](https://github.com/alanbsmith)

### Infrastructure
- fix: Revert prismjs from 1.21.0 back to 1.17.1 ([#870](https://github.com/Workday/canvas-kit/pull/870)) [@jamesfan](https://github.com/jamesfan)

## 4.2.0 (2020-09-15)

### Components
- fix(color-picker): Fix IE rendering for color picker swatchbook ([#832](https://github.com/Workday/canvas-kit/pull/832)) [@jtschult](https://github.com/jtschult)
- feat(menu): exported MenuProps ([#829](https://github.com/Workday/canvas-kit/pull/829)) [@rileymiller](https://github.com/rileymiller)
- docs(segmented-control): Remove reference to labs ([#839](https://github.com/Workday/canvas-kit/pull/839)) [@lychyi](https://github.com/lychyi)
- fix(select): Prevent disabled options from being keyboard-focused ([#837](https://github.com/Workday/canvas-kit/pull/837)) [@jamesfan](https://github.com/jamesfan)
- fix(color-picker): Remove data attributes ([#838](https://github.com/Workday/canvas-kit/pull/838)) [@lychyi](https://github.com/lychyi)
- feat(color-picker): Update and export default color set ([#831](https://github.com/Workday/canvas-kit/pull/831)) [@jtschult](https://github.com/jtschult)
- test: Add cypress test for placeholder in input and text area component ([#841](https://github.com/Workday/canvas-kit/pull/841)) [@mannycarrera4](https://github.com/mannycarrera4)
- fix(select): Replace disabled attribute on options with aria-disabled ([#844](https://github.com/Workday/canvas-kit/pull/844)) [@jamesfan](https://github.com/jamesfan)
- fix(modal): Bump focus-trap-js to 1.1.0 and add test ([#857](https://github.com/Workday/canvas-kit/pull/857)) [@alexandrzavalii](https://github.com/alexandrzavalii)
- fix(form-field): Fix legend overflow bug (IE11) ([#853](https://github.com/Workday/canvas-kit/pull/853)) [@lychyi](https://github.com/lychyi)

### Infrastructure
- docs: Create suggestion template ([#819](https://github.com/Workday/canvas-kit/pull/819)) [@jpante](https://github.com/jpante)
- docs: Create spike issue template ([#818](https://github.com/Workday/canvas-kit/pull/818)) [@jpante](https://github.com/jpante)
- ci: Add new issues into Backlog project ([#823](https://github.com/Workday/canvas-kit/pull/823)) [@NicholasBoll](https://github.com/NicholasBoll)
- docs: Update CHANGELOG w/ correct release dates ([#821](https://github.com/Workday/canvas-kit/pull/821)) [@lychyi](https://github.com/lychyi)
- chore: Bump prismjs from 1.17.1 to 1.21.0 ([#826](https://github.com/Workday/canvas-kit/pull/826)) [@dependabot](https://github.com/dependabot)
- chore: Bump node-fetch from 2.6.0 to 2.6.1 ([#854](https://github.com/Workday/canvas-kit/pull/854)) [@dependabot](https://github.com/dependabot)

## 4.1.2 (2020-08-04)

### Components
- fix(skeleton): Remove aria-live and add loading text content ([#804](https://github.com/Workday/canvas-kit/pull/804)) [@NicholasBoll](https://github.com/NicholasBoll)
- fix(menu): Auto scroll to selected menu item if necessary ([#812](https://github.com/Workday/canvas-kit/pull/812)) [@NicholasBoll](https://github.com/NicholasBoll)
- test(menu): Fix assertion name to be more clear [@NicholasBoll](https://github.com/NicholasBoll)
- docs(skeleton): Update to remove mention of aria-live ([#814](https://github.com/Workday/canvas-kit/pull/814)) [@lychyi](https://github.com/lychyi)

### Infrastructure
- chore: Upgrade dependencies ([#811](https://github.com/Workday/canvas-kit/pull/811)) [@NicholasBoll](https://github.com/NicholasBoll)

## 4.0.3 (2020-08-04)

### Components
- fix(skeleton): Remove aria-live and add loading text content ([#804](https://github.com/Workday/canvas-kit/pull/804)) [@NicholasBoll](https://github.com/NicholasBoll)
- fix(menu): Auto scroll to selected menu item if necessary ([#812](https://github.com/Workday/canvas-kit/pull/812)) [@NicholasBoll](https://github.com/NicholasBoll)
- test(menu): Fix assertion name to be more clear [@NicholasBoll](https://github.com/NicholasBoll)
- docs(skeleton): Update to remove mention of aria-live ([#814](https://github.com/Workday/canvas-kit/pull/814)) [@lychyi](https://github.com/lychyi)

## 3.9.3 (2020-08-04)

### Components
- fix(skeleton): Remove aria-live and add loading text content ([#804](https://github.com/Workday/canvas-kit/pull/804)) [@NicholasBoll](https://github.com/NicholasBoll)
- fix(menu): Auto scroll to selected menu item if necessary ([#812](https://github.com/Workday/canvas-kit/pull/812)) [@NicholasBoll](https://github.com/NicholasBoll)
- test(menu): Fix assertion name to be more clear [@NicholasBoll](https://github.com/NicholasBoll)
- docs(skeleton): Update to remove mention of aria-live ([#814](https://github.com/Workday/canvas-kit/pull/814)) [@lychyi](https://github.com/lychyi)

## 4.1.1 (2020-07-27)

### Components

- fix(select): Fix undesired scrolling when activating menu ([#795](https://github.com/Workday/canvas-kit/pull/795)) [@jamesfan](https://github.com/jamesfan)
- fix: Update Popup readme example ([#798](https://github.com/Workday/canvas-kit/pull/798)) [@alanbsmith](https://github.com/alanbsmith)
- fix(select): Support required and aria-required ([#797](https://github.com/Workday/canvas-kit/pull/797)) [@jamesfan](https://github.com/jamesfan)
- fix(color-picker): Prevent enter key forwarding to next focus target ([#799](https://github.com/Workday/canvas-kit/pull/799)) [@NicholasBoll](https://github.com/NicholasBoll)
- fix(select): Add cancelAnimationFrame to unmount ([#803](https://github.com/Workday/canvas-kit/pull/803)) [@jamesfan](https://github.com/jamesfan)
- fix(menu): Delay focus to prevent scrolling ([#802](https://github.com/Workday/canvas-kit/pull/802)) [@NicholasBoll](https://github.com/NicholasBoll)

## 4.0.2 (2020-07-24)

### Components
- fix(menu): Delay focus to prevent scrolling ([#802](https://github.com/Workday/canvas-kit/pull/802)) [@NicholasBoll](https://github.com/NicholasBoll)

## 3.9.2 (2020-07-21)

### Components
- fix(button): Remove literal fontFamily ([#787](https://github.com/Workday/canvas-kit/pull/787)) [@lychyi](https://github.com/lychyi)

## 4.1.0 (2020-07-17)

### Components
- test(radio): Fix prop table logic ([#748](https://github.com/Workday/canvas-kit/pull/748)) [@lychyi](https://github.com/lychyi)
- fix(select): Fix theming colors for proper contrast ([#747](https://github.com/Workday/canvas-kit/pull/747)) [@jamesfan](https://github.com/jamesfan)
- test(skeleton): Add stories and enabled snapshots ([#720](https://github.com/Workday/canvas-kit/pull/720)) [@mannycarrera4](https://github.com/mannycarrera4)
- chore: Add iconRef to Icon components ([#707](https://github.com/Workday/canvas-kit/pull/707)) [@alanbsmith](https://github.com/alanbsmith)
- chore(popup-stack): Fix repo url in package.json ([#753](https://github.com/Workday/canvas-kit/pull/753)) [@lychyi](https://github.com/lychyi)
- fix(select): Fix a11y issues ([#764](https://github.com/Workday/canvas-kit/pull/764)) [@jamesfan](https://github.com/jamesfan)
- fix(select): Fix typeahead behavior and scrolling ([#754](https://github.com/Workday/canvas-kit/pull/754)) [@jamesfan](https://github.com/jamesfan)
- feat(popup): Add getAnchorClientRect prop for custom positioning ([#765](https://github.com/Workday/canvas-kit/pull/765)) [@luislikescoffee](https://github.com/luislikescoffee)
- fix: Add explicit arg to initEvent in ComboBox and header SearchBar ([#767](https://github.com/Workday/canvas-kit/pull/767)) [@lychyi](https://github.com/lychyi)
- test(text-area): Added placeholder with value unit test ([#772](https://github.com/Workday/canvas-kit/pull/772)) [@amritbhullar](https://github.com/amritbhullar)
- refactor(form-field): Update error message color ([#774](https://github.com/Workday/canvas-kit/pull/774)) [@jamesfan](https://github.com/jamesfan)
- feat(combobox): Allow grouping of listbox items ([#535](https://github.com/Workday/canvas-kit/pull/535)) [@vibdev](https://github.com/vibdev)
- fix(menu): Fix style so item is not truncated in IE11 ([#777](https://github.com/Workday/canvas-kit/pull/777)) [@mannycarrera4](https://github.com/mannycarrera4)
- fix(avatar): Fix undesired halo around Dark variant ([#783](https://github.com/Workday/canvas-kit/pull/783)) [@6r3al](https://github.com/6r3al)

### Infrastructure
- fix: Address various publish-canary.js bugs ([#749](https://github.com/Workday/canvas-kit/pull/749)) [@lychyi](https://github.com/lychyi)
- docs: Added Workday Design page to README file ([#737](https://github.com/Workday/canvas-kit/pull/737)) [@tiarebalbi](https://github.com/tiarebalbi)
- ci: Fix canary regex to grab version ([#758](https://github.com/Workday/canvas-kit/pull/758)) [@anicholls](https://github.com/anicholls)
- feat: Support SSR ([#649](https://github.com/Workday/canvas-kit/pull/649)) [@anicholls](https://github.com/anicholls)

### Theming
- refactor(common): Update pickForegroundColor to use fallback color logic ([#752](https://github.com/Workday/canvas-kit/pull/752)) [@donovangini](https://github.com/donovangini)

### Breaking Changes:
- feat(popup-stack): Add adapter API to integrate with other popup systems ([#782](https://github.com/Workday/canvas-kit/pull/782)) [@NicholasBoll](https://github.com/NicholasBoll)

This is a potentially breaking  change if you use `usePopupStack` and `ReactDOM.createPortal(contents, document.body)`:
We added `createContainer` to `PopupStack`. React no longer controls the element that is given to the the `PopupStack`. The `PopupStack` will now create a containing element that your content should render into. If you recognize this pattern, you'll need to render into `stackRef.current` instead of `document.body`.

Before:
```tsx
const ref = React.createRef<HTMLDivElement>(null);

usePopupStack(ref)

React.createPortal(contents, document.body)
```

Now
```tsx
const stackRef = usePopupStack()

React.createPortal(contents, stackRef.current)
```

## 4.0.1 (2020-07-08)

### Components
- fix(combobox): Add explicit arg to initEvent in ComboBox and header SearchBar ([#767](https://github.com/Workday/canvas-kit/pull/767)) [@lychyi](https://github.com/lychyi)

## 3.9.1 (2020-07-07)

### Components
- fix(combobox): Add explicit arg to initEvent in ComboBox and header SearchBar ([#767](https://github.com/Workday/canvas-kit/pull/767)) [@lychyi](https://github.com/lychyi)

## 4.0.0 (2020-06-15)

The changes below are the consolidation of changes made across all 4.0.0 beta versions (`v4.0.0-beta.0-5`).

To review the breaking changes made in this release, check out the [v4.0.0 Upgrade Guide](./modules/docs/mdx/4.0-UPGRADE-GUIDE.mdx).

### Infrastructure
- ci: Release canary builds for prerelease branches ([#481](https://github.com/Workday/canvas-kit/pull/481)) [@anicholls](https://github.com/anicholls)
- ci: Fix prerelease canary builds ([#501](https://github.com/Workday/canvas-kit/pull/501)) [@anicholls](https://github.com/anicholls)
- feat: Add script for easy promotion of labs components ([#522](https://github.com/Workday/canvas-kit/pull/522)) [@anicholls](https://github.com/anicholls)
- chore: Manage dependencies ([#533](https://github.com/Workday/canvas-kit/pull/533)) [@anicholls](https://github.com/anicholls)
- fix: Remove SyntheticEvent type usage ([#499](https://github.com/Workday/canvas-kit/pull/499)) [@donovangini](https://github.com/donovangini)
- refactor: Destructure default props ([#525](https://github.com/Workday/canvas-kit/pull/525)) [@mannycarrera4](https://github.com/mannycarrera4)
- chore: Upgrade packages to fix vulnerabilities ([#531](https://github.com/Workday/canvas-kit/pull/531)) [@anicholls](https://github.com/anicholls)
- feat(core): Add window configuration option to inherit font family ([#553](https://github.com/Workday/canvas-kit/pull/553)) [@anicholls](https://github.com/anicholls)
- fix: Add type checking to PRs and fix type errors ([#609](https://github.com/Workday/canvas-kit/pull/609)) [@NicholasBoll](https://github.com/NicholasBoll)
- ci: Use sha in prerelease version to avoid duplicates ([#616](https://github.com/Workday/canvas-kit/pull/616)) [@anicholls](https://github.com/anicholls)
- ci: Trim sha before using it for canary preid ([#619](https://github.com/Workday/canvas-kit/pull/619)) [@anicholls](https://github.com/anicholls)
- ci: Fix version regex for canary publish ([#622](https://github.com/Workday/canvas-kit/pull/622)) [@anicholls](https://github.com/anicholls)
- fix: Clean up ts3.5 files ([#630](https://github.com/Workday/canvas-kit/pull/630)) [@NicholasBoll](https://github.com/NicholasBoll)
- ci: Add script to announce trunk build failures in slack ([#628](https://github.com/Workday/canvas-kit/pull/628)) [@anicholls](https://github.com/anicholls)
- chore: Upgrade Babel and presets to support optional chaining ([#631](https://github.com/Workday/canvas-kit/pull/631)) [@NicholasBoll](https://github.com/NicholasBoll)
- chore: Fix version issue in beta build ([#644](https://github.com/Workday/canvas-kit/pull/644)) [@anicholls](https://github.com/anicholls)
- chore: Fix create-module and promote-module ([#660](https://github.com/Workday/canvas-kit/pull/660)) [@NicholasBoll](https://github.com/NicholasBoll)
- fix: Fix check-lockfile call during precommit linting ([#663](https://github.com/Workday/canvas-kit/pull/663)) [@jamesfan](https://github.com/jamesfan)
- ci: Improve canary builds & publish behavior ([#665](https://github.com/Workday/canvas-kit/pull/665)) [@anicholls](https://github.com/anicholls)
- docs: Clean up 4.0 migration guide ([#677](https://github.com/Workday/canvas-kit/pull/677)) [@anicholls](https://github.com/anicholls)
- fix: Cleanup after merging master into prerelease/v4 [@anicholls](https://github.com/anicholls)
- chore: Update canvas-colors-web dependencies ([#706](https://github.com/Workday/canvas-kit/pull/706)) [@anicholls](https://github.com/anicholls)

### Theming

- chore: Promote theming functions out of labs ([#558](https://github.com/Workday/canvas-kit/pull/558)) [@mannycarrera4](https://github.com/mannycarrera4)
- chore: Move theme functionality from labs to common ([#594](https://github.com/Workday/canvas-kit/pull/594)) [@mannycarrera4](https://github.com/mannycarrera4)
- fix(common): Improve theming API stability ([#593](https://github.com/Workday/canvas-kit/pull/593)) [@anicholls](https://github.com/anicholls)
- fix(common): Auto-generate contrast color for partial theme ([#700](https://github.com/Workday/canvas-kit/pull/700)) [@donovangini](https://github.com/donovangini)

### Components
- refactor(button): Simplify Button components and prep for theming ([#471](https://github.com/Workday/canvas-kit/pull/471)) [@anicholls](https://github.com/anicholls)
- refactor: Rename and move IconButtonToggleGroup to SegmentedControl ([#505](https://github.com/Workday/canvas-kit/pull/505)) [@anicholls](https://github.com/anicholls)
- fix(modal): Use React portals for accessibility fixes ([#419](https://github.com/Workday/canvas-kit/pull/419)) [@NicholasBoll](https://github.com/NicholasBoll)
- chore: Promote SegmentedControl out of labs ([#524](https://github.com/Workday/canvas-kit/pull/524)) [@anicholls](https://github.com/anicholls)
- fix(button): Misc. fixes after refactor ([#509](https://github.com/Workday/canvas-kit/pull/509)) [@anicholls](https://github.com/anicholls)
- feat(button): Add theming support to buttons ([#527](https://github.com/Workday/canvas-kit/pull/527)) [@anicholls](https://github.com/anicholls)
- refactor(button): TextButton design updates ([#540](https://github.com/Workday/canvas-kit/pull/540)) [@anicholls](https://github.com/anicholls)
- feat(button): Add Hyperlink component ([#541](https://github.com/Workday/canvas-kit/pull/541)) [@anicholls](https://github.com/anicholls)
- feat(tooltip): Refactor to a simpler API ([#528](https://github.com/Workday/canvas-kit/pull/528)) [@NicholasBoll](https://github.com/NicholasBoll)
- feat(core): Allow InputProvider to use a configurable container ([#546](https://github.com/Workday/canvas-kit/pull/546)) [@mannycarrera4](https://github.com/mannycarrera4)
- fix(button): Fix IconButton states and update TextButton CSS ([#577](https://github.com/Workday/canvas-kit/pull/577)) [@anicholls](https://github.com/anicholls)
- ci(tooltip): Fix chromatic flag ([#585](https://github.com/Workday/canvas-kit/pull/585)) [@NicholasBoll](https://github.com/NicholasBoll)
- fix: Rename prop labels to match aria labels ([#551](https://github.com/Workday/canvas-kit/pull/551)) [@mannycarrera4](https://github.com/mannycarrera4)
- fix(modal): Add missing aria-modal=true and add aria-label ([#588](https://github.com/Workday/canvas-kit/pull/588)) [@alexandrzavalii](https://github.com/alexandrzavalii)
- feat(button): Add href support ([#590](https://github.com/Workday/canvas-kit/pull/590)) [@anicholls](https://github.com/anicholls)
- fix(color-picker): Fix accessibility announcement for color input ([#639](https://github.com/Workday/canvas-kit/pull/639)) [@mannycarrera4](https://github.com/mannycarrera4)
- test(toast): Fix chromatic stories for toast ([#625](https://github.com/Workday/canvas-kit/pull/625)) [@mannycarrera4](https://github.com/mannycarrera4)
- fix(pagination): Provide aria live attribute for accessbility ([#620](https://github.com/Workday/canvas-kit/pull/620)) [@mannycarrera4](https://github.com/mannycarrera4)
- fix(avatar): Combine Avatar & AvatarButton and provide fallback image ([#614](https://github.com/Workday/canvas-kit/pull/614)) [@vibdev](https://github.com/vibdev)
- feat(select): Add theming to select in labs ([#648](https://github.com/Workday/canvas-kit/pull/648)) [@mannycarrera4](https://github.com/mannycarrera4)
- fix(avatar): Fix misalignment on ie11 ([#676](https://github.com/Workday/canvas-kit/pull/676)) [@alexandrzavalii](https://github.com/alexandrzavalii)
- fix(toast): Action link align on new line ([#682](https://github.com/Workday/canvas-kit/pull/682)) [@alexandrzavalii](https://github.com/alexandrzavalii)
- fix(button):  Update button readme with toolbar section ([#680](https://github.com/Workday/canvas-kit/pull/680)) [@mannycarrera4](https://github.com/mannycarrera4)
- feat(button): Add toolbar dropdown button ([#684](https://github.com/Workday/canvas-kit/pull/684)) [@mannycarrera4](https://github.com/mannycarrera4)
- test(card): Add stories and enable snapshots ([#708](https://github.com/Workday/canvas-kit/pull/708)) [@mannycarrera4](https://github.com/mannycarrera4)
- feat: Add a Popup Stack manager to Canvas Kit ([#670](https://github.com/Workday/canvas-kit/pull/670)) [@NicholasBoll](https://github.com/NicholasBoll)
- fix: Use theme contrast color for input "checks" ([#719](https://github.com/Workday/canvas-kit/pull/719)) [@anicholls](https://github.com/anicholls)
- fix(button): Misc. styling fixes and update to focusRing API ([#726](https://github.com/Workday/canvas-kit/pull/726)) [@anicholls](https://github.com/anicholls)
- fix(form-field): Fix default prop bug ([#702](https://github.com/Workday/canvas-kit/pull/702)) [@alanbsmith](https://github.com/alanbsmith)
- fix(segmented-control): Misc. fixes and story improvements ([#730](https://github.com/Workday/canvas-kit/pull/730)) [@anicholls](https://github.com/anicholls)
- fix(icon): Fix icon color references ([#733](https://github.com/Workday/canvas-kit/pull/733)) [@anicholls](https://github.com/anicholls)
- feat(select): Render menu using a portal ([#641](https://github.com/Workday/canvas-kit/pull/641)) [@jamesfan](https://github.com/jamesfan)

## 3.9.0 (2020-06-15)

### Infrastructure
- test: Improve snapshot infrastructure and organization ([#687](https://github.com/Workday/canvas-kit/pull/687)) [@anicholls](https://github.com/anicholls)
- chore: Bump websocket-extensions from 0.1.3 to 0.1.4 ([#703](https://github.com/Workday/canvas-kit/pull/703)) [@dependabot](https://github.com/dependabot)
- chore: Remove unneeded dependency ([#721](https://github.com/Workday/canvas-kit/pull/721)) [@NicholasBoll](https://github.com/NicholasBoll)

### Components
- fix(select): Fix miscellaneous UI issues ([#672](https://github.com/Workday/canvas-kit/pull/672)) [@jamesfan](https://github.com/jamesfan)
- test(select): Fix visual testing states for options ([#606](https://github.com/Workday/canvas-kit/pull/606)) [@jamesfan](https://github.com/jamesfan)
- test(avatar): Add snapshot tests for Avatar and AvatarButton ([#690](https://github.com/Workday/canvas-kit/pull/690)) [@anicholls](https://github.com/anicholls)
- test(tooltip): Add snapshot test for various placements ([#691](https://github.com/Workday/canvas-kit/pull/691)) [@anicholls](https://github.com/anicholls)
- test(status-indicator): Add snapshots ([#692](https://github.com/Workday/canvas-kit/pull/692)) [@anicholls](https://github.com/anicholls)
- test(modal): Add modal snapshots ([#693](https://github.com/Workday/canvas-kit/pull/693)) [@anicholls](https://github.com/anicholls)
- test(avatar): Fix visual regression threshold ([#723](https://github.com/Workday/canvas-kit/pull/723)) [@NicholasBoll](https://github.com/NicholasBoll)
- test(core): Add new stories and enable snapshots ([#696](https://github.com/Workday/canvas-kit/pull/696)) [@anicholls](https://github.com/anicholls)
- test(drawer): Add stories and snapshots for drawer ([#727](https://github.com/Workday/canvas-kit/pull/727)) [@mannycarrera4](https://github.com/mannycarrera4)
- feat(core): Add window configuration option to inherit font family ([#722](https://github.com/Workday/canvas-kit/pull/722)) [@anicholls](https://github.com/anicholls)
- test(side-panel): Add stories and enable snapshots ([#715](https://github.com/Workday/canvas-kit/pull/715)) [@mannycarrera4](https://github.com/mannycarrera4)
- ci(avatar): Fixed threshold setting ([#731](https://github.com/Workday/canvas-kit/pull/731)) [@NicholasBoll](https://github.com/NicholasBoll)
- test(status-indicator): Fix visual testing story icons ([#732](https://github.com/Workday/canvas-kit/pull/732)) [@anicholls](https://github.com/anicholls)
- chore(core): Update Labs Core stories and add snapshots ([#735](https://github.com/Workday/canvas-kit/pull/735)) [@alanbsmith](https://github.com/alanbsmith)

## 4.0.0-beta.5 (2020-06-12)

### Infrastructure
- docs: Clean up 4.0 migration guide ([#677](https://github.com/Workday/canvas-kit/pull/677)) [@anicholls](https://github.com/anicholls)
- fix: Cleanup after merging master into prerelease/v4 [@anicholls](https://github.com/anicholls)
- chore: Update canvas-colors-web dependencies ([#706](https://github.com/Workday/canvas-kit/pull/706)) [@anicholls](https://github.com/anicholls)

### Components
- fix(avatar): Fix misalignment on ie11 ([#676](https://github.com/Workday/canvas-kit/pull/676)) [@alexandrzavalii](https://github.com/alexandrzavalii)
- fix(toast): Action link align on new line ([#682](https://github.com/Workday/canvas-kit/pull/682)) [@alexandrzavalii](https://github.com/alexandrzavalii)
- fix(button):  Update button readme with toolbar section ([#680](https://github.com/Workday/canvas-kit/pull/680)) [@mannycarrera4](https://github.com/mannycarrera4)
- feat(button): Add toolbar dropdown button ([#684](https://github.com/Workday/canvas-kit/pull/684)) [@mannycarrera4](https://github.com/mannycarrera4)
- test(card): Add stories and enable snapshots ([#708](https://github.com/Workday/canvas-kit/pull/708)) [@mannycarrera4](https://github.com/mannycarrera4)
- fix(common): Auto-generate contrast color for partial theme ([#700](https://github.com/Workday/canvas-kit/pull/700)) [@donovangini](https://github.com/donovangini)
- feat: Add a Popup Stack manager to Canvas Kit ([#670](https://github.com/Workday/canvas-kit/pull/670)) [@NicholasBoll](https://github.com/NicholasBoll)
- fix: Use theme contrast color for input "checks" ([#719](https://github.com/Workday/canvas-kit/pull/719)) [@anicholls](https://github.com/anicholls)
- fix(button): Misc. styling fixes and update to focusRing API ([#726](https://github.com/Workday/canvas-kit/pull/726)) [@anicholls](https://github.com/anicholls)
- fix(form-field): Fix default prop bug ([#702](https://github.com/Workday/canvas-kit/pull/702)) [@alanbsmith](https://github.com/alanbsmith)
- fix(segmented-control): Misc. fixes and story improvements ([#730](https://github.com/Workday/canvas-kit/pull/730)) [@anicholls](https://github.com/anicholls)
- fix(icon): Fix icon color references ([#733](https://github.com/Workday/canvas-kit/pull/733)) [@anicholls](https://github.com/anicholls)
- feat(select): Render menu using a portal ([#641](https://github.com/Workday/canvas-kit/pull/641)) [@jamesfan](https://github.com/jamesfan)

## 3.8.0 (2020-05-22)

### Infrastructure
- docs: Remove rebase section for pull requests ([#647](https://github.com/Workday/canvas-kit/pull/647)) [@NicholasBoll](https://github.com/NicholasBoll)
- chore: Add invalid import rule ([#652](https://github.com/Workday/canvas-kit/pull/652)) [@alanbsmith](https://github.com/alanbsmith)
- fix: Fix incorrect dep listing ([#668](https://github.com/Workday/canvas-kit/pull/668)) [@lychyi](https://github.com/lychyi)
- chore: Add public config to create-component script ([#667](https://github.com/Workday/canvas-kit/pull/667)) [@alanbsmith](https://github.com/alanbsmith)

### Components
- feat(badge): Add CountBadge component ([#566](https://github.com/Workday/canvas-kit/pull/566)) [@alanbsmith](https://github.com/alanbsmith)
- fix: Add public access to Badge publish config ([#653](https://github.com/Workday/canvas-kit/pull/653)) [@alanbsmith](https://github.com/alanbsmith)
- fix: Align hover ripple for checkbox and radio components in IE11 ([#651](https://github.com/Workday/canvas-kit/pull/651)) [@lychyi](https://github.com/lychyi)
- fix(switch): Fix click target for switch ([#671](https://github.com/Workday/canvas-kit/pull/671)) [@mannycarrera4](https://github.com/mannycarrera4)

## 4.0.0-beta.4 (2020-05-20)

### Infrastructure
- chore: Fix create-module and promote-module ([#660](https://github.com/Workday/canvas-kit/pull/660)) [@NicholasBoll](https://github.com/NicholasBoll)
- fix: Fix check-lockfile call during precommit linting ([#663](https://github.com/Workday/canvas-kit/pull/663)) [@jamesfan](https://github.com/jamesfan)
- ci: Improve canary builds & publish behavior ([#665](https://github.com/Workday/canvas-kit/pull/665)) [@anicholls](https://github.com/anicholls)

### Components

- fix(avatar): Combine Avatar & AvatarButton and provide fallback image ([#614](https://github.com/Workday/canvas-kit/pull/614)) [@vibdev](https://github.com/vibdev)
- feat(select): Add theming to select in labs ([#648](https://github.com/Workday/canvas-kit/pull/648)) [@mannycarrera4](https://github.com/mannycarrera4)

## 4.0.0-beta.3 (2020-05-12)

### Infrastructure

- chore: Upgrade Babel and presets to support optional chaining ([#631](https://github.com/Workday/canvas-kit/pull/631)) [@NicholasBoll](https://github.com/NicholasBoll)
- chore: Fix version issue in beta build ([#644](https://github.com/Workday/canvas-kit/pull/644)) [@anicholls](https://github.com/anicholls)

### Components

- fix(pagination): Provide aria live attribute for accessbility ([#620](https://github.com/Workday/canvas-kit/pull/620)) [@mannycarrera4](https://github.com/mannycarrera4)

## 4.0.0-beta.2 (2020-05-11)

### Infrastructure

- chore: Upgrade packages to fix vulnerabilities ([#531](https://github.com/Workday/canvas-kit/pull/531)) [@anicholls](https://github.com/anicholls)
- feat(core): Add window configuration option to inherit font family ([#553](https://github.com/Workday/canvas-kit/pull/553)) [@anicholls](https://github.com/anicholls)
- fix: Add type checking to PRs and fix type errors ([#609](https://github.com/Workday/canvas-kit/pull/609)) [@NicholasBoll](https://github.com/NicholasBoll)
- ci: Use sha in prerelease version to avoid duplicates ([#616](https://github.com/Workday/canvas-kit/pull/616)) [@anicholls](https://github.com/anicholls)
- ci: Trim sha before using it for canary preid ([#619](https://github.com/Workday/canvas-kit/pull/619)) [@anicholls](https://github.com/anicholls)
- ci: Fix version regex for canary publish ([#622](https://github.com/Workday/canvas-kit/pull/622)) [@anicholls](https://github.com/anicholls)
- fix: Clean up ts3.5 files ([#630](https://github.com/Workday/canvas-kit/pull/630)) [@NicholasBoll](https://github.com/NicholasBoll)
- ci: Add script to announce trunk build failures in slack ([#628](https://github.com/Workday/canvas-kit/pull/628)) [@anicholls](https://github.com/anicholls)

### Theming

- chore: Promote theming functions out of labs ([#558](https://github.com/Workday/canvas-kit/pull/558)) [@mannycarrera4](https://github.com/mannycarrera4)
- chore: Move theme functionality from labs to common ([#594](https://github.com/Workday/canvas-kit/pull/594)) [@mannycarrera4](https://github.com/mannycarrera4)
- fix(common): Improve theming API stability ([#593](https://github.com/Workday/canvas-kit/pull/593)) [@anicholls](https://github.com/anicholls)

### Components

- fix(button): Fix IconButton states and update TextButton CSS ([#577](https://github.com/Workday/canvas-kit/pull/577)) [@anicholls](https://github.com/anicholls)
- ci(tooltip): Fix chromatic flag ([#585](https://github.com/Workday/canvas-kit/pull/585)) [@NicholasBoll](https://github.com/NicholasBoll)
- fix: Rename prop labels to match aria labels ([#551](https://github.com/Workday/canvas-kit/pull/551)) [@mannycarrera4](https://github.com/mannycarrera4)
- fix(modal): Add missing aria-modal=true and add aria-label ([#588](https://github.com/Workday/canvas-kit/pull/588)) [@alexandrzavalii](https://github.com/alexandrzavalii)
- feat(button): Add href support ([#590](https://github.com/Workday/canvas-kit/pull/590)) [@anicholls](https://github.com/anicholls)
- fix(color-picker): Fix accessibility announcement for color input ([#639](https://github.com/Workday/canvas-kit/pull/639)) [@mannycarrera4](https://github.com/mannycarrera4)
- test(toast): Fix chromatic stories for toast ([#625](https://github.com/Workday/canvas-kit/pull/625)) [@mannycarrera4](https://github.com/mannycarrera4)

## 3.7.0 (2020-05-06)

### Infrastructure
- ci: Enable Github Actions for pull requests ([#557](https://github.com/Workday/canvas-kit/pull/557)) [@NicholasBoll](https://github.com/NicholasBoll)
- ci: Fix annotation for extra dependencies ([#578](https://github.com/Workday/canvas-kit/pull/578)) [@NicholasBoll](https://github.com/NicholasBoll)
- chore: Update Lerna ([#583](https://github.com/Workday/canvas-kit/pull/583)) [@lychyi](https://github.com/lychyi)
- fix: Fix eslint for VSCode ([#589](https://github.com/Workday/canvas-kit/pull/589)) [@NicholasBoll](https://github.com/NicholasBoll)
- chore: Update Cypress to 4.4.1 and remove custom TS handling ([#596](https://github.com/Workday/canvas-kit/pull/596)) [@NicholasBoll](https://github.com/NicholasBoll)
- chore: Refactor control wrapper to hooks for easier examples ([#597](https://github.com/Workday/canvas-kit/pull/597)) [@NicholasBoll](https://github.com/NicholasBoll)
- chore: Decrease output of build-storybook ([#598](https://github.com/Workday/canvas-kit/pull/598)) [@NicholasBoll](https://github.com/NicholasBoll)
- fix: Fix ESLint VSCode plugin ([#599](https://github.com/Workday/canvas-kit/pull/599)) [@NicholasBoll](https://github.com/NicholasBoll)
- chore: Update copyright in license files ([#615](https://github.com/Workday/canvas-kit/pull/615)) [@jpante](https://github.com/jpante)

### Components
- fix(ColorPicker): Export ColorSwatch from the ColorPicker index ([#580](https://github.com/Workday/canvas-kit/pull/580)) [@BlueVajra](https://github.com/BlueVajra)
- fix(table): Remove focus on CSS table rows ([#595](https://github.com/Workday/canvas-kit/pull/595)) [@NicholasBoll](https://github.com/NicholasBoll)
- test(toast): Write test for Toasts ([#584](https://github.com/Workday/canvas-kit/pull/584)) [@mannycarrera4](https://github.com/mannycarrera4)
- feat(select): Implement Canvas menu ([#454](https://github.com/Workday/canvas-kit/pull/454)) [@jamesfan](https://github.com/jamesfan)
- test(popup): Add tests for Popup ([#600](https://github.com/Workday/canvas-kit/pull/600)) [@mannycarrera4](https://github.com/mannycarrera4)

## 4.0.0-beta.1 (2020-04-13)

### Infrastructure

- fix: Remove SyntheticEvent type usage ([#499](https://github.com/Workday/canvas-kit/pull/499)) [@donovangini](https://github.com/donovangini)
- refactor: Destructure default props ([#525](https://github.com/Workday/canvas-kit/pull/525)) [@mannycarrera4](https://github.com/mannycarrera4)

### Components
- refactor(button): TextButton design updates ([#540](https://github.com/Workday/canvas-kit/pull/540)) [@anicholls](https://github.com/anicholls)
- feat(button): Add Hyperlink component ([#541](https://github.com/Workday/canvas-kit/pull/541)) [@anicholls](https://github.com/anicholls)
- feat(tooltip): Refactor to a simpler API ([#528](https://github.com/Workday/canvas-kit/pull/528)) [@NicholasBoll](https://github.com/NicholasBoll)
- feat(core): Allow InputProvider to use a configurable container ([#546](https://github.com/Workday/canvas-kit/pull/546)) [@mannycarrera4](https://github.com/mannycarrera4)

## 3.6.0 (2020-04-13)

### Infrastructure
- chore: Update thank you on README ([#511](https://github.com/Workday/canvas-kit/pull/511)) [@lychyi](https://github.com/lychyi)
- ci: Quiet Travis build-storybook webpack logs ([#516](https://github.com/Workday/canvas-kit/pull/516)) [@anicholls](https://github.com/anicholls)
- docs: Update Component Status ([#547](https://github.com/Workday/canvas-kit/pull/547)) [@jpante](https://github.com/jpante)

### Components
- feat(color-picker): Add color picker ([#462](https://github.com/Workday/canvas-kit/pull/462)) [@laurenraddatz](https://github.com/laurenraddatz)
- fix: Combobox and search bar not in container ([#513](https://github.com/Workday/canvas-kit/pull/513)) [@vibdev](https://github.com/vibdev)
- test(form-field): Add testing-library/react and cypress tests ([#482](https://github.com/Workday/canvas-kit/pull/482)) [@mannycarrera4](https://github.com/mannycarrera4)
- fix(menu): Update aria role for menu ([#520](https://github.com/Workday/canvas-kit/pull/520)) [@mannycarrera4](https://github.com/mannycarrera4)
- feat(combobox): Convert to functional component and add translation function for status text ([#532](https://github.com/Workday/canvas-kit/pull/532)) [@vibdev](https://github.com/vibdev)
- fix(color-picker): Design & use case improvements ([#519](https://github.com/Workday/canvas-kit/pull/519)) [@anicholls](https://github.com/anicholls)
- fix(menu): Fix flashing on initial selected index ([#561](https://github.com/Workday/canvas-kit/pull/561)) [@NicholasBoll](https://github.com/NicholasBoll)

## 4.0.0-beta.0 (2020-03-30)

### Infrastructure

- ci: Release canary builds for prerelease branches ([#481](https://github.com/Workday/canvas-kit/pull/481)) [@anicholls](https://github.com/anicholls)
- ci: Fix prerelease canary builds ([#501](https://github.com/Workday/canvas-kit/pull/501)) [@anicholls](https://github.com/anicholls)
- feat: Add script for easy promotion of labs components ([#522](https://github.com/Workday/canvas-kit/pull/522)) [@anicholls](https://github.com/anicholls)
- chore: Manage dependencies ([#533](https://github.com/Workday/canvas-kit/pull/533)) [@anicholls](https://github.com/anicholls)

### Components

- **[BREAKING]** refactor(button): Simplify Button components and prep for theming ([#471](https://github.com/Workday/canvas-kit/pull/471)) [@anicholls](https://github.com/anicholls)
- **[BREAKING]** refactor: Rename and move IconButtonToggleGroup to SegmentedControl ([#505](https://github.com/Workday/canvas-kit/pull/505)) [@anicholls](https://github.com/anicholls)
- **[BREAKING]** fix(modal): Use React portals for accessibility fixes ([#419](https://github.com/Workday/canvas-kit/pull/419)) [@NicholasBoll](https://github.com/NicholasBoll)
- **[BREAKING]** chore: Promote SegmentedControl out of labs ([#524](https://github.com/Workday/canvas-kit/pull/524)) [@anicholls](https://github.com/anicholls)
- fix(button): Misc. fixes after refactor ([#509](https://github.com/Workday/canvas-kit/pull/509)) [@anicholls](https://github.com/anicholls)
- feat(button): Add theming support to buttons ([#527](https://github.com/Workday/canvas-kit/pull/527)) [@anicholls](https://github.com/anicholls)

## 3.5.0 (2020-03-12)

### Infrastructure
- test: Explicitly enable snapshots ([#478](https://github.com/Workday/canvas-kit/pull/478)) [@lychyi](https://github.com/lychyi)
- docs: Update docs for visual testing change ([#490](https://github.com/Workday/canvas-kit/pull/490)) [@NicholasBoll](https://github.com/NicholasBoll)
- chore: Add lab modules as valid scopes for commit messages ([#491](https://github.com/Workday/canvas-kit/pull/491)) [@NicholasBoll](https://github.com/NicholasBoll)
- feat: Allow a module's story to self-reference the package ([#494](https://github.com/Workday/canvas-kit/pull/494)) [@NicholasBoll](https://github.com/NicholasBoll)
- fix: Avoid polyfill requirements ([#492](https://github.com/Workday/canvas-kit/pull/492)) [@anicholls](https://github.com/anicholls)
- chore: Simplify Chromatic CI runs ([#495](https://github.com/Workday/canvas-kit/pull/495)) [@anicholls](https://github.com/anicholls)
- fix: Update contributing readme with correct testing reference ([#498](https://github.com/Workday/canvas-kit/pull/498)) [@anicholls](https://github.com/anicholls)
- build: Improve PR build times ([#500](https://github.com/Workday/canvas-kit/pull/500)) [@lychyi](https://github.com/lychyi)
- chore: Update Storybook to 5.3 ([#453](https://github.com/Workday/canvas-kit/pull/453)) [@lychyi](https://github.com/lychyi)
- chore: Remove unused typescript-eslint depenency ([#502](https://github.com/Workday/canvas-kit/pull/502)) [@anicholls](https://github.com/anicholls)
- ci: Explicit use of yarn for Chromatic cmd ([#503](https://github.com/Workday/canvas-kit/pull/503)) [@lychyi](https://github.com/lychyi)
- ci: Travis build speed improvements ([#504](https://github.com/Workday/canvas-kit/pull/504)) [@lychyi](https://github.com/lychyi)

### Components
- feat(radio): Add theming support ([#457](https://github.com/Workday/canvas-kit/pull/457)) [@anicholls](https://github.com/anicholls)
- feat(switch): Add theming support ([#465](https://github.com/Workday/canvas-kit/pull/465)) [@anicholls](https://github.com/anicholls)
- test(button): Add static state tables for all Button components ([#469](https://github.com/Workday/canvas-kit/pull/469)) [@anicholls](https://github.com/anicholls)
- feat(pagination): Add pagination component to labs ([#301](https://github.com/Workday/canvas-kit/pull/301)) [@nikolasjchaconas](https://github.com/nikolasjchaconas)
- feat(drawer): Make the close icon in DrawerHeader optional ([#507](https://github.com/Workday/canvas-kit/pull/507)) [@devonsoto77](https://github.com/devonsoto77)

## 3.4.0 (2020-02-19)

### Infrastructure
- ci: Add check for missing or unused dependencies ([#437](https://github.com/Workday/canvas-kit/pull/437)) [@anicholls](https://github.com/anicholls)
- chore: Change nvmrc to use lts/dubnium ([#441](https://github.com/Workday/canvas-kit/pull/441)) [@lychyi](https://github.com/lychyi)
- chore: Update Cypress/Storybook integration to use cypress-storybook ([#439](https://github.com/Workday/canvas-kit/pull/439)) [@NicholasBoll](https://github.com/NicholasBoll)
- ci: Add canary build script on master commit/merge ([#443](https://github.com/Workday/canvas-kit/pull/443)) [@anicholls](https://github.com/anicholls)
- ci: Fix canary build null version error ([#444](https://github.com/Workday/canvas-kit/pull/444)) [@anicholls](https://github.com/anicholls)
- ci: Run canary publish on master commit instead of tag ([#446](https://github.com/Workday/canvas-kit/pull/446)) [@anicholls](https://github.com/anicholls)
- test: Add @testing-library/cypress to the project ([#442](https://github.com/Workday/canvas-kit/pull/442)) [@NicholasBoll](https://github.com/NicholasBoll)
- fix: Use correct module names in readmes for labs components ([#445](https://github.com/Workday/canvas-kit/pull/445)) [@anicholls](https://github.com/anicholls)
- ci: Force publish all modules instead of relying on version check ([#448](https://github.com/Workday/canvas-kit/pull/448)) [@anicholls](https://github.com/anicholls)
- ci: Disable git clone depth ([#449](https://github.com/Workday/canvas-kit/pull/449)) [@anicholls](https://github.com/anicholls)
- chore: Upgrade Cypress to 4.0.0 ([#450](https://github.com/Workday/canvas-kit/pull/450)) [@NicholasBoll](https://github.com/NicholasBoll)
- ci: Announce canary builds on slack ([#458](https://github.com/Workday/canvas-kit/pull/458)) [@anicholls](https://github.com/anicholls)
- ci: Use node script for publishing canary versions ([#461](https://github.com/Workday/canvas-kit/pull/461)) [@anicholls](https://github.com/anicholls)
- ci: Pull canary version from lerna publish logs instead of lerna.json ([#463](https://github.com/Workday/canvas-kit/pull/463)) [@anicholls](https://github.com/anicholls)
- ci: Fix undefined variable in canary publish ([#464](https://github.com/Workday/canvas-kit/pull/464)) [@anicholls](https://github.com/anicholls)
- ci: Fix testing mistake with canary publish ([#466](https://github.com/Workday/canvas-kit/pull/466)) [@anicholls](https://github.com/anicholls)
- ci: Take quieter lerna output into account in canary publish ([#467](https://github.com/Workday/canvas-kit/pull/467)) [@anicholls](https://github.com/anicholls)

### Components
- test(color-picker): Add tests and convert them to react-testing-library ([#407](https://github.com/Workday/canvas-kit/pull/407)) [@sahlhoff](https://github.com/sahlhoff)
- test(text-area): Change tests to react-testing-library and improve coverage ([#394](https://github.com/Workday/canvas-kit/pull/394)) [@stephanerangaya](https://github.com/stephanerangaya)
- fix(popup): Fix responsiveness for popup ([#438](https://github.com/Workday/canvas-kit/pull/438)) [@alexandrzavalii](https://github.com/alexandrzavalii)
- fix(radio): Update checked dot position to scale properly ([#393](https://github.com/Workday/canvas-kit/pull/393)) [@erik-vanlankvelt](https://github.com/erik-vanlankvelt)
- fix(icon): Remove React dependency from CSS kit ([#447](https://github.com/Workday/canvas-kit/pull/447)) [@jamesfan](https://github.com/jamesfan)
- test(radio): Change tests to react-testing-library and improve coverage ([#381](https://github.com/Workday/canvas-kit/pull/381)) [@mannycarrera4](https://github.com/mannycarrera4)
- test(select): Change tests to react-testing-library and improve coverage ([#412](https://github.com/Workday/canvas-kit/pull/412)) [@jamesfan](https://github.com/jamesfan)
- feat(text-input): Add theming to Text Input ([#411](https://github.com/Workday/canvas-kit/pull/411)) [@mannycarrera4](https://github.com/mannycarrera4)
- docs(labs): Fix broken link on  ComboBox Readme ([#455](https://github.com/Workday/canvas-kit/pull/455)) [@NicholasBoll](https://github.com/NicholasBoll)
- feat(checkbox): Add theming support ([#456](https://github.com/Workday/canvas-kit/pull/456)) [@anicholls](https://github.com/anicholls)
- fix(button): Avoid using transition: all for buttons ([#460](https://github.com/Workday/canvas-kit/pull/460)) [@mannycarrera4](https://github.com/mannycarrera4)
- feat(text-area): Add theming support ([#459](https://github.com/Workday/canvas-kit/pull/459)) [@mannycarrera4](https://github.com/mannycarrera4)
- fix(button): Fix Component Selector Issue ([#474](https://github.com/Workday/canvas-kit/pull/474)) [@lychyi](https://github.com/lychyi)
- fix(icon): Support second accent layer ([#475](https://github.com/Workday/canvas-kit/pull/475)) [@mannycarrera4](https://github.com/mannycarrera4)

## 3.3.2 (2020-01-29)

### Infrastructure:
- docs: Add test documentation ([#382](https://github.com/Workday/canvas-kit/pull/382)) [@NicholasBoll](https://github.com/NicholasBoll)
- chore: Correct Changelog ([#433](https://github.com/Workday/canvas-kit/pull/433)) [@lychyi](https://github.com/lychyi)

### Components:
- fix: Add missing labs-core imports ([#435](https://github.com/Workday/canvas-kit/pull/435)) [@anicholls](https://github.com/anicholls)


## 3.3.1 (2020-01-28)

### Components:
- test(switch): Redo switch tests in react-testing-library ([#386](https://github.com/Workday/canvas-kit/pull/386)) [@lychyi](https://github.com/lychyi)
- fix(labs): Remove global type from useTheme hook ([#430](https://github.com/Workday/canvas-kit/pull/430)) [@lychyi](https://github.com/lychyi)

## 3.3.0 (2020-01-03)

### Infrastructure:
- chore: Update Storybook Chromatic ([#397](https://github.com/Workday/canvas-kit/pull/397)) [@NicholasBoll](https://github.com/NicholasBoll)
- fix: Add missing rtl-css-js dependency ([#399](https://github.com/Workday/canvas-kit/pull/399)) [@josephnle](https://github.com/josephnle)
- docs: Fix Storybook iframe rendering ([#401](https://github.com/Workday/canvas-kit/pull/401)) [@NicholasBoll](https://github.com/NicholasBoll)
- fix: Increase storybook test timeout ([#402](https://github.com/Workday/canvas-kit/pull/402)) [@NicholasBoll](https://github.com/NicholasBoll)
- fix: Fix Wallaby config for labs components ([#403](https://github.com/Workday/canvas-kit/pull/403)) [@NicholasBoll](https://github.com/NicholasBoll)
- chore: Upgrade to Chromatic 2.0 ([#405](https://github.com/Workday/canvas-kit/pull/405)) [@NicholasBoll](https://github.com/NicholasBoll)
- test: Fix StaticStatesTable row check ([#415](https://github.com/Workday/canvas-kit/pull/415)) [@anicholls](https://github.com/anicholls)
- refactor: Update StaticStatesTable to be more flexible ([#418](https://github.com/Workday/canvas-kit/pull/418)) [@anicholls](https://github.com/anicholls)
- ci: Add Chroma v1 for cross-browser visual regression ([#421](https://github.com/Workday/canvas-kit/pull/421)) [@NicholasBoll](https://github.com/NicholasBoll)
- test: Add tests for permutateProps utility function ([#424](https://github.com/Workday/canvas-kit/pull/424)) [@anicholls](https://github.com/anicholls)

### Components:
- fix(text-input): Removed the "clear" button on text input in IE 11 ([#396](https://github.com/Workday/canvas-kit/pull/396)) [@Parker-Ledoux](https://github.com/Parker-Ledoux)
- feat: Add bidirectionality support to input components ([#337](https://github.com/Workday/canvas-kit/pull/337)) [@stephanerangaya](https://github.com/stephanerangaya)
- feat(button): Add support for icons in CSS buttons ([#353](https://github.com/Workday/canvas-kit/pull/353)) [@stephanerangaya](https://github.com/stephanerangaya)
- fix(select): Includes Select to CKR main exports ([#410](https://github.com/Workday/canvas-kit/pull/410)) [@sahlhoff](https://github.com/sahlhoff)
- fix(combobox): default to using ARIA 1.0 spec ([#380](https://github.com/Workday/canvas-kit/pull/380)) [@vibdev](https://github.com/vibdev)
- test(checkbox): Change tests to react-testing-library and improve coverage ([#372](https://github.com/Workday/canvas-kit/pull/372)) [@anicholls](https://github.com/anicholls)
- fix(toast): Fix typo in success message story ([#417](https://github.com/Workday/canvas-kit/pull/417)) [@zorfling](https://github.com/zorfling)
- docs: Audit prop descriptions ([#326](https://github.com/Workday/canvas-kit/pull/326)) [@sahlhoff](https://github.com/sahlhoff)
- test(text-input): Change tests to react-testing-library and improve coverage ([#390](https://github.com/Workday/canvas-kit/pull/390)) [@stephanerangaya](https://github.com/stephanerangaya)
- fix(form-field): Provide translation props for alert and error labels ([#423](https://github.com/Workday/canvas-kit/pull/423)) [@mannycarrera4](https://github.com/mannycarrera4)
- fix(button): Address issues with various IconButton states ([#271](https://github.com/Workday/canvas-kit/pull/271)) [@mannycarrera4](https://github.com/mannycarrera4)
- fix(header): Allow elements to flex correctly in IE11 ([#427](https://github.com/Workday/canvas-kit/pull/427)) [@lychyi](https://github.com/lychyi)

## 3.2.0 (2020-01-03)

### Infrastructure:
- chore: Use proper prettier file in configs ([#348](https://github.com/Workday/canvas-kit/pull/348)) [@Parker-Ledoux](https://github.com/Parker-Ledoux)
- docs: Update Storybook IA ([#300](https://github.com/Workday/canvas-kit/pull/300)) [@sahlhoff](https://github.com/sahlhoff)
- docs: Update incorrect story category for deprecated CSS buttons ([#355](https://github.com/Workday/canvas-kit/pull/355)) [@sahlhoff](https://github.com/sahlhoff)
- docs: Fix Storybook category for CSS Text Input (Left Label) ([#357](https://github.com/Workday/canvas-kit/pull/357)) [@jamesfan](https://github.com/jamesfan)
- fix: Update storybook so knobs work as expected ([#384](https://github.com/Workday/canvas-kit/pull/384)) [@vibdev](https://github.com/vibdev)
- fix:  Build Storybook for IE11 ([#370](https://github.com/Workday/canvas-kit/pull/370)) [@lychyi](https://github.com/lychyi)
- chore: Add StaticStates wrapper ([#377](https://github.com/Workday/canvas-kit/pull/377)) [@mannycarrera4](https://github.com/mannycarrera4)
- build(deps): Bump handlebars from 4.1.2 to 4.5.3 ([#388](https://github.com/Workday/canvas-kit/pull/388)) [@dependabot](https://github.com/dependabot)
- chore: Update readme with thankyous ([#395](https://github.com/Workday/canvas-kit/pull/395)) [@lychyi](https://github.com/lychyi)

### Components:
- feat(fonts): Add missing CSS fonts module ([#342](https://github.com/Workday/canvas-kit/pull/342)) [@anicholls](https://github.com/anicholls)
- feat(button): Add text button css ([#335](https://github.com/Workday/canvas-kit/pull/335)) [@mannycarrera4](https://github.com/mannycarrera4)
- feat(modal): Update focus-trap library to focus-trap-js ([#328](https://github.com/Workday/canvas-kit/pull/328)) [@alexandrzavalii](https://github.com/alexandrzavalii)
- fix(text-input): Update type of inputRef ([#346](https://github.com/Workday/canvas-kit/pull/346)) [@davvidbaker](https://github.com/davvidbaker)
- feat(labs): Theming (react) ([#272](https://github.com/Workday/canvas-kit/pull/272)) [@anicholls](https://github.com/anicholls)
- fix: Allow icon injecting in shadowDOM ([#345](https://github.com/Workday/canvas-kit/pull/345)) [@vibdev](https://github.com/vibdev)
- fix(labs): Fix theming implementation ([#360](https://github.com/Workday/canvas-kit/pull/360)) [@anicholls](https://github.com/anicholls)
- feat: Add bidirectionality support ([#288](https://github.com/Workday/canvas-kit/pull/288)) [@stephanerangaya](https://github.com/stephanerangaya)
- test: Fix modal specs ([#374](https://github.com/Workday/canvas-kit/pull/374)) [@NicholasBoll](https://github.com/NicholasBoll)

## 3.1.1 (2019-12-02)

### Infrastructure:
- ci: Temporarily convert to TravisCI while billing is being figured out ([#318](https://github.com/Workday/canvas-kit/pull/318)) [@NicholasBoll](https://github.com/NicholasBoll)
- ci: Exit 0 on ChromaticQA changes ([#325](https://github.com/Workday/canvas-kit/pull/325)) [@NicholasBoll](https://github.com/NicholasBoll)
- fix: Add missing dependencies to CKCSS universal module ([#322](https://github.com/Workday/canvas-kit/pull/322)) [@jamesfan](https://github.com/jamesfan)
- build: Add Mdx support to webpack config ([#296](https://github.com/Workday/canvas-kit/pull/296)) [@sahlhoff](https://github.com/sahlhoff)

### Components:
- fix(side-panel): Add flexibility for aria attributes ([#327](https://github.com/Workday/canvas-kit/pull/327)) [@mannycarrera4](https://github.com/mannycarrera4)
- fix(modal): Add z-index to modal ([#331](https://github.com/Workday/canvas-kit/pull/331)) [@mannycarrera4](https://github.com/mannycarrera4)
- feat(menu): Fix import of React dependency. ([#334](https://github.com/Workday/canvas-kit/pull/334)) [@jsievenpiper](https://github.com/jsievenpiper)
- docs: Fix Component Status table ([#332](https://github.com/Workday/canvas-kit/pull/332)) [@jpante](https://github.com/jpante)
- fix(common): bad quote marks on accessible hide CSS ([#344](https://github.com/Workday/canvas-kit/pull/344)) [@vibdev](https://github.com/vibdev)

## 3.1.0 (2019-11-11)

### Infrastructure:
- build: Upgrade Storybook to 5.2 ([#267](https://github.com/Workday/canvas-kit/pull/267)) [@sahlhoff](https://github.com/sahlhoff)
- test: Add dependencies sync check ([#292](https://github.com/Workday/canvas-kit/pull/292)) [@NicholasBoll](https://github.com/NicholasBoll)
- chore: Add wallaby config ([#297](https://github.com/Workday/canvas-kit/pull/297)) [@NicholasBoll](https://github.com/NicholasBoll)
- chore: Update chromatic master job ([#299](https://github.com/Workday/canvas-kit/pull/299)) [@NicholasBoll](https://github.com/NicholasBoll)
- docs: Add browser support section ([#287](https://github.com/Workday/canvas-kit/pull/287)) [@NicholasBoll](https://github.com/NicholasBoll)
- fix: Add missing tilde on SASS imports and update Canvas Kit CSS usage README ([#307](https://github.com/Workday/canvas-kit/pull/307)) (#308) [@vibdev](https://github.com/vibdev)

### Components:
- fix(icon): Add index.scss to package.json for css icon ([#306](https://github.com/Workday/canvas-kit/pull/306)) [@mannycarrera4](https://github.com/mannycarrera4)
- feat(labs): Add Drawer component ([#277](https://github.com/Workday/canvas-kit/pull/277)) [@mannycarrera4](https://github.com/mannycarrera4)
- fix(side-panel): Change width of children container when closed ([#304](https://github.com/Workday/canvas-kit/pull/304)) [@mannycarrera4](https://github.com/mannycarrera4)
- fix: Rename -webkit-font-smoothing- to WebkitFontSmoothing ([#298](https://github.com/Workday/canvas-kit/pull/298)) [@alexandrzavalii](https://github.com/alexandrzavalii)
- fix(common): Port accessible hide styles from JS to CSS ([#310](https://github.com/Workday/canvas-kit/pull/310)) [@vibdev](https://github.com/vibdev)

## 3.0.1 (2019-11-01)

### Infrastructure
- fix(labs): Update incorrect emotion version in labs core ([#290](https://github.com/Workday/canvas-kit/pull/290)) [@anicholls](https://github.com/anicholls)
- fix: Add @emotion/is-prop-valid to components that need it ([#289](https://github.com/Workday/canvas-kit/pull/289)) [@anicholls](https://github.com/anicholls)

## 3.0.0 (2019-10-30)

### Infrastructure:
- ci: Update ChromaticQA for better baselines ([#269](https://github.com/Workday/canvas-kit/pull/269)) [@NicholasBoll](https://github.com/NicholasBoll)
- ci: Update to use chroma/action ([#273](https://github.com/Workday/canvas-kit/pull/273)) [@NicholasBoll](https://github.com/NicholasBoll)
- test: Add axe to Cypress tests ([#274](https://github.com/Workday/canvas-kit/pull/274)) [@NicholasBoll](https://github.com/NicholasBoll)
- fix: Resolve lint and test warnings ([#276](https://github.com/Workday/canvas-kit/pull/276)) [@anicholls](https://github.com/anicholls)
- fix: Add authors to 3.0.0-beta release changelog ([#281](https://github.com/Workday/canvas-kit/pull/281)) [@mannycarrera4](https://github.com/mannycarrera4)

### Components:
- fix(layout): Add shouldForwardProp to Layout and Column components ([#265](https://github.com/Workday/canvas-kit/pull/265)) [@sahlhoff](https://github.com/sahlhoff)
- fix(header): Support onMenuClick without menuToggle ([#268](https://github.com/Workday/canvas-kit/pull/268)) [@jamesfan](https://github.com/jamesfan)
- fix(button): Update missed css styles for buttons ([#260](https://github.com/Workday/canvas-kit/pull/260)) [@mannycarrera4](https://github.com/mannycarrera4)
- feat: Add support for translation ([#251](https://github.com/Workday/canvas-kit/pull/251)) [@mannycarrera4](https://github.com/mannycarrera4)
- fix(checkbox): Added an indeterminate checkbox type ([#275](https://github.com/Workday/canvas-kit/pull/275)) [@Parker-Ledoux](https://github.com/Parker-Ledoux)
- feat(button): Utilize input provider for mouse input focus ([#280](https://github.com/Workday/canvas-kit/pull/280)) [@anicholls](https://github.com/anicholls)
- refactor(Header): Move search out and create combobox component ([#157](https://github.com/Workday/canvas-kit/pull/157)) [@vibdev](https://github.com/vibdev)

### Breaking Changes:
- chore: Upgrade to Emotion 10 ([#246](https://github.com/Workday/canvas-kit/pull/246)) [@anicholls](https://github.com/anicholls)

## 3.0.0-beta.1 (2019-10-14)

### Infrastructure:
- ci: Fix fork failures ([#241](https://github.com/Workday/canvas-kit/pull/241)) [@NicholasBoll](https://github.com/NicholasBoll)
- ci: Fix Cypress tests (maybe?) ([#248](https://github.com/Workday/canvas-kit/pull/248)) [@NicholasBoll](https://github.com/NicholasBoll)
- ci: Add ChromaticQA to CI ([#254](https://github.com/Workday/canvas-kit/pull/254)) [@NicholasBoll](https://github.com/NicholasBoll)
- ci: Remove Travis from pull requests ([#258](https://github.com/Workday/canvas-kit/pull/258)) [@NicholasBoll](https://github.com/NicholasBoll)
- build: Replace TSLint with ESLint ([#242](https://github.com/Workday/canvas-kit/pull/242)) [@anicholls](https://github.com/anicholls)
- chore: Remove snapshot tests ([#259](https://github.com/Workday/canvas-kit/pull/259)) [@NicholasBoll](https://github.com/NicholasBoll)

### Components:
- chore(core): Add react-emotion as a dep ([#256](https://github.com/Workday/canvas-kit/pull/256)) [@lychyi](https://github.com/lychyi)
- fix(toast): Fix background color on Safari ([#245](https://github.com/Workday/canvas-kit/pull/245)) [@stephanerangaya](https://github.com/stephanerangaya)
- fix(layout): Compensate column width calculations ([#238](https://github.com/Workday/canvas-kit/pull/238)) [@sahlhoff](https://github.com/sahlhoff)

### Breaking Changes:
- fix(skeleton): Remove z-index ([#257](https://github.com/Workday/canvas-kit/pull/257)) [@lychyi](https://github.com/lychyi)

## 3.0.0-beta.0 (2019-10-07)

### Infrastructure:
- docs: Update component_status.md
- ci: Create github action for CI and add Cypress to CI ([#240](https://github.com/Workday/canvas-kit/pull/240)) [@NicholasBoll](https://github.com/NicholasBoll)

### Components:
- feat(modal): Implement CSS Modal to match React implementation ([#185](https://github.com/Workday/canvas-kit/pull/185)) [@jamesfan](https://github.com/jamesfan)
- refactor: A11y updates for CSS stories and Readmes ([#221](https://github.com/Workday/canvas-kit/pull/221)) [@anicholls](https://github.com/anicholls)
- fix: Address misc. bugs in create-component script ([#232](https://github.com/Workday/canvas-kit/pull/232)) [@anicholls](https://github.com/anicholls)
- fix: Change casing for aria-labelledby attr ([#236](https://github.com/Workday/canvas-kit/pull/236)) [@lychyi](https://github.com/lychyi)
- fix: Move uuid from defaultProps to component instance ([#228](https://github.com/Workday/canvas-kit/pull/228)) [@stephanerangaya](https://github.com/stephanerangaya)
- fix(checkbox): Change default id to be unique per instance ([#192](https://github.com/Workday/canvas-kit/pull/192)) [@mannycarrera4](https://github.com/mannycarrera4)
- fix(menu): Add Menu example with icons and grow support ([#147](https://github.com/Workday/canvas-kit/pull/147)) [@jamesfan](https://github.com/jamesfan)
- fix(button): Fix accessibility styling for CSS buttons ([#186](https://github.com/Workday/canvas-kit/pull/186)) [@stephanerangaya](https://github.com/stephanerangaya)
- fix(menu): Always focus selected menu item and add tab accessibility ([#239](https://github.com/Workday/canvas-kit/pull/239)) [@jayscheidt](https://github.com/jayscheidt)
- refactor(card): Update CSS styles to match React implementation ([#113](https://github.com/Workday/canvas-kit/pull/113)) [@mannycarrera4](https://github.com/mannycarrera4)
- refactor(icon): Update CSS styles to match React implementation ([#159](https://github.com/Workday/canvas-kit/pull/159)) [@jamesfan](https://github.com/jamesfan)
- refactor(tooltip): Update CSS story to match the React version ([#198](https://github.com/Workday/canvas-kit/pull/198)) [@stephanerangaya](https://github.com/stephanerangaya)
- refactor: Fix references to react attributes in css readmes

### Breaking Changes:
- fix: Update alert colors and error colors
- test: Add Cypress modal specifications ([#184](https://github.com/Workday/canvas-kit/pull/184)) [@NicholasBoll](https://github.com/NicholasBoll)
- feat(button): Promote React beta Button ([#191](https://github.com/Workday/canvas-kit/pull/191)) [@mannycarrera4](https://github.com/mannycarrera4)
- feat(button): Add blue css buttons ([#231](https://github.com/Workday/canvas-kit/pull/231)) [@mannycarrera4](https://github.com/mannycarrera4)
- feat(core): Add border radius variables to CSS and React ([#204](https://github.com/Workday/canvas-kit/pull/204)) [@stephanerangaya](https://github.com/stephanerangaya)
- feat(banner): Update CSS styles to match React ([#50](https://github.com/Workday/canvas-kit/pull/50)) [@stephanerangaya](https://github.com/stephanerangaya)
- refactor(tooltip): Update CSS styles to match React implementation ([#49](https://github.com/Workday/canvas-kit/pull/49)) [@stephanerangaya](https://github.com/stephanerangaya)
- refactor(forms): Split CSS forms module into individual modules ([#24](https://github.com/Workday/canvas-kit/pull/24)) [@stephanerangaya](https://github.com/stephanerangaya)
- refactor(loading-animation): Update CSS styles to match React implementation ([#83](https://github.com/Workday/canvas-kit/pull/83)) [@jamesfan](https://github.com/jamesfan)
- refactor(menu): Update CSS styles to match React implementation ([#117](https://github.com/Workday/canvas-kit/pull/117)) [@jamesfan](https://github.com/jamesfan)
- refactor(button): Update CSS styles to match React implementation ([#53](https://github.com/Workday/canvas-kit/pull/53)) [@stephanerangaya](https://github.com/stephanerangaya)
- fix(button): CSS button fixes ([#156](https://github.com/Workday/canvas-kit/pull/156)) [@anicholls](https://github.com/anicholls)
- refactor(page-header): Refactor CSS to match React implementation ([#151](https://github.com/Workday/canvas-kit/pull/151)) [@mannycarrera4](https://github.com/mannycarrera4)
- refactor(layout): Update CSS naming to match React implementation ([#168](https://github.com/Workday/canvas-kit/pull/168)) [@jamesfan](https://github.com/jamesfan)
- refactor(popup): Refactor CSS to match React implementation ([#155](https://github.com/Workday/canvas-kit/pull/155)) [@mannycarrera4](https://github.com/mannycarrera4)
- fix(popup): CSS cleanup ([#188](https://github.com/Workday/canvas-kit/pull/188)) [@anicholls](https://github.com/anicholls)
- refactor(form): Update CSS form styles and structure to match React implementation ([#112](https://github.com/Workday/canvas-kit/pull/112)) [@stephanerangaya](https://github.com/stephanerangaya)
- fix(button): Update incorrect delete button colors
- refactor(text-input): Remove error icon in CSS ([#222](https://github.com/Workday/canvas-kit/pull/222)) [@stephanerangaya](https://github.com/stephanerangaya)
- refactor: Add components to labs module ([#210](https://github.com/Workday/canvas-kit/pull/210)) [@sahlhoff](https://github.com/sahlhoff)
- fix: Card, Popup and Modal cleanup ([#233](https://github.com/Workday/canvas-kit/pull/233)) [@anicholls](https://github.com/anicholls)
- fix(form): Form field spacing ([#234](https://github.com/Workday/canvas-kit/pull/234)) [@stephanerangaya](https://github.com/stephanerangaya)

## 3.0.0-alpha.9 (2019-09-26)

### Infrastructure:
- feat: Refactor and improve our create-module script ([#211](https://github.com/Workday/canvas-kit/pull/211)) [@anicholls](https://github.com/anicholls)

### Components:
- fix(select): Tighten up onChange typing ([#212](https://github.com/Workday/canvas-kit/pull/212)) [@lychyi](https://github.com/lychyi)
- fix(switch): Hide checkbox input ([#224](https://github.com/Workday/canvas-kit/pull/224)) [@stephanerangaya](https://github.com/stephanerangaya)

### Breaking Changes:
- refactor(text-input): Remove error icon in React ([#218](https://github.com/Workday/canvas-kit/pull/218)) [@MackenzieBerliner-Glasser](https://github.com/MackenzieBerliner-Glasser)

## 3.0.0-alpha.8 (2019-09-24)

### Components:
- fix(avatar): Add AvatarButton component and convert Avatar into ordinary div ([#206](https://github.com/Workday/canvas-kit/pull/206)) [@6r3al](https://github.com/6r3al)

## 3.0.0-alpha.7 (2019-09-19)

### Infrastructure:
- feat: Add Cypress tests to canvas-kit ([#174](https://github.com/Workday/canvas-kit/pull/174)) [@NicholasBoll](https://github.com/NicholasBoll)
- chore: Bump eslint-utils from 1.3.1 to 1.4.2 ([#176](https://github.com/Workday/canvas-kit/pull/176)) [@dependabot](https://github.com/dependabot)
- chore: Bump lodash-es from 4.17.11 to 4.17.15 ([#177](https://github.com/Workday/canvas-kit/pull/177)) [@dependabot](https://github.com/dependabot)
- chore: Bump lodash.template from 4.4.0 to 4.5.0 ([#178](https://github.com/Workday/canvas-kit/pull/178)) [@dependabot](https://github.com/dependabot)
- chore: Bump jest-axe from 3.1.1 to 3.2.0 ([#179](https://github.com/Workday/canvas-kit/pull/179)) [@NicholasBoll](https://github.com/NicholasBoll)
- feat: Add faster testing of stories in Cypress ([#183](https://github.com/Workday/canvas-kit/pull/183)) [@NicholasBoll](https://github.com/NicholasBoll)
- docs(core): Fix broken link ([#187](https://github.com/Workday/canvas-kit/pull/187)) [@anicholls](https://github.com/anicholls)

### Components:
- fix: Extend component props with correct interfaces ([#181](https://github.com/Workday/canvas-kit/pull/181)) [@lychyi](https://github.com/lychyi)
- refactor(switch): Add a11y messaging in Readme and move story location ([#197](https://github.com/Workday/canvas-kit/pull/197)) [@stephanerangaya](https://github.com/stephanerangaya)
- feat(form-field): Add red asterisk support for required inputs ([#196](https://github.com/Workday/canvas-kit/pull/196)) [@elliot-at-workday](https://github.com/elliot-at-workday)
- feat(switch): add support for alert and error text ([#203](https://github.com/Workday/canvas-kit/pull/203)) [@stephanerangaya](https://github.com/stephanerangaya)
- feat: Add support for Canvas Kit Labs modules ([#175](https://github.com/Workday/canvas-kit/pull/175)) [@anicholls](https://github.com/anicholls)

### Breaking Changes:
- refactor(side-panel): API update and fixes ([#123](https://github.com/Workday/canvas-kit/pull/123)) [@anicholls](https://github.com/anicholls)
- feat: Standardize elemProps prop spread behavior ([#150](https://github.com/Workday/canvas-kit/pull/150)) [@anicholls](https://github.com/anicholls)
- refactor(table): TableRow API update and cleanup ([#172](https://github.com/Workday/canvas-kit/pull/172)) [@sahlhoff](https://github.com/sahlhoff)
- refactor(button): API Updates ([#129](https://github.com/Workday/canvas-kit/pull/129)) [@anicholls](https://github.com/anicholls)
- refactor(avatar): Change themeColor to variant ([#194](https://github.com/Workday/canvas-kit/pull/194)) [@stephanerangaya](https://github.com/stephanerangaya)
- refactor(banner): Change BannerTheme to ErrorType ([#195](https://github.com/Workday/canvas-kit/pull/195)) [@stephanerangaya](https://github.com/stephanerangaya)
- refactor(core): Rename enums to singular ([#199](https://github.com/Workday/canvas-kit/pull/199)) [@mannycarrera4](https://github.com/mannycarrera4)

## 3.0.0-alpha.6 (2019-09-02)

### Infrastructure:
- chore: Fix console warnings in Storybook (#116) @anicholls
- docs: Update contributing git guidelines to reflect new PR strategy (#109) @anicholls
- feat: Reduce number of manual steps required after running create-module.sh (#46) @roblevintennis
- ci: Break out Travis testing to stages (#82) @d-bye
- fix: Add code-coverage to \*.ts files (#148) @NicholasBoll
- chore: Update commit validation to use commitlint (#124) @Patil2099
- feat: Add watch support for faster development (#161) @NicholasBoll

### Components:
- fix(button): Update TextButton focus outline for accessibility (#115) @jstin
- fix(avatar): Update background color when url is defined (#120) @anicholls
- fix(header): Remove duplicate icon buttons (#122) @anicholls
- fix(button): Pass buttonRef to IconButton button element (#128) @mannycarrera4
- fix(menu): Add menu component to universal module (#127) @lychyi
- fix(layout): Add check for null children (#119) @anicholls
- fix(page-header): Add missing dependency (#149) @anicholls
- refactor: Move InputProviderDecorators to Storybook config (#164) @stephanerangaya
- fix: Change positioning of Checkbox and Radio react components to relative (#160) @stephanerangaya
- fix(status-indicator): Export type and emphasis enums (#166) @anicholls

### Breaking Change:
- fix: Add missing static variables and fix Popup padding static variable (#110) @anicholls
- refactor(loading-animation): Deprecate LoadingSpinner (#142) @sahlhoff
- fix(form-field): Add component prefix to exported enums and interfaces #146 @sahlhoff
- refactor(page-header): Update marketing and breakpoint props (#143) @sahlhoff

## 3.0.0-alpha.5 (2019-08-13)

### Infrastructure:

- chore: update lint-staged to v8 (#76) (@Patil2099)

### Components:

- fix(SidePanel): Remove resize event on unmount (#78) (@mannycarrera4)
- fix(Menu): Allow aria role of menu item to be overridden (#75) (@jayscheidt)
- fix(TextArea): Align border color to match other inputs (#66) (@neilpelow)
- fix(Avatar): Change prop spread order to allow for overriding the aria label (#92) (@mannycarrera4)
- feat(Type): Add styled components for type primitives (#106) (@drschulz)
- fix(ActionBar): Match css styles to react action bar (#111) (@mannycarrera4)


## 3.0.0-alpha.4 (2019-08-05)

### Infrastructure:

- fix: Update lodash version to resolve vulnerability (#41)
- ci(travis): Enable tag publishing and re-enable master storybook (#52)
- chore: Pull in version bumps from old release branch (#71)
- build(travis): skip cleanup on npm publish (#79)
- ci(travis): fix npm publish conditional (#81)

### Components:

- fix(Tooltip): Add missing fontFamily property (#47)
- fix(Popper): Spread remainder props on wrapper div (#44)
- feat(menu): Enable MenuItems to skip onClose (#48)
- fix(header): Header search accessibility & prop spread fixes (#43)
- fix(SidePanel): remove resize event handler on unmount (#74)

### Breaking Changes:

- refactor(Icon): Move icon-list from core into icon module (#30)
- refactor(Fonts): Remove @workday/canvas-kit-react-fonts from universal module (#40)<|MERGE_RESOLUTION|>--- conflicted
+++ resolved
@@ -3,7 +3,6 @@
 All notable changes to this project will be documented in this file.
 See [Conventional Commits](https://conventionalcommits.org) for commit guidelines.
 
-<<<<<<< HEAD
 ## [v8.6.11](https://github.com/Workday/canvas-kit/releases/tag/v8.6.11) (2023-06-05)
 
 ### Components
@@ -12,12 +11,6 @@
   This fix adds additional fallback placements to prevent popups from rendering off screen. This behavior is different than before and might result in a popup rendering in an unexpected position. `fallbackPlacements` was added as a prop to `Popper` and `Popup.Popper` to allow you to override the default fallback placements (which are top/right/bottom/left in that order). This shouldn't be considered a breaking change unless your popup position needs to be restricted.
 
 
-## [v8.6.10](https://github.com/Workday/canvas-kit/releases/tag/v8.6.10) (2023-05-25)
-
-### Components
-
-- docs: Add Media Modal to examples ([#2226](https://github.com/Workday/canvas-kit/pull/2226)) ([@dgubko](https://github.com/dgubko))
-=======
 ## [v9.0.8](https://github.com/Workday/canvas-kit/releases/tag/v9.0.8) (2023-06-01)
 
 ### Components
@@ -26,6 +19,11 @@
   We replaced overflow: scroll with overflow: auto to hide scrollbars unless needed. It would allow Table to not have scrollbars unless needed.
 
 
+## [v8.6.10](https://github.com/Workday/canvas-kit/releases/tag/v8.6.10) (2023-05-25)
+
+### Components
+
+- docs: Add Media Modal to examples ([#2226](https://github.com/Workday/canvas-kit/pull/2226)) ([@dgubko](https://github.com/dgubko))
 ## [v9.0.7](https://github.com/Workday/canvas-kit/releases/tag/v9.0.7) (2023-05-25)
 
 ### Components
@@ -45,7 +43,6 @@
 ### Infrastructure
 
 - ci: Support fast-forward-merges [skip-release] ([#2232](https://github.com/Workday/canvas-kit/pull/2232)) ([@NicholasBoll](https://github.com/NicholasBoll))
->>>>>>> e0f80f62
 
 
 ## [v8.6.9](https://github.com/Workday/canvas-kit/releases/tag/v8.6.9) (2023-05-23)
