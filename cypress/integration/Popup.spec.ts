import * as h from '../helpers';

function getPopup() {
  return cy.findByRole('dialog', {name: 'Delete Item'});
}

function getPopupTargetButton() {
  return cy.contains('Delete Item');
}

function getCloseButton() {
  return getPopup().find('[data-close]');
}

describe('Popup', () => {
  before(() => {
    h.stories.visit();
  });
  context(`given the open popup`, () => {
    beforeEach(() => {
      h.stories.load('Components/Popups/Popup/React', 'Open');
    });
    it('should not have any axe errors', () => {
      cy.checkA11y();
    });

    it('should have a role of dialog', () => {
      getPopup().should('have.attr', 'role', 'dialog');
    });
  });

  context(`given the default popup`, () => {
    beforeEach(() => {
      h.stories.load('Components/Popups/Popup/React', 'Default');
    });
    context('when the target button is clicked', () => {
      beforeEach(() => {
        getPopupTargetButton().click();
      });

      it('should open the popup', () => {
        getPopup().should('be.visible');
      });

      it('should not have any axe errors', () => {
        cy.checkA11y();
      });

      context('popup', () => {
        it('should have a role of dialog', () => {
          getPopup().should('have.attr', 'role', 'dialog');
        });

        it('should have an aria-labelledby attribute when a heading is provided', () => {
          getPopup().should('have.attr', 'aria-labelledby');
        });
      });

      context('when the close button is clicked', () => {
        beforeEach(() => {
          getCloseButton().click();
        });

        it('should close the popup', () => {
          getPopup().should('not.visible');
        });
      });

      context('when the escape key is pressed', () => {
        beforeEach(() => {
          cy.get('body').trigger('keydown', {
            key: 'Escape',
          });
        });

        it('should close the popup', () => {
          getPopup().should('not.visible');
        });
      });

      context('when the user clicks outside the popup', () => {
        beforeEach(() => {
          cy.get('body').click('topLeft');
        });

        it('should close the popup', () => {
          getPopup().should('not.visible');
        });
      });
    });
  });

  context('given the MultiplePopups story is rendered', () => {
    beforeEach(() => {
      h.stories.load('Testing/React/Popups/Popup', 'MultiplePopups');
    });

    context('when Open Popup 1 button is clicked', () => {
      beforeEach(() => {
        cy.findByText('Open Popup 1').click();
      });

      it('should open Popup 1', () => {
        cy.findByRole('dialog', {name: 'Popup 1'}).should('be.visible');
      });

      context('then Open Popup 2 button is clicked', () => {
        beforeEach(() => {
          cy.findByText('Open Popup 2').click();
        });

        it('should open Popup 2', () => {
          cy.findByRole('dialog', {name: 'Popup 2'}).should('be.visible');
        });

        it('should close Popup 1', () => {
<<<<<<< HEAD
          cy.findAllByLabelText('Popup 1').should('not.exist');
=======
          cy.findByRole('dialog', {name: 'Popup 1'}).should('not.exist');
        });

        context('then Open Popup 3 button is clicked', () => {
          const Popup3Title = 'Popup 3 (Not hidable on outside click)';
          beforeEach(() => {
            cy.findByText('Open Popup 3').click();
          });

          it('should open Popup 3 in front of Popup 2', () => {
            cy.findByRole('dialog', {name: Popup3Title}).should('be.visible');
            cy.findByRole('dialog', {name: 'Popup 2'}).should('be.visible');

            cy.findByRole('dialog', {name: Popup3Title}).should(
              h.popup.beOnTopOfLabelledByText('Popup 2')
            );
          });

          context('then the close button in Popup 3 is clicked', () => {
            beforeEach(() => {
              cy.findByRole('dialog', {name: Popup3Title})
                .find('[data-close]')
                .click();
            });

            it('should close Popup 3', () => {
              cy.findByRole('dialog', {name: Popup3Title}).should('not.exist');
            });

            it('should not close Popup 2', () => {
              cy.findByRole('dialog', {name: 'Popup 2'}).should('be.visible');
            });
          });
>>>>>>> 982d6685
        });
      });
    });
  });
});<|MERGE_RESOLUTION|>--- conflicted
+++ resolved
@@ -114,9 +114,6 @@
         });
 
         it('should close Popup 1', () => {
-<<<<<<< HEAD
-          cy.findAllByLabelText('Popup 1').should('not.exist');
-=======
           cy.findByRole('dialog', {name: 'Popup 1'}).should('not.exist');
         });
 
@@ -150,7 +147,6 @@
               cy.findByRole('dialog', {name: 'Popup 2'}).should('be.visible');
             });
           });
->>>>>>> 982d6685
         });
       });
     });
