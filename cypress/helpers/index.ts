import * as stories from './stories';
import * as modal from './modal';
<<<<<<< HEAD
import * as selectPreview from './selectPreview';

export {modal, selectPreview, stories};
=======
import * as selectLabs from './selectLabs';
import * as popup from './popup';

export {modal, popup, selectLabs, stories};
>>>>>>> 982d6685
<|MERGE_RESOLUTION|>--- conflicted
+++ resolved
@@ -1,12 +1,6 @@
 import * as stories from './stories';
 import * as modal from './modal';
-<<<<<<< HEAD
 import * as selectPreview from './selectPreview';
-
-export {modal, selectPreview, stories};
-=======
-import * as selectLabs from './selectLabs';
 import * as popup from './popup';
 
-export {modal, popup, selectLabs, stories};
->>>>>>> 982d6685
+export {modal, popup, selectPreview, stories};