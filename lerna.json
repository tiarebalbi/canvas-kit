{
  "packages": [
    "modules/**"
  ],
<<<<<<< HEAD
  "version": "10.3.59",
=======
  "version": "11.1.7",
>>>>>>> f2f16c84
  "npmClient": "yarn",
  "useWorkspaces": true,
  "command": {
    "version": {
      "gitTagVersion": false,
      "push": false,
      "message": "chore: Release %s [skip ci]",
      "forcePublish": "*"
    },
    "publish": {
      "forcePublish": "*"
    }
  }
}<|MERGE_RESOLUTION|>--- conflicted
+++ resolved
@@ -2,11 +2,7 @@
   "packages": [
     "modules/**"
   ],
-<<<<<<< HEAD
-  "version": "10.3.59",
-=======
   "version": "11.1.7",
->>>>>>> f2f16c84
   "npmClient": "yarn",
   "useWorkspaces": true,
   "command": {
