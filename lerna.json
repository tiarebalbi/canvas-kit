--- conflicted
+++ resolved
@@ -2,11 +2,7 @@
   "packages": [
     "modules/**"
   ],
-<<<<<<< HEAD
-  "version": "11.1.22",
-=======
   "version": "12.0.9",
->>>>>>> c0410e2e
   "npmClient": "yarn",
   "useWorkspaces": true,
   "command": {
