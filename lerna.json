--- conflicted
+++ resolved
@@ -2,11 +2,7 @@
   "packages": [
     "modules/**"
   ],
-<<<<<<< HEAD
-  "version": "8.6.11",
-=======
   "version": "9.0.8",
->>>>>>> e0f80f62
   "npmClient": "yarn",
   "useWorkspaces": true,
   "command": {
