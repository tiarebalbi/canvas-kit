--- conflicted
+++ resolved
@@ -2,11 +2,7 @@
   "packages": [
     "modules/**"
   ],
-<<<<<<< HEAD
-  "version": "12.6.28",
-=======
   "version": "13.2.28",
->>>>>>> d666288d
   "npmClient": "yarn",
   "useWorkspaces": true,
   "command": {
