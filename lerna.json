{
  "packages": [
    "modules/**"
  ],
<<<<<<< HEAD
  "version": "10.3.62",
=======
  "version": "11.1.13",
>>>>>>> 0c48e7ee
  "npmClient": "yarn",
  "useWorkspaces": true,
  "command": {
    "version": {
      "gitTagVersion": false,
      "push": false,
      "message": "chore: Release %s [skip ci]",
      "forcePublish": "*"
    },
    "publish": {
      "forcePublish": "*"
    }
  }
}<|MERGE_RESOLUTION|>--- conflicted
+++ resolved
@@ -2,11 +2,7 @@
   "packages": [
     "modules/**"
   ],
-<<<<<<< HEAD
-  "version": "10.3.62",
-=======
   "version": "11.1.13",
->>>>>>> 0c48e7ee
   "npmClient": "yarn",
   "useWorkspaces": true,
   "command": {
