{
  "packages": [
    "modules/**"
  ],
<<<<<<< HEAD
  "version": "13.2.41",
=======
  "version": "14.1.0",
>>>>>>> a4c65e8f
  "npmClient": "yarn",
  "useWorkspaces": true,
  "command": {
    "version": {
      "gitTagVersion": false,
      "push": false,
      "message": "chore: Release %s [skip ci]",
      "forcePublish": "*"
    },
    "publish": {
      "forcePublish": "*"
    }
  }
}<|MERGE_RESOLUTION|>--- conflicted
+++ resolved
@@ -2,11 +2,7 @@
   "packages": [
     "modules/**"
   ],
-<<<<<<< HEAD
-  "version": "13.2.41",
-=======
   "version": "14.1.0",
->>>>>>> a4c65e8f
   "npmClient": "yarn",
   "useWorkspaces": true,
   "command": {
