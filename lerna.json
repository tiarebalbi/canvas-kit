{
  "packages": [
    "modules/**"
  ],
<<<<<<< HEAD
  "version": "8.6.18",
=======
  "version": "9.1.9",
>>>>>>> f610f6c7
  "npmClient": "yarn",
  "useWorkspaces": true,
  "command": {
    "version": {
      "gitTagVersion": false,
      "push": false,
      "message": "chore: Release %s [skip ci]",
      "forcePublish": "*"
    },
    "publish": {
      "forcePublish": "*"
    }
  }
}<|MERGE_RESOLUTION|>--- conflicted
+++ resolved
@@ -2,11 +2,7 @@
   "packages": [
     "modules/**"
   ],
-<<<<<<< HEAD
-  "version": "8.6.18",
-=======
   "version": "9.1.9",
->>>>>>> f610f6c7
   "npmClient": "yarn",
   "useWorkspaces": true,
   "command": {
