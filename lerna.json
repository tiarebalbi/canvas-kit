{
  "packages": [
    "modules/**"
  ],
<<<<<<< HEAD
  "version": "13.2.33",
=======
  "version": "14.0.6",
>>>>>>> e495511f
  "npmClient": "yarn",
  "useWorkspaces": true,
  "command": {
    "version": {
      "gitTagVersion": false,
      "push": false,
      "message": "chore: Release %s [skip ci]",
      "forcePublish": "*"
    },
    "publish": {
      "forcePublish": "*"
    }
  }
}<|MERGE_RESOLUTION|>--- conflicted
+++ resolved
@@ -2,11 +2,7 @@
   "packages": [
     "modules/**"
   ],
-<<<<<<< HEAD
-  "version": "13.2.33",
-=======
   "version": "14.0.6",
->>>>>>> e495511f
   "npmClient": "yarn",
   "useWorkspaces": true,
   "command": {
