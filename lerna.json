--- conflicted
+++ resolved
@@ -1,12 +1,6 @@
 {
-  "packages": [
-    "modules/**"
-  ],
-<<<<<<< HEAD
+  "packages": ["modules/**"],
   "version": "4.0.0",
-=======
-  "version": "3.9.1",
->>>>>>> 14ffeafd
   "npmClient": "yarn",
   "useWorkspaces": true,
   "command": {
