{
  "packages": [
    "modules/**"
  ],
<<<<<<< HEAD
  "version": "8.6.16",
=======
  "version": "9.0.12",
>>>>>>> b00c1a1e
  "npmClient": "yarn",
  "useWorkspaces": true,
  "command": {
    "version": {
      "gitTagVersion": false,
      "push": false,
      "message": "chore: Release %s [skip ci]",
      "forcePublish": "*"
    },
    "publish": {
      "forcePublish": "*"
    }
  }
}<|MERGE_RESOLUTION|>--- conflicted
+++ resolved
@@ -2,11 +2,7 @@
   "packages": [
     "modules/**"
   ],
-<<<<<<< HEAD
-  "version": "8.6.16",
-=======
   "version": "9.0.12",
->>>>>>> b00c1a1e
   "npmClient": "yarn",
   "useWorkspaces": true,
   "command": {
