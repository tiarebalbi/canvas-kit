--- conflicted
+++ resolved
@@ -2,11 +2,7 @@
   "packages": [
     "modules/**"
   ],
-<<<<<<< HEAD
-  "version": "13.2.45",
-=======
   "version": "14.1.6",
->>>>>>> 74a7a93b
   "npmClient": "yarn",
   "useWorkspaces": true,
   "command": {
