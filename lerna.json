{
  "packages": [
    "modules/**"
  ],
<<<<<<< HEAD
  "version": "8.6.14",
=======
  "version": "9.0.11",
>>>>>>> f3eeb360
  "npmClient": "yarn",
  "useWorkspaces": true,
  "command": {
    "version": {
      "gitTagVersion": false,
      "push": false,
      "message": "chore: Release %s [skip ci]",
      "forcePublish": "*"
    },
    "publish": {
      "forcePublish": "*"
    }
  }
}<|MERGE_RESOLUTION|>--- conflicted
+++ resolved
@@ -2,11 +2,7 @@
   "packages": [
     "modules/**"
   ],
-<<<<<<< HEAD
-  "version": "8.6.14",
-=======
   "version": "9.0.11",
->>>>>>> f3eeb360
   "npmClient": "yarn",
   "useWorkspaces": true,
   "command": {
