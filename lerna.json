{
  "packages": [
    "modules/**"
  ],
<<<<<<< HEAD
  "version": "5.3.13",
=======
  "version": "6.5.1",
>>>>>>> 8addffe3
  "npmClient": "yarn",
  "useWorkspaces": true,
  "command": {
    "version": {
      "gitTagVersion": false,
      "push": false,
      "message": "chore: Release %s [skip ci]",
      "forcePublish": "*"
    },
    "publish": {
      "forcePublish": "*"
    }
  }
}<|MERGE_RESOLUTION|>--- conflicted
+++ resolved
@@ -2,11 +2,7 @@
   "packages": [
     "modules/**"
   ],
-<<<<<<< HEAD
-  "version": "5.3.13",
-=======
   "version": "6.5.1",
->>>>>>> 8addffe3
   "npmClient": "yarn",
   "useWorkspaces": true,
   "command": {
