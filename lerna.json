--- conflicted
+++ resolved
@@ -2,11 +2,7 @@
   "packages": [
     "modules/**"
   ],
-<<<<<<< HEAD
-  "version": "5.3.12",
-=======
   "version": "6.4.5",
->>>>>>> 5f6b6b9d
   "npmClient": "yarn",
   "useWorkspaces": true,
   "command": {
