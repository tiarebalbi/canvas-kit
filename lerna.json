{
  "packages": [
    "modules/**"
  ],
<<<<<<< HEAD
  "version": "7.4.8",
=======
  "version": "8.4.7",
>>>>>>> f60d81f5
  "npmClient": "yarn",
  "useWorkspaces": true,
  "command": {
    "version": {
      "gitTagVersion": false,
      "push": false,
      "message": "chore: Release %s [skip ci]",
      "forcePublish": "*"
    },
    "publish": {
      "forcePublish": "*"
    }
  }
}<|MERGE_RESOLUTION|>--- conflicted
+++ resolved
@@ -2,11 +2,7 @@
   "packages": [
     "modules/**"
   ],
-<<<<<<< HEAD
-  "version": "7.4.8",
-=======
   "version": "8.4.7",
->>>>>>> f60d81f5
   "npmClient": "yarn",
   "useWorkspaces": true,
   "command": {
