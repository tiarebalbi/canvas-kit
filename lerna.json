{
  "packages": [
    "modules/**"
  ],
<<<<<<< HEAD
  "version": "11.2.2",
=======
  "version": "12.3.6",
>>>>>>> 20a9a33c
  "npmClient": "yarn",
  "useWorkspaces": true,
  "command": {
    "version": {
      "gitTagVersion": false,
      "push": false,
      "message": "chore: Release %s [skip ci]",
      "forcePublish": "*"
    },
    "publish": {
      "forcePublish": "*"
    }
  }
}<|MERGE_RESOLUTION|>--- conflicted
+++ resolved
@@ -2,11 +2,7 @@
   "packages": [
     "modules/**"
   ],
-<<<<<<< HEAD
-  "version": "11.2.2",
-=======
   "version": "12.3.6",
->>>>>>> 20a9a33c
   "npmClient": "yarn",
   "useWorkspaces": true,
   "command": {
