--- conflicted
+++ resolved
@@ -2,11 +2,7 @@
   "packages": [
     "modules/**"
   ],
-<<<<<<< HEAD
-  "version": "10.3.49",
-=======
   "version": "11.0.22",
->>>>>>> 653fbad7
   "npmClient": "yarn",
   "useWorkspaces": true,
   "command": {
