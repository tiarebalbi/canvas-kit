--- conflicted
+++ resolved
@@ -2,11 +2,7 @@
   "packages": [
     "modules/**"
   ],
-<<<<<<< HEAD
-  "version": "8.6.20",
-=======
   "version": "9.1.17",
->>>>>>> 5304ed1d
   "npmClient": "yarn",
   "useWorkspaces": true,
   "command": {
