{
  "packages": [
    "modules/**"
  ],
<<<<<<< HEAD
  "version": "9.1.30",
=======
  "version": "10.0.17",
>>>>>>> ff4ebfca
  "npmClient": "yarn",
  "useWorkspaces": true,
  "command": {
    "version": {
      "gitTagVersion": false,
      "push": false,
      "message": "chore: Release %s [skip ci]",
      "forcePublish": "*"
    },
    "publish": {
      "forcePublish": "*"
    }
  }
}<|MERGE_RESOLUTION|>--- conflicted
+++ resolved
@@ -2,11 +2,7 @@
   "packages": [
     "modules/**"
   ],
-<<<<<<< HEAD
-  "version": "9.1.30",
-=======
   "version": "10.0.17",
->>>>>>> ff4ebfca
   "npmClient": "yarn",
   "useWorkspaces": true,
   "command": {
