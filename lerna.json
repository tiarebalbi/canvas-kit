--- conflicted
+++ resolved
@@ -2,11 +2,7 @@
   "packages": [
     "modules/**"
   ],
-<<<<<<< HEAD
-  "version": "11.2.6",
-=======
   "version": "12.5.4",
->>>>>>> d7210e5f
   "npmClient": "yarn",
   "useWorkspaces": true,
   "command": {
