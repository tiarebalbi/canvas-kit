--- conflicted
+++ resolved
@@ -2,11 +2,7 @@
   "packages": [
     "modules/**"
   ],
-<<<<<<< HEAD
-  "version": "10.3.63",
-=======
   "version": "11.1.16",
->>>>>>> 471bb231
   "npmClient": "yarn",
   "useWorkspaces": true,
   "command": {
