--- conflicted
+++ resolved
@@ -2,11 +2,7 @@
   "packages": [
     "modules/**"
   ],
-<<<<<<< HEAD
-  "version": "11.2.13",
-=======
   "version": "12.6.0",
->>>>>>> 5b3d5f84
   "npmClient": "yarn",
   "useWorkspaces": true,
   "command": {
