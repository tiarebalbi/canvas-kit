--- conflicted
+++ resolved
@@ -2,11 +2,7 @@
   "packages": [
     "modules/**"
   ],
-<<<<<<< HEAD
-  "version": "12.6.16",
-=======
   "version": "13.2.5",
->>>>>>> 81eb152f
   "npmClient": "yarn",
   "useWorkspaces": true,
   "command": {
