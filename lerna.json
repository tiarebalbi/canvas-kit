--- conflicted
+++ resolved
@@ -2,11 +2,7 @@
   "packages": [
     "modules/**"
   ],
-<<<<<<< HEAD
-  "version": "8.6.12",
-=======
   "version": "9.0.9",
->>>>>>> 31743535
   "npmClient": "yarn",
   "useWorkspaces": true,
   "command": {
