--- conflicted
+++ resolved
@@ -2,11 +2,7 @@
   "packages": [
     "modules/**"
   ],
-<<<<<<< HEAD
-  "version": "12.6.30",
-=======
   "version": "13.2.30",
->>>>>>> 70449930
   "npmClient": "yarn",
   "useWorkspaces": true,
   "command": {
