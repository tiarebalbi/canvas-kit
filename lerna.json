{
  "packages": [
    "modules/**"
  ],
<<<<<<< HEAD
  "version": "8.6.23",
=======
  "version": "9.1.21",
>>>>>>> 2c0010f6
  "npmClient": "yarn",
  "useWorkspaces": true,
  "command": {
    "version": {
      "gitTagVersion": false,
      "push": false,
      "message": "chore: Release %s [skip ci]",
      "forcePublish": "*"
    },
    "publish": {
      "forcePublish": "*"
    }
  }
}<|MERGE_RESOLUTION|>--- conflicted
+++ resolved
@@ -2,11 +2,7 @@
   "packages": [
     "modules/**"
   ],
-<<<<<<< HEAD
-  "version": "8.6.23",
-=======
   "version": "9.1.21",
->>>>>>> 2c0010f6
   "npmClient": "yarn",
   "useWorkspaces": true,
   "command": {
