--- conflicted
+++ resolved
@@ -2,11 +2,7 @@
   "packages": [
     "modules/**"
   ],
-<<<<<<< HEAD
-  "version": "11.2.12",
-=======
   "version": "12.5.7",
->>>>>>> abbccb37
   "npmClient": "yarn",
   "useWorkspaces": true,
   "command": {
