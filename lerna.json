{
  "packages": [
    "modules/**"
  ],
<<<<<<< HEAD
  "version": "12.6.29",
=======
  "version": "13.2.29",
>>>>>>> dd9a8f0e
  "npmClient": "yarn",
  "useWorkspaces": true,
  "command": {
    "version": {
      "gitTagVersion": false,
      "push": false,
      "message": "chore: Release %s [skip ci]",
      "forcePublish": "*"
    },
    "publish": {
      "forcePublish": "*"
    }
  }
}<|MERGE_RESOLUTION|>--- conflicted
+++ resolved
@@ -2,11 +2,7 @@
   "packages": [
     "modules/**"
   ],
-<<<<<<< HEAD
-  "version": "12.6.29",
-=======
   "version": "13.2.29",
->>>>>>> dd9a8f0e
   "npmClient": "yarn",
   "useWorkspaces": true,
   "command": {
