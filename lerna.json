--- conflicted
+++ resolved
@@ -1,12 +1,6 @@
 {
-  "packages": [
-    "modules/**"
-  ],
-<<<<<<< HEAD
+  "packages": ["modules/**"],
   "version": "5.0.0-beta.0",
-=======
-  "version": "4.5.1",
->>>>>>> 8e93b403
   "npmClient": "yarn",
   "useWorkspaces": true,
   "command": {
