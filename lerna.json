{
  "packages": [
    "modules/**"
  ],
<<<<<<< HEAD
  "version": "13.2.44",
=======
  "version": "14.1.5",
>>>>>>> 79a0516e
  "npmClient": "yarn",
  "useWorkspaces": true,
  "command": {
    "version": {
      "gitTagVersion": false,
      "push": false,
      "message": "chore: Release %s [skip ci]",
      "forcePublish": "*"
    },
    "publish": {
      "forcePublish": "*"
    }
  }
}<|MERGE_RESOLUTION|>--- conflicted
+++ resolved
@@ -2,11 +2,7 @@
   "packages": [
     "modules/**"
   ],
-<<<<<<< HEAD
-  "version": "13.2.44",
-=======
   "version": "14.1.5",
->>>>>>> 79a0516e
   "npmClient": "yarn",
   "useWorkspaces": true,
   "command": {
