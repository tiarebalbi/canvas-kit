{
  "packages": [
    "modules/**"
  ],
<<<<<<< HEAD
  "version": "12.6.10",
=======
  "version": "13.0.3",
>>>>>>> da1975c7
  "npmClient": "yarn",
  "useWorkspaces": true,
  "command": {
    "version": {
      "gitTagVersion": false,
      "push": false,
      "message": "chore: Release %s [skip ci]",
      "forcePublish": "*"
    },
    "publish": {
      "forcePublish": "*"
    }
  }
}<|MERGE_RESOLUTION|>--- conflicted
+++ resolved
@@ -2,11 +2,7 @@
   "packages": [
     "modules/**"
   ],
-<<<<<<< HEAD
-  "version": "12.6.10",
-=======
   "version": "13.0.3",
->>>>>>> da1975c7
   "npmClient": "yarn",
   "useWorkspaces": true,
   "command": {
