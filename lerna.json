{
  "packages": [
    "modules/**"
  ],
<<<<<<< HEAD
  "version": "11.1.26",
=======
  "version": "12.1.15",
>>>>>>> 66db2d01
  "npmClient": "yarn",
  "useWorkspaces": true,
  "command": {
    "version": {
      "gitTagVersion": false,
      "push": false,
      "message": "chore: Release %s [skip ci]",
      "forcePublish": "*"
    },
    "publish": {
      "forcePublish": "*"
    }
  }
}<|MERGE_RESOLUTION|>--- conflicted
+++ resolved
@@ -2,11 +2,7 @@
   "packages": [
     "modules/**"
   ],
-<<<<<<< HEAD
-  "version": "11.1.26",
-=======
   "version": "12.1.15",
->>>>>>> 66db2d01
   "npmClient": "yarn",
   "useWorkspaces": true,
   "command": {
