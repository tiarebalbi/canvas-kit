--- conflicted
+++ resolved
@@ -2,11 +2,7 @@
   "packages": [
     "modules/**"
   ],
-<<<<<<< HEAD
-  "version": "12.6.13",
-=======
   "version": "13.1.2",
->>>>>>> 60e23d05
   "npmClient": "yarn",
   "useWorkspaces": true,
   "command": {
