--- conflicted
+++ resolved
@@ -96,7 +96,6 @@
       ## of a push action to allow a PAT to bypass branch protections (pushing directly on the
       ## branch).
       - name: Lerna Bump
-<<<<<<< HEAD
         if: "!contains(github.event.head_commit.message, '[skip release]') || inputs.version"
         run: yarn bump --yes ${{steps.next-bump.outputs.bump}}
 
@@ -104,10 +103,6 @@
       - name: Lerna Bump
         if: "inputs.version"
         run: yarn bump --yes ${{inputs.version}}
-=======
-        if: "!contains(github.event.head_commit.message, '[skip release]') && !inputs.version"
-        run: yarn bump --yes --conventional-commits --no-changelog --changelog-preset conventionalcommits
->>>>>>> dceb37db
 
       ## Manual version override
       - name: Lerna Bump
