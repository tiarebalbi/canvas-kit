name: 'forward-merge'
on:
  workflow_dispatch:
  push:
    branches:
      - support
      - master
      - prerelease/minor

jobs:
  verify-merge:
<<<<<<< HEAD
    runs-on: ubuntu-latest

    steps:

      ## First, we'll checkout the repository. We don't persist credentials because we need a
      ## Personal Access Token to push on a branch that is protected. See
      ## https://github.com/cycjimmy/semantic-release-action#basic-usage
      - uses: actions/checkout@v2
=======
    # Only run if:
    # - branch is support/master AND the last commit was a release commit
    # - branch is prerelease/*
    #
    # We don't want to run on support/master for non-release commits because that would mean the
    #   forward merge would run twice because every commit on master/support causes a new commit
    #   pushed back to the branch. So we ignore all non-release commits on support/master because
    #   the release workflow will commit a release commit starting with `chore: Release ...` back to
    #   the branch and this job will run on that commit instead. Also, forward merges that skipped
    #   a release
    if:
      "((github.ref_name == 'support' || github.ref_name == 'master') &&
      startsWith(github.event.head_commit.message, 'chore: Release')) || startsWith(github.ref_name,
      'prerelease/') || contains(github.event.head_commit.message, '[skip release]')"
    runs-on: ubuntu-latest
    outputs: # Output branch names for the make-pull-request job
      branch: ${{steps.extract-branch.outputs.branch}}
      next-branch: ${{steps.extract-next-branch.outputs.branch}}

    steps:
      ## First, we'll checkout the repository. We don't persist credentials because we need a
      ## Personal Access Token to push on a branch that is protected. See
      ## https://github.com/cycjimmy/semantic-release-action#basic-usage
      - uses: actions/checkout@v3
>>>>>>> 9e43c415
        with:
          persist-credentials: false
          fetch-depth: 0 # Needed to do merges

      ## `github.ref` is in the form of `refs/head/{name}`. This step extracts `{name}` and saves it
      ## as an output for later use
      - name: Extract branch name
        id: extract-branch
<<<<<<< HEAD
        run: echo "::set-output name=branch::$(echo ${GITHUB_REF#refs/heads/})"

      - run: echo ${{steps.extract-branch.outputs.branch}}

      - name: Extract next branch name
        id: extract-next-branch
        run: echo "::set-output name=branch::$(node utils/get-forward-merge-branch.js)"

      - run: echo ${{steps.extract-next-branch.outputs.branch}}

      ## This step installs node and sets up several matchers (regex matching for Github
      ## Annotations). See
      ## https://github.com/actions/setup-node/blob/25316bbc1f10ac9d8798711f44914b1cf3c4e954/src/main.ts#L58-L65
      - uses: actions/setup-node@v2.4.0
        with:
          node-version: 14.x
          registry-url: https://registry.npmjs.org

      - name: Get Cypress Version
        id: cypress-version
        run: echo "::set-output name=version::$(node utils/get-cypress-version.js)"

      ## The caching steps create a cache key based on the OS and hash of the yarn.lock file. A
      ## cache hit will copy files from Github cache into the `node_modules` and `.cache/cypress`
      ## folders. A cache hit will skip the cache steps
      - name: Cache node modules
        id: yarn-cache
        uses: actions/cache@v2
        with:
          path: node_modules
          key: ${{ runner.os }}-temp-node-modules-hash-${{ hashFiles('yarn.lock') }}

      - name: Cache Cypress
        id: cypress-cache
        uses: actions/cache/@v2
        with:
          path: .cache/cypress
          key: ${{ runner.os }}-temp-cypress-cache-version-${{ steps.cypress-version.outputs.version }}

      ## If both `node_modules` and `.cache/cypress` were cache hits, we're going to skip the `yarn
      ## install` step. This effectively saves up to 3m on a cache hit build.
      - name: Install Packages
        if:
          steps.yarn-cache.outputs.cache-hit != 'true' || steps.cypress-cache.outputs.cache-hit !=
          'true'
        run: yarn install --production=false
        env:
          CYPRESS_CACHE_FOLDER: .cache/cypress
=======
        run: |
          echo "::set-output name=branch::$(echo ${GITHUB_REF#refs/heads/})"
          echo ${{steps.extract-branch.outputs.branch}}

      - name: Extract next branch name
        id: extract-next-branch
        run: |
          echo "::set-output name=branch::$(node utils/get-forward-merge-branch.js)"
          echo ${{steps.extract-next-branch.outputs.branch}}

      - uses: Workday/canvas-kit-actions/install@v1
        with:
          node_version: 16.x
>>>>>>> 9e43c415

      ## A `yarn bump` will create a commit and a tag. We need to set up the git user to do this.
      ## We'll make that user be the github-actions user.
      - name: Config git user
        run: |
          git config --global user.name "${{ github.actor }}"
          git config --global user.email "${{ github.actor }}@users.noreply.github.com"
          git config --global pull.rebase false

      ## Create a merge branch
      - name: Forward merge
        run: node utils/forward-merge.js

<<<<<<< HEAD
      # # Keep steps separate for Github Actions annotation matching: https://github.com/actions/setup-node/blob/83c9f7a7df54d6b57455f7c57ac414f2ae5fb8de/src/setup-node.ts#L26-L33
      # - name: Lint
      #   run: yarn lint

      # - name: Dependency Check
      #   run: yarn depcheck

      # - name: Type Check
      #   run: yarn typecheck

      # - name: Unit tests
      #   run: yarn test

      - name: Build Storybook
        run: echo "hello"
        # run: yarn build-storybook --quiet
=======
      - name: Git Log
        run: git log

      # Keep steps separate for Github Actions annotation matching: https://github.com/actions/setup-node/blob/83c9f7a7df54d6b57455f7c57ac414f2ae5fb8de/src/setup-node.ts#L26-L33
      - name: Lint
        run: yarn lint

      - name: Dependency Check
        run: yarn depcheck

      - name: Type Check
        run: yarn typecheck

      - name: Unit tests
        run: yarn test

      - name: Build Storybook
        run: yarn build-storybook --quiet
>>>>>>> 9e43c415

      - name: Cache Build
        id: build-cache
        uses: actions/cache/@v2
        with:
          path: docs
<<<<<<< HEAD
          key: ${{ runner.os }}-temp-build-${{ github.sha }}

      - name: Visual Tests
        run: echo "Visual Tests"
      #   uses: chromaui/action@v1
      #   with:
      #     token: ${{ secrets.GITHUB_TOKEN }}
      #     appCode: dlpro96xybh
      #     storybookBuildDir: docs
      #     exitOnceUploaded: false
      #     exitZeroOnChanges: true

      - name: Start Server
        run: echo "Start Server"
        # run: npx http-server docs -p 9001 & npx wait-on http://localhost:9001

      # - name: Integration tests
      #   run: yarn cypress run --record --parallel
      #   env:
      #     # Github Actions doesn't support encryption on forks
      #     # If these keys become compromised, we will rotate and disable these features
      #     # on forked PRs until a suitable workaround is found
      #     CYPRESS_RECORD_KEY: 3a9347b6-36ab-4a36-823d-709f4078b148
      #     CYPRESS_CACHE_FOLDER: .cache/cypress
=======
          key: ${{ runner.os }}-build-${{ github.sha }}

      - name: Visual Tests
        uses: chromaui/action@main
        with:
          token: ${{ secrets.GITHUB_TOKEN }}
          appCode: dlpro96xybh
          storybookBuildDir: docs
          exitOnceUploaded: false
          exitZeroOnChanges: false
          ignoreLastBuildOnBranch: ${{ steps.extract-next-branch.outputs.branch }}
          debug: true

      - name: Start Server
        run: npx http-server docs -p 9001 & npx wait-on http://localhost:9001

      - name: Integration tests
        run: yarn cypress run --record --parallel --env skip_storybook_test=true # skip the Storybook test during forward merges
        env:
          # Github Actions doesn't support encryption on forks
          # If these keys become compromised, we will rotate and disable these features
          # on forked PRs until a suitable workaround is found
          CYPRESS_RECORD_KEY: 3a9347b6-36ab-4a36-823d-709f4078b148
          CYPRESS_CACHE_FOLDER: .cache/cypress
>>>>>>> 9e43c415

      ## Push both the commit and tag created by Lerna's version command using a PAT
      - name: Push changes
        uses: ad-m/github-push-action@master
        with:
<<<<<<< HEAD
          github_token: ${{ secrets.GITHUB_TOKEN }}
=======
          github_token: ${{ secrets.GH_RW_TOKEN }}
>>>>>>> 9e43c415
          branch: refs/heads/${{ steps.extract-next-branch.outputs.branch }}

  make-pull-request:
    runs-on: ubuntu-latest
    if: failure()
    needs: ['verify-merge']
    steps:
      ## If we've failed any previous step, we'll need to create a PR instead
      - uses: NicholasBoll/action-forward-merge-pr@main
        with:
          token: ${{secrets.GITHUB_TOKEN}} # use PAT to force GH Actions to run the PR verify. The regular token will not
          branches: support+master,master+prerelease/minor,prerelease/minor+prerelease/major
          prefix: 'chore: '
<<<<<<< HEAD
=======
          body: |
            This pull request was automatically created by an automated [forward-merge job](${{ github.server_url }}/${{ github.repository }}/actions/runs/${{ github.run_id }}). The automated job failed automated checks and must be resolved manually.

            Reasons for failure may include:
            - Merge conflicts that cannot be automatically resolved
            - A merge resulted in check failures
              - Lint or type errors
              - Test failures
              - Unexpected visual changes

            The pull request should inform you of merge conflicts before you start if any.

            1. Run the following commands in your terminal. If this succeeds, skip step 2. The last command will run a script that tries to merge and resolve conflicts automatically.

                ```
                git branch -D merge/${{needs.verify-merge.outputs.branch}}-into-${{ needs.verify-merge.outputs.next-branch }} || true
                git fetch upstream
                git checkout merge/${{needs.verify-merge.outputs.branch}}-into-${{ needs.verify-merge.outputs.next-branch }}
                git pull upstream merge/${{needs.verify-merge.outputs.branch}}-into-${{ needs.verify-merge.outputs.next-branch }} -f
                node utils/forward-merge.js
                ```

            2. If the previous step succeeded, skip to step 3. Resolve conflicts manually. Then run the following.

                ```
                git add .
                git commit -m "chore: Merge ${{needs.verify-merge.outputs.branch}} into ${{ needs.verify-merge.outputs.next-branch }}"
                ```

            3. Push the merge commit back to the pull request

                ```
                git push upstream merge/${{needs.verify-merge.outputs.branch}}-into-${{ needs.verify-merge.outputs.next-branch }}
                ```

            If there were no merge conflicts, the forward-merge job failed because of a test failure. You can wait for the pull request to give errors, or you can check the logs for failures. You'll have to update code to fix errors.

            This pull request will be merged using the `merge` strategy instead of the `squash` strategy. This means any commit in the log will show in the branch's history. Any commit you make should amend the merge commit. Use the following command:

            ```
            git commit --amend --no-edit
            ```

            You must then force-push the branch and the CI will rerun verification.

            Use the `automerge` label like normal and the CI will pick the correct merge strategy.
>>>>>>> 9e43c415
<|MERGE_RESOLUTION|>--- conflicted
+++ resolved
@@ -9,16 +9,6 @@
 
 jobs:
   verify-merge:
-<<<<<<< HEAD
-    runs-on: ubuntu-latest
-
-    steps:
-
-      ## First, we'll checkout the repository. We don't persist credentials because we need a
-      ## Personal Access Token to push on a branch that is protected. See
-      ## https://github.com/cycjimmy/semantic-release-action#basic-usage
-      - uses: actions/checkout@v2
-=======
     # Only run if:
     # - branch is support/master AND the last commit was a release commit
     # - branch is prerelease/*
@@ -43,7 +33,6 @@
       ## Personal Access Token to push on a branch that is protected. See
       ## https://github.com/cycjimmy/semantic-release-action#basic-usage
       - uses: actions/checkout@v3
->>>>>>> 9e43c415
         with:
           persist-credentials: false
           fetch-depth: 0 # Needed to do merges
@@ -52,56 +41,6 @@
       ## as an output for later use
       - name: Extract branch name
         id: extract-branch
-<<<<<<< HEAD
-        run: echo "::set-output name=branch::$(echo ${GITHUB_REF#refs/heads/})"
-
-      - run: echo ${{steps.extract-branch.outputs.branch}}
-
-      - name: Extract next branch name
-        id: extract-next-branch
-        run: echo "::set-output name=branch::$(node utils/get-forward-merge-branch.js)"
-
-      - run: echo ${{steps.extract-next-branch.outputs.branch}}
-
-      ## This step installs node and sets up several matchers (regex matching for Github
-      ## Annotations). See
-      ## https://github.com/actions/setup-node/blob/25316bbc1f10ac9d8798711f44914b1cf3c4e954/src/main.ts#L58-L65
-      - uses: actions/setup-node@v2.4.0
-        with:
-          node-version: 14.x
-          registry-url: https://registry.npmjs.org
-
-      - name: Get Cypress Version
-        id: cypress-version
-        run: echo "::set-output name=version::$(node utils/get-cypress-version.js)"
-
-      ## The caching steps create a cache key based on the OS and hash of the yarn.lock file. A
-      ## cache hit will copy files from Github cache into the `node_modules` and `.cache/cypress`
-      ## folders. A cache hit will skip the cache steps
-      - name: Cache node modules
-        id: yarn-cache
-        uses: actions/cache@v2
-        with:
-          path: node_modules
-          key: ${{ runner.os }}-temp-node-modules-hash-${{ hashFiles('yarn.lock') }}
-
-      - name: Cache Cypress
-        id: cypress-cache
-        uses: actions/cache/@v2
-        with:
-          path: .cache/cypress
-          key: ${{ runner.os }}-temp-cypress-cache-version-${{ steps.cypress-version.outputs.version }}
-
-      ## If both `node_modules` and `.cache/cypress` were cache hits, we're going to skip the `yarn
-      ## install` step. This effectively saves up to 3m on a cache hit build.
-      - name: Install Packages
-        if:
-          steps.yarn-cache.outputs.cache-hit != 'true' || steps.cypress-cache.outputs.cache-hit !=
-          'true'
-        run: yarn install --production=false
-        env:
-          CYPRESS_CACHE_FOLDER: .cache/cypress
-=======
         run: |
           echo "::set-output name=branch::$(echo ${GITHUB_REF#refs/heads/})"
           echo ${{steps.extract-branch.outputs.branch}}
@@ -115,7 +54,6 @@
       - uses: Workday/canvas-kit-actions/install@v1
         with:
           node_version: 16.x
->>>>>>> 9e43c415
 
       ## A `yarn bump` will create a commit and a tag. We need to set up the git user to do this.
       ## We'll make that user be the github-actions user.
@@ -129,24 +67,6 @@
       - name: Forward merge
         run: node utils/forward-merge.js
 
-<<<<<<< HEAD
-      # # Keep steps separate for Github Actions annotation matching: https://github.com/actions/setup-node/blob/83c9f7a7df54d6b57455f7c57ac414f2ae5fb8de/src/setup-node.ts#L26-L33
-      # - name: Lint
-      #   run: yarn lint
-
-      # - name: Dependency Check
-      #   run: yarn depcheck
-
-      # - name: Type Check
-      #   run: yarn typecheck
-
-      # - name: Unit tests
-      #   run: yarn test
-
-      - name: Build Storybook
-        run: echo "hello"
-        # run: yarn build-storybook --quiet
-=======
       - name: Git Log
         run: git log
 
@@ -165,39 +85,12 @@
 
       - name: Build Storybook
         run: yarn build-storybook --quiet
->>>>>>> 9e43c415
 
       - name: Cache Build
         id: build-cache
         uses: actions/cache/@v2
         with:
           path: docs
-<<<<<<< HEAD
-          key: ${{ runner.os }}-temp-build-${{ github.sha }}
-
-      - name: Visual Tests
-        run: echo "Visual Tests"
-      #   uses: chromaui/action@v1
-      #   with:
-      #     token: ${{ secrets.GITHUB_TOKEN }}
-      #     appCode: dlpro96xybh
-      #     storybookBuildDir: docs
-      #     exitOnceUploaded: false
-      #     exitZeroOnChanges: true
-
-      - name: Start Server
-        run: echo "Start Server"
-        # run: npx http-server docs -p 9001 & npx wait-on http://localhost:9001
-
-      # - name: Integration tests
-      #   run: yarn cypress run --record --parallel
-      #   env:
-      #     # Github Actions doesn't support encryption on forks
-      #     # If these keys become compromised, we will rotate and disable these features
-      #     # on forked PRs until a suitable workaround is found
-      #     CYPRESS_RECORD_KEY: 3a9347b6-36ab-4a36-823d-709f4078b148
-      #     CYPRESS_CACHE_FOLDER: .cache/cypress
-=======
           key: ${{ runner.os }}-build-${{ github.sha }}
 
       - name: Visual Tests
@@ -222,17 +115,12 @@
           # on forked PRs until a suitable workaround is found
           CYPRESS_RECORD_KEY: 3a9347b6-36ab-4a36-823d-709f4078b148
           CYPRESS_CACHE_FOLDER: .cache/cypress
->>>>>>> 9e43c415
 
       ## Push both the commit and tag created by Lerna's version command using a PAT
       - name: Push changes
         uses: ad-m/github-push-action@master
         with:
-<<<<<<< HEAD
-          github_token: ${{ secrets.GITHUB_TOKEN }}
-=======
           github_token: ${{ secrets.GH_RW_TOKEN }}
->>>>>>> 9e43c415
           branch: refs/heads/${{ steps.extract-next-branch.outputs.branch }}
 
   make-pull-request:
@@ -243,11 +131,9 @@
       ## If we've failed any previous step, we'll need to create a PR instead
       - uses: NicholasBoll/action-forward-merge-pr@main
         with:
-          token: ${{secrets.GITHUB_TOKEN}} # use PAT to force GH Actions to run the PR verify. The regular token will not
+          token: ${{secrets.GH_RW_TOKEN}} # use PAT to force GH Actions to run the PR verify. The regular token will not
           branches: support+master,master+prerelease/minor,prerelease/minor+prerelease/major
           prefix: 'chore: '
-<<<<<<< HEAD
-=======
           body: |
             This pull request was automatically created by an automated [forward-merge job](${{ github.server_url }}/${{ github.repository }}/actions/runs/${{ github.run_id }}). The automated job failed automated checks and must be resolved manually.
 
@@ -293,5 +179,4 @@
 
             You must then force-push the branch and the CI will rerun verification.
 
-            Use the `automerge` label like normal and the CI will pick the correct merge strategy.
->>>>>>> 9e43c415
+            Use the `automerge` label like normal and the CI will pick the correct merge strategy.