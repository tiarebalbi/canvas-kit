--- conflicted
+++ resolved
@@ -133,12 +133,9 @@
           appCode: dlpro96xybh
           storybookBuildDir: docs
           exitOnceUploaded: false
-<<<<<<< HEAD
           exitZeroOnChanges: false
           ignoreLastBuildOnBranch: ${{ steps.extract-next-branch.outputs.branch }}
-=======
           debug: true
->>>>>>> d08e65be
 
       - name: Start Server
         run: npx http-server docs -p 9001 & npx wait-on http://localhost:9001
